--- conflicted
+++ resolved
@@ -4,7 +4,6 @@
 source $DIR/environment
 binary=build/src/tools/dcpomatic2_player
 
-<<<<<<< HEAD
 if [[ "$(uname -m)" == arm64 ]]; then
     env=arm64/11.0
 else
@@ -13,10 +12,9 @@
 
 echo $env
 export DYLD_LIBRARY_PATH=/Users/cah/osx-environment/$env/lib:/usr/local/lib
-=======
+
 # Allow running from a tree built using cdist
 export LD_LIBRARY_PATH=$DIR/../../../lib:$DIR/../../../lib64:$LD_LIBRARY_PATH
->>>>>>> f08c5b45
 
 if [ "$1" == "--debug" ]; then
     shift
