--- conflicted
+++ resolved
@@ -1,8 +1,7 @@
-<<<<<<< HEAD
 2014-03-07  Carl Hetherington  <cth@carlh.net>
 
 	* Add subtitle view.
-=======
+
 2014-06-26  Carl Hetherington  <cth@carlh.net>
 
 	* Version 1.70.1 released.
@@ -34,7 +33,6 @@
 
 	* Re-assign timeline tracks when things are
 	moved about.
->>>>>>> 20fa26ea
 
 2014-06-23  Carl Hetherington  <cth@carlh.net>
 
