<<<<<<< HEAD
2014-03-07  Carl Hetherington  <cth@carlh.net>

	* Add subtitle view.
=======
2014-07-10  Carl Hetherington  <cth@carlh.net>

	* Try to fix corruption of KDM email setting in
	some cases.

	* Version 1.72.1 released.

2014-07-08  Carl Hetherington  <cth@carlh.net>

	* Fix various problems with seek and content
	being trimmed when its video frame rate is
	overridden.
>>>>>>> 46f99492

2014-07-02  Carl Hetherington  <cth@carlh.net>

	* Updated de_DE translation from Carsten Kurz.

2014-06-30  Carl Hetherington  <cth@carlh.net>

	* Version 1.72.0 released.

2014-06-28  Carl Hetherington  <cth@carlh.net>

	* Version 1.71.2 released.

2014-06-28  Carl Hetherington  <cth@carlh.net>

	* Version 1.71.1 released.

2014-06-28  Carl Hetherington  <cth@carlh.net>

	* Fix crash on analysing audio (and possibly DCP creation) with
	resampled content.

2014-06-27  Carl Hetherington  <cth@carlh.net>

	* Version 1.71.0 released.

2014-06-27  Carl Hetherington  <cth@carlh.net>

	* Fix up/down buttons in content list.

2014-06-26  Carl Hetherington  <cth@carlh.net>

	* Version 1.70.1 released.

2014-06-26  Carl Hetherington  <cth@carlh.net>

	* Support different KDM formulations.

	* Allow override of detected video frame rates.

	* Optimisation of uncertain effect to encoder and server
	thread handling.

	* Version 1.70.0 released.

2014-06-25  Carl Hetherington  <cth@carlh.net>

	* Version 1.69.37 released.

2014-06-25  Carl Hetherington  <cth@carlh.net>

	* Version 1.69.36 released.

2014-06-25  Carl Hetherington  <cth@carlh.net>

	* Support pixel format 46 in make_black().

2014-06-24  Carl Hetherington  <cth@carlh.net>

	* Re-assign timeline tracks when things are
	moved about.

2014-06-23  Carl Hetherington  <cth@carlh.net>

	* Try harder to cope with DCP names specified
	already in CamelCase.

	* Add option to CC a KDM email, and add
	$SCREENS and $CINEMA_NAME as variables
	in the email.

2014-06-22  Carl Hetherington  <cth@carlh.net>

	* Reset-to-default button for KDM email text.

	* Version 1.69.35 released.

2014-06-22  Carl Hetherington  <cth@carlh.net>

	* Fix large memory leak with image sources.

2014-06-21  Carl Hetherington  <cth@carlh.net>

	* Move email config into the KDM email page.

	* Version 1.69.34 released.

2014-06-21  Carl Hetherington  <cth@carlh.net>

	* Version 1.69.33 released.

2014-06-21  Carl Hetherington  <cth@carlh.net>

	* Version 1.69.32 released.

2014-06-21  Carl Hetherington  <cth@carlh.net>

	* Version 1.69.31 released.

2014-06-20  Carl Hetherington  <cth@carlh.net>

	* Version 1.69.30 released.

2014-06-20  Carl Hetherington  <cth@carlh.net>

	* Updates to de_DE translation from Carsten Kurz.

2014-06-18  Carl Hetherington  <cth@carlh.net>

	* Version 1.69.29 released.

2014-06-18  Carl Hetherington  <cth@carlh.net>

	* Fix thinko causing incorrect audio sample rates in some cases.

2014-06-15  Carl Hetherington  <cth@carlh.net>

	* Version 1.69.28 released.

2014-06-12  Carl Hetherington  <cth@carlh.net>

	* Version 1.69.27 released.

2014-06-12  Carl Hetherington  <cth@carlh.net>

	* Add Content menu with "scale to fit width" and "scale
	to fit height" options.

	* Version 1.69.26 released.

2014-06-12  Carl Hetherington  <cth@carlh.net>

	* Fix bug where DCP-o-matic does not recreate video after
	subtitles are turned on or off.

2014-06-10  Carl Hetherington  <cth@carlh.net>

	* Support ISDCF naming convention version 9 (#257).

	* Rename DCI to ISDCF when talking about the digital cinema
	naming convention (#362).

	* Fix crash when opening the timeline with no content (#369).

2014-06-09  Carl Hetherington  <cth@carlh.net>

	* Fix server/client with non-RGB24 sources.

	* Version 1.69.25 released.

2014-06-09  Carl Hetherington  <cth@carlh.net>

	* Make audio gain a floating-point value in the UI (#367).

	* Work-around out-of-memory crashes with large start trims (#252).

	* Version 1.69.24 released.

2014-06-06  Carl Hetherington  <cth@carlh.net>

	* Version 1.69.23 released.

2014-06-05  Carl Hetherington  <cth@carlh.net>

	* Version 1.69.22 released.

2014-06-05  Carl Hetherington  <cth@carlh.net>

	* Large speed-up to multi-image source file decoding.

	* Back-port changes from v2 which work out how separate
	audio files should be resampled by looking at the video
	files which are present at the same time.

2014-06-03  Carl Hetherington  <cth@carlh.net>

	* Version 1.69.21 released.

2014-06-03  Carl Hetherington  <cth@carlh.net>

	* Fix bad resampling of separate sound file sources that
	have specified video frame rates.

	* Version 1.69.20 released.

2014-06-03  Carl Hetherington  <cth@carlh.net>

	* Re-calculate and update audio plots when the mapping is changed.

	* Change the -3dB preset to -6dB since we are talking about
	amplitude, not power.

	* Version 1.69.19 released.

2014-06-02  Carl Hetherington  <cth@carlh.net>

	* Empirical hack to prevent over-read of array
	by libswscale; may fix crashes at the start of
	DCP encodes.

2014-05-29  Carl Hetherington  <cth@carlh.net>

	* Version 1.69.18 released.

2014-05-28  Carl Hetherington  <cth@carlh.net>

	* Version 1.69.17 released.

2014-05-28  Carl Hetherington  <cth@carlh.net>

	* Version 1.69.16 released.

2014-05-28  Carl Hetherington  <cth@carlh.net>

	* Rework KDM generation to be about CPLs rather than DCPs,
	and allow specification of any CPL to generate KDMs for.

	Requested-by: Richard Turner

2014-05-27  Carl Hetherington  <cth@carlh.net>

	* Version 1.69.15 released.

2014-05-26  Carl Hetherington  <cth@carlh.net>

	* Version 1.69.14 released.

2014-05-26  Carl Hetherington  <cth@carlh.net>

	* Fix problems with non-zero FFmpeg content start times.

2014-05-24  Carl Hetherington  <cth@carlh.net>

	* Version 1.69.13 released.

2014-05-24  Carl Hetherington  <cth@carlh.net>

	* Fix problems with log setup from config.

2014-05-23  Carl Hetherington  <cth@carlh.net>

	* Version 1.69.12 released.

2014-05-22  Carl Hetherington  <cth@carlh.net>

	* Version 1.69.11 released.

2014-05-21  Carl Hetherington  <cth@carlh.net>

	* Version 1.69.10 released.

2014-05-21  Carl Hetherington  <cth@carlh.net>

	* Tidy up logging a bit and make it configurable from the GUI
	(moving a few things into an Advanced preferences tab at
	the same time).

2014-05-19  Carl Hetherington  <cth@carlh.net>

	* Version 1.69.9 released.

2014-05-19  Carl Hetherington  <cth@carlh.net>

	* Decode image sources in the multi-threaded part
	of the transcoder, rather than the single-threaded.

2014-05-16  Carl Hetherington  <cth@carlh.net>

	* Version 1.69.8 released.

2014-05-16  Carl Hetherington  <cth@carlh.net>

	* Fix various confusions in translations of abbreviated
	channel names (Lc, Rc etc.)

2014-05-14  Carl Hetherington  <cth@carlh.net>

	* Version 1.69.7 released.

2014-05-14  Carl Hetherington  <cth@carlh.net>

	* Bump libdcp to remove checks on PCM MXF edit rates,
	so we can generate strange ones in DCP-o-matic.

2014-05-13  Carl Hetherington  <cth@carlh.net>

	* Version 1.69.6 released.

2014-05-13  Carl Hetherington  <cth@carlh.net>

	* Remove artificial 100fps limit when using
	"any" DCP frame rate.

2014-05-12  Carl Hetherington  <cth@carlh.net>

	* Version 1.69.5 released.

2014-05-12  Carl Hetherington  <cth@carlh.net>

	* Add option to use any DCP frame rate, rather than just
	the "allowed" set.

	* Version 1.69.4 released.

2014-05-12  Carl Hetherington  <cth@carlh.net>

	* Version 1.69.3 released.

2014-05-12  Carl Hetherington  <cth@carlh.net>

	* Use libdcp::raw_convert instead of boost::lexical_cast and
	LocaleGuard, hopefully to fix large numbers being written with
	thousands separators on some locales.

2014-05-10  Carl Hetherington  <cth@carlh.net>

	* Version 1.69.2 released.

2014-05-10  Carl Hetherington  <cth@carlh.net>

	* Fix setup of the libswresample context to work with high channel counts.

2014-05-09  Carl Hetherington  <cth@carlh.net>

	* Version 1.69.1 released.

2014-05-09  Carl Hetherington  <cth@carlh.net>

	* Fix crash on using content with more than 12 audio channels.

	* Re-introduce ffprobe call when adding content.

2014-05-05  Carl Hetherington  <cth@carlh.net>

	* Version 1.69.0 released.

2014-05-02  Carl Hetherington  <cth@carlh.net>

	* Version 1.68.0 released.

2014-04-29  Carl Hetherington  <cth@carlh.net>

	* Version 1.67.1 released.

2014-04-29  Carl Hetherington  <cth@carlh.net>

	* Version 1.67.0 released.

2014-04-27  Carl Hetherington  <cth@carlh.net>

	* Version 1.66.16 released.

2014-04-27  Carl Hetherington  <cth@carlh.net>

	* Add .dpx to the list of acceptable image files.

	* Slightly better handling of uncaught exceptions.

	* Use our own directory picker on 14.04 (as well as 13.04 and 13.10) as
	it appears that the same bug remains.

2014-04-25  Carl Hetherington  <cth@carlh.net>

	* Version 1.66.15 released.

2014-04-25  Carl Hetherington  <cth@carlh.net>

	* Fix subtitle display when the next subtitle is decoded before the previous
	one has finished.

2014-04-24  Carl Hetherington  <cth@carlh.net>

	* Version 1.66.14 released.

2014-04-23  Carl Hetherington  <cth@carlh.net>

	* Version 1.66.13 released.

2014-04-21  Carl Hetherington  <cth@carlh.net>

	* Update to es_ES translation from Manuel AC.

	* Update to fr_FR translation from Thierry Journet.

2014-04-17  Carl Hetherington  <cth@carlh.net>

	* Fix update of the gain control when using the gain calculator
	dialog.

	* Version 1.66.12 released.

2014-04-07  Carl Hetherington  <cth@carlh.net>

	* Version 1.66.11 released.

2014-04-07  Carl Hetherington  <cth@carlh.net>

	* Updated fr_FR translation from Thierry Journet. 

2014-04-02  Carl Hetherington  <cth@carlh.net>

	* Version 1.66.10 released.

2014-04-01  Carl Hetherington  <cth@carlh.net>

	* Basic support for separate left/right-eye files or directories
	for 3D.

2014-03-30  Carl Hetherington  <cth@carlh.net>

	* Version 1.66.9 released.

2014-03-30  Carl Hetherington  <cth@carlh.net>

	* Version 1.66.8 released.

	* nl_NL translation from Theo Kooijmans.

2014-03-27  Carl Hetherington  <cth@carlh.net>

	* Auto-save film metadata before starting DCP encode.

2014-03-25  Carl Hetherington  <cth@carlh.net>

	* Add support for downloading Doremi server certificates.

2014-03-24  Carl Hetherington  <cth@carlh.net>

	* Version 1.66.7 released.

2014-03-24  Carl Hetherington  <cth@carlh.net>

	* Fix error on creating DCPs without audio.

2014-03-23  Carl Hetherington  <cth@carlh.net>

	* Version 1.66.6 released.

2014-03-23  Carl Hetherington  <cth@carlh.net>

	* Attempt to fix format string specifier error on Windows.

	* Version 1.66.5 released.

2014-03-22  Carl Hetherington  <cth@carlh.net>

	* Version 1.66.4 released.

2014-03-22  Carl Hetherington  <cth@carlh.net>

	* Allow specification of the video frame rate that a sound file
	was prepared for.

	* Another attempt to fix colour conversion dialog strange behaviour
	on OS X.

2014-03-18  Carl Hetherington  <cth@carlh.net>

	* Version 1.66.3 released.

2014-03-18  Carl Hetherington  <cth@carlh.net>

	* Fix bad rounding of timecodes.

	* Tentative support for 3D from alternate frames of the source.

2014-03-17  Carl Hetherington  <cth@carlh.net>

	* Improve behaviour of the position slider at the end of films.

	* Version 1.66.2 released.

2014-03-17  Carl Hetherington  <cth@carlh.net>

	* Improve appearance of config dialog on OS X.

2014-03-15  Carl Hetherington  <cth@carlh.net>

	* Improve appearance of new film and KDM dialogs on OS X.

	* Fix KDM dialog to predictably set up its initial range to
	a week from now.

	* Remove support for FFmpeg post-processing filters as they apparently
	do not support > 8bpp.  I don't think they are worth the pain of
	quantizing and then telling the user what has happened.

2014-03-12  Carl Hetherington  <cth@carlh.net>

	* Version 1.66.1 released.

2014-03-12  Carl Hetherington  <cth@carlh.net>

	* Hopefully fix i18n on OS X (#324).

2014-03-10  Carl Hetherington  <cth@carlh.net>

	* Version 1.66.0 released.

2014-03-09  Carl Hetherington  <cth@carlh.net>

	* Version 1.65.2 released.

2014-03-09  Carl Hetherington  <cth@carlh.net>

	* Restore old behaviour of "no-stretch" mode with crop.

	* Fix display of no-scale display mode in the player.

2014-03-08  Carl Hetherington  <cth@carlh.net>

	* Version 1.65.1 released.

2014-03-08  Carl Hetherington  <cth@carlh.net>

	* Fix incorrect audio analyses on multiple-stream content.

	* Support for unsigned 8-bit audio (hmm!).

2014-03-06  Carl Hetherington  <cth@carlh.net>

	* Version 1.65.0 released.

2014-03-05  Carl Hetherington  <cth@carlh.net>

	* Version 1.64.19 released.

2014-03-05  Carl Hetherington  <cth@carlh.net>

	* Bump maximum audio channels to 12 so that we can
	(crudely at least) get BsL/BsR.

2014-03-04  Carl Hetherington  <cth@carlh.net>

	* Version 1.64.18 released.

2014-03-04  Carl Hetherington  <cth@carlh.net>

	* Add option to disable all scaling of the input video.

2014-03-03  Carl Hetherington  <cth@carlh.net>

	* Fix rounding of timecodes in at least some cases (#323).

	* Try to prevent OS X from sleeping during DCP encode.

2014-02-26  Carl Hetherington  <cth@carlh.net>

	* Version 1.64.17 released.

2014-02-26  Carl Hetherington  <cth@carlh.net>

	* Fix missing RMS audio analysis plots in some cases.

	* Fix failure to load sound files with
	non-ASCII paths.

2014-02-23  Carl Hetherington  <cth@carlh.net>

	* Version 1.64.16 released.

2014-02-23  Carl Hetherington  <cth@carlh.net>

	* Bump ffmpeg library to git head to fix problems with
	misrecognised frame rates in some MOV files.

2014-02-20  Carl Hetherington  <cth@carlh.net>

	* Version 1.64.15 released.

2014-02-20  Carl Hetherington  <cth@carlh.net>

	* Basic support for 7.1 / HI/VI audio tracks.

2014-02-19  Carl Hetherington  <cth@carlh.net>

	* Add some basic JSON stuff.

2014-02-18  Carl Hetherington  <cth@carlh.net>

	* Version 1.64.14 released.

2014-02-18  Carl Hetherington  <cth@carlh.net>

	* Version 1.64.13 released.

2014-02-12  Carl Hetherington  <cth@carlh.net>

	* Make the batch converter remember its last directory
	for the film picker (#318).

	* Add dcpomatic_batch to OS X .app.

2014-02-11  Carl Hetherington  <cth@carlh.net>

	* Version 1.64.12 released.

2014-02-11  Carl Hetherington  <cth@carlh.net>

	* Be more careful when catching exceptions from KDM creation.

2014-02-10  Carl Hetherington  <cth@carlh.net>

	* Version 1.64.11 released.

2014-02-10  Carl Hetherington  <cth@carlh.net>

	* Version 1.64.10 released.

2014-02-10  Carl Hetherington  <cth@carlh.net>

	* Try to fix Centos RPM dependencies.

	* Version 1.64.9 released.

2014-02-10  Carl Hetherington  <cth@carlh.net>

	* Version 1.64.8 released.

2014-02-09  Carl Hetherington  <cth@carlh.net>

	* Build with a more careful version of libopenjpeg that handles
	out-of-memory conditions slightly better.

	* Possibly fix repeated no route to host errors in some cases.

	* Some small bits of increased low-memory stability.

	* Version 1.64.7 released.

2014-02-08  Carl Hetherington  <cth@carlh.net>

	* Fix exception when seeking with missing content (part of #317).

	* Version 1.64.6 released.

2014-02-08  Carl Hetherington  <cth@carlh.net>

	* Version 1.64.5 released.

2014-02-08  Carl Hetherington  <cth@carlh.net>

	* Version 1.64.4 released.

2014-02-08  Carl Hetherington  <cth@carlh.net>

	* Version 1.64.3 released.

2014-02-08  Carl Hetherington  <cth@carlh.net>

	* Bump libdcp version to get some fixes for Interop XML.

2014-02-07  Carl Hetherington  <cth@carlh.net>

	* Add basic stuff to build RPMs for Centos.

2014-02-05  Carl Hetherington  <cth@carlh.net>

	* Version 1.64.2 released.

2014-02-05  Carl Hetherington  <cth@carlh.net>

	* A variety of fixes to small problems found by Coverity.

2014-02-05  Carl Hetherington  <cth@carlh.net>

	* Version 1.64.1 released.

2014-02-05  Carl Hetherington  <cth@carlh.net>

	* Updates to it_IT translation from William Fanelli.

2014-02-02  Carl Hetherington  <cth@carlh.net>

	* Version 1.64.0 released.

2014-01-29  Carl Hetherington  <cth@carlh.net>

	* Version 1.63.8 released.

2014-01-29  Carl Hetherington  <cth@carlh.net>

	* Add subtitle X offset option.

	* Fix missing subtitles when subtitled content is at a non-zero position.

2014-01-28  Carl Hetherington  <cth@carlh.net>

	* Use Mbit/s instead of the incorrect MBps.

	* Version 1.63.7 released.

2014-01-28  Carl Hetherington  <cth@carlh.net>

	* Try to prevent Windows machines going to sleep during encodes.

	* Add option to not install main program / server on Windows.

2014-01-26  Carl Hetherington  <cth@carlh.net>

	* Change default JPEG2000 bandwith to 100MBps.

	* Updated fr_FR translation from Theirry Journet.

2014-01-24  Carl Hetherington  <cth@carlh.net>

	* Try to fix repeatedly-reported exceptions.

2014-01-23  Carl Hetherington  <cth@carlh.net>

	* Version 1.63.6 released.

2014-01-23  Carl Hetherington  <cth@carlh.net>

	* Fix recovery of DCP encoding after a crash with a 3D DCP.

2014-01-21  Carl Hetherington  <cth@carlh.net>

	* Version 1.63.5 released.

2014-01-21  Carl Hetherington  <cth@carlh.net>

	* Potentially major fix for bad A/V sync.

2014-01-19  Carl Hetherington  <cth@carlh.net>

	* Version 1.63.4 released.

2014-01-19  Carl Hetherington  <cth@carlh.net>

	* Updated sv_SE translation from Adam Klotblixt.

2014-01-15  Carl Hetherington  <cth@carlh.net>

	* Version 1.63.3 released.

2014-01-15  Carl Hetherington  <cth@carlh.net>

	* Hopefully fix badly-labelled MXFs when in Interop mode.

2014-01-14  Carl Hetherington  <cth@carlh.net>

	* Version 1.63.2 released.

2014-01-14  Carl Hetherington  <cth@carlh.net>

	* Fix problems with adding new soundtracks to FFmpeg content with
	no audio track.

	* Updated de_DE translation from Markus Raab.

	* Version 1.63.1 released.

2014-01-14  Carl Hetherington  <cth@carlh.net>

	* Try to fix subtitle problems when the video frame rate is being changed
	from content to DCP.

2014-01-13  Carl Hetherington  <cth@carlh.net>

	* Change 4:3 and 5:3 ratios to be precise rather than 1.33:1 and 1.66:1, and
	also tweak 1.19:1 (#306).

	* Version 1.63.0 released.

2014-01-12  Carl Hetherington  <cth@carlh.net>

	* Fix crashes when using -3dB options in locales with a , decimal separator.

	* Version 1.62.3 released.

2014-01-11  Carl Hetherington  <cth@carlh.net>

	* Hopefully fix error on restarting a cancelled transcode job
	on Windows.

2014-01-10  Carl Hetherington  <cth@carlh.net>

	* Version 1.62.2 released.

2014-01-10  Carl Hetherington  <cth@carlh.net>

	* Version 1.62.1 released.

2014-01-10  Carl Hetherington  <cth@carlh.net>

	* Version 1.62.0 released.

2014-01-10  Carl Hetherington  <cth@carlh.net>

	* Try to stop the queue of things to write filling up excessively
	on fast CPUs.

	* Try to fix double "are you sure" prompt on quitting with active jobs.

	* Version 1.61.2 released.

2014-01-09  Carl Hetherington  <cth@carlh.net>

	* Version 1.61.1 released.

2014-01-09  Carl Hetherington  <cth@carlh.net>

	* Version 1.61.0 released.

2014-01-09  Carl Hetherington  <cth@carlh.net>

	* Hopefully fix somewhat inexplicable inability of Windows to open
	new files on top of old ones in some circumstances (with audio
	MXFs).

	* Version 1.60 released.

2014-01-09  Carl Hetherington  <cth@carlh.net>

	* More fixes for slow-downs on fast computers.

2014-01-08  Carl Hetherington  <cth@carlh.net>

	* Version 1.59 released.

2014-01-07  Carl Hetherington  <cth@carlh.net>

	* Version 1.58 released.

2014-01-07  Carl Hetherington  <cth@carlh.net>

	* Fix Windows build of FFmpeg to link against zlib, which fixes parsing
	of some .mov files.

	* Very primitive check-for-updates feature added.

	* Allow still-moving-image sources to have their frame rate specified.

2014-01-06  Carl Hetherington  <cth@carlh.net>

	* Basics of per-channel audio gain (#247).

	* Give a warning on make DCP if it seems unlikely that the disk
	will have enough space to store the finished DCP (#92).

	* Make sure forced languages override the environment for gettext()
	as well as wxWidgets' i18n code (#108).

	* Bump libdcp version to get a fix for VOLINDEX/ASSETMAP file extensions
	with interop (#206).

	* Fix subtitle colouring (#152).

	* Fix mis-timed subtitles when there is a non-zero video PTS offset.

	* Remove seemingly unnecessary checks on image directories.

	* Leave DCP directory creation until the last minute to help
	avoid half-eaten directories being left around (#174).

2014-01-05  Carl Hetherington  <cth@carlh.net>

	* Version 1.57 released.

2014-01-05  Carl Hetherington  <cth@carlh.net>

	* Use _fseeki64 on Windows when reading content files.

	* Various small fixes to i18n.

2014-01-03  Carl Hetherington  <cth@carlh.net>

	* Version 1.56 released.

2014-01-03  Carl Hetherington  <cth@carlh.net>

	* Version 1.55 released.

2014-01-03  Carl Hetherington  <cth@carlh.net>

	* New de_DE translation from Markus Raab.

	* Work-around mysterious call of pure virtual method inside boost.

2014-01-01  Carl Hetherington  <cth@carlh.net>

	* Bump ffmpeg version.

2013-12-30  Carl Hetherington  <cth@carlh.net>

	* Version 1.54 released.

2013-12-30  Carl Hetherington  <cth@carlh.net>

	* Put catches around a few threads which could have uncaught exceptions.

	* Add nascent dcpomatic_create command-line program to create films.

2013-12-29  Carl Hetherington  <cth@carlh.net>

	* Version 1.53 released.

2013-12-29  Carl Hetherington  <cth@carlh.net>

	* Fix failure to load content from directories with non-Latin names.

2013-12-28  Carl Hetherington  <cth@carlh.net>

	* Speculative fix for "find missing" not working on OS X (#255).

	* Fix failure to load films with missing still image content (#300).

2013-12-27  Carl Hetherington  <cth@carlh.net>

	* Fix non-update of video information on changing DCP resolution (#299).

	* Version 1.52 released.

2013-12-27  Carl Hetherington  <cth@carlh.net>

	* More speculative fixes for 4K.

2013-12-23  Carl Hetherington  <cth@carlh.net>

	* Version 1.51 released.

2013-12-23  Carl Hetherington  <cth@carlh.net>

	* A couple of potential fixes for 4K.

	* Version 1.50 released.

2013-12-23  Carl Hetherington  <cth@carlh.net>

	* Version 1.49 released.

2013-12-23  Carl Hetherington  <cth@carlh.net>

	* Version 1.48 released.

2013-12-23  Carl Hetherington  <cth@carlh.net>

	* Add TLS/SSL support to KDM email sending.

2013-12-23  Carl Hetherington  <cth@carlh.net>

	* Version 1.47 released.

2013-12-23  Carl Hetherington  <cth@carlh.net>

	* Add $START_TIME and $END_TIME as variables for the KDM email.

	* Add top/bottom option for 3D frames.

2013-12-20  Carl Hetherington  <cth@carlh.net>

	* Add configuration option for default audio delay (#276).

	* Version 1.46 released.

2013-12-19  Carl Hetherington  <cth@carlh.net>

	* Version 1.45 released.

2013-12-19  Carl Hetherington  <cth@carlh.net>

	* Bump libdcp version again for a crash fix for 32-bit Windows,
	and also for problems generating certificate chains.

2013-12-18  Carl Hetherington  <cth@carlh.net>

	* Version 1.44 released.

2013-12-18  Carl Hetherington  <cth@carlh.net>

	* Bump libdcp version again for a fix to XML validity for 3D.

	* Version 1.43 released.

2013-12-18  Carl Hetherington  <cth@carlh.net>

	* Update libdcp version to get fix for 3D IntrinsicDuration.

	* Fix progress reporting when making 3D DCPs.

	* Fix non-update of display when changing video frame type (2D,
	3D left/right etc.)

	* Restore video information in video tab when using still images.

	* Hopefully fix exception on new film in some strange cases.

2013-12-09  Carl Hetherington  <cth@carlh.net>

	* Version 1.42 released.

2013-12-09  Carl Hetherington  <cth@carlh.net>

	* Fix make_black for pixel format 7 (#288).

2013-12-08  Carl Hetherington  <cth@carlh.net>

	* Fix display update when removing content (#281).

2013-12-07  Carl Hetherington  <cth@carlh.net>

	* Version 1.41 released.

2013-12-05  Carl Hetherington  <cth@carlh.net>

	* Improve the correctness of lengths reported by sound files to fix
	short DCPs when using non-DCI-rate sound files with stills.

2013-12-04  Carl Hetherington  <cth@carlh.net>

	* Make signatures optional (#273).

	* Only do scale/crop/window/subtitle overlay if a frame is going
	to be encoded for the DCP.

	* Several optimisations to video processing, which should
	speed up the player a bit.

2013-12-03  Carl Hetherington  <cth@carlh.net>

	* Add "play length" control to avoid having to do arithmetic to
	get end-trims right in some cases (#261).

2013-12-02  Carl Hetherington  <cth@carlh.net>

	* Fix breakage to adding multiple files at the same time.

	* Fix crash on double-click of "show audio" button (#278).

	* Version 1.40 released.

2013-12-02  Carl Hetherington  <cth@carlh.net>

	* Fix problems with FFmpeg files that have all-zero stream IDs.

	* Fix crash on checking non-existing frame info
	files.

	* Fix erroneous disabling of timing panel with
	audio-only sources.

2013-11-30  Carl Hetherington  <cth@carlh.net>

	* Version 1.39 released.

2013-11-30  Carl Hetherington  <cth@carlh.net>

	* Fix windows build.

2013-11-29  Carl Hetherington  <cth@carlh.net>

	* Version 1.38 released.

2013-11-29  Carl Hetherington  <cth@carlh.net>

	* Add option to join input files together
	to help with multiple VOB files from DVDs.

	* Fix build for 32-bit versions of OS X.

2013-11-27  Carl Hetherington  <cth@carlh.net>

	* Version 1.37 released.

2013-11-27  Carl Hetherington  <cth@carlh.net>

	* Version 1.36 released.

2013-11-27  Carl Hetherington  <cth@carlh.net>

	* Version 1.35 released.

2013-11-26  Carl Hetherington  <cth@carlh.net>

	* Updated fr_FR translation from Lilian Lefranc.

	* A whole load of fixes for lots of bugs when handling filenames
	using non-Latin characters on Windows.

2013-11-22  Carl Hetherington  <cth@carlh.net>

	* Version 1.34 released.

2013-11-22  Carl Hetherington  <cth@carlh.net>

	* Fix both OS X and Windows installers.

2013-11-21  Carl Hetherington  <cth@carlh.net>

	* Version 1.33 released.

2013-11-21  Carl Hetherington  <cth@carlh.net>

	* Fix Ubuntu 13.04 build.

2013-11-20  Carl Hetherington  <cth@carlh.net>

	* Version 1.32 released.

2013-11-20  Carl Hetherington  <cth@carlh.net>

	* Version 1.31 released.

2013-11-20  Carl Hetherington  <cth@carlh.net>

	* Add primitive hints dialogue box.

2013-11-17  Carl Hetherington  <cth@carlh.net>

	* Fix specified-server discovery.

	* Version 1.30 released.

2013-11-17  Carl Hetherington  <cth@carlh.net>

	* Speculative fix for servers crashing with different
	locales to clients.

2013-11-16  Carl Hetherington  <cth@carlh.net>

	* Bump bundled FFmpeg version to current git master.

	* Fix erroneous reset of visible channels in audio
	level dialog when changing gain.

2013-11-15  Carl Hetherington  <cth@carlh.net>

	* Use 2 decimal places for gamma controls instead
	of 1.

2013-11-14  Carl Hetherington  <cth@carlh.net>

	* Support modification of certain properties when
	there are several selected pieces of content.

	* Add server configuration back in.

2013-11-12  Carl Hetherington  <cth@carlh.net>

	* Version 1.29 released.

2013-11-12  Carl Hetherington  <cth@carlh.net>

	* Fix bad_alloc exception on audio analysis (and
	probably elsewhere).

2013-11-11  Carl Hetherington  <cth@carlh.net>

	* Version 1.28 released.

2013-11-11  Carl Hetherington  <cth@carlh.net>

	* Somewhat speculative fix for slow-downs and
	large memory consumption with multi-content playlists.

2013-11-10  Carl Hetherington  <cth@carlh.net>

	* Hopefully get rid of spurious black lines around
	preview.

2013-11-08  Carl Hetherington  <carl@ubuntu>

	* Fix strange behaviour of J2K bandwidth control
	on 32-bit Linux.

2013-11-07  Carl Hetherington  <cth@carlh.net>

	* Open file dialog starts in the configured DCP directory,
	if one exists (#70).

2013-11-06  Carl Hetherington  <cth@carlh.net>

	* Support pixel format 30 (#254).

2013-11-06  Carl Hetherington  <cth@carlh.net>

	* Version 1.27 released.

2013-11-06  Carl Hetherington  <cth@carlh.net>

	* Various server-related tidying up; servers are
	now auto-detected only (the configuration for
	them has been removed).

2013-11-06  Carl Hetherington  <cth@carlh.net>

	* Version 1.26 released.

2013-11-05  Carl Hetherington  <cth@carlh.net>

	* Auto-detect encoding servers on the local
	subnet(s).

	* Tweak verbosity of command-line encoding servers.

2013-11-04  Carl Hetherington  <cth@carlh.net>

	* Version 1.25 released.

2013-10-29  Carl Hetherington  <cth@carlh.net>

	* Improve performance when start-trimming
	large files.

	* Fix audio problems when start-trimming.

2013-10-28  Carl Hetherington  <cth@carlh.net>

	* Version 1.24 released.

2013-10-28  Carl Hetherington  <cth@carlh.net>

	* Fix failure to reload configuration on
	some non-English locales.

2013-10-26  Carl Hetherington  <cth@carlh.net>

	* Version 1.23 released.

2013-10-25  Carl Hetherington  <cth@carlh.net>

	* Version 1.22 released.

2013-10-24  Carl Hetherington  <cth@carlh.net>

	* Support sources that require repeat of more than
	1 extra frame.

2013-10-23  Carl Hetherington  <cth@carlh.net>

	* Version 1.21 released.

2013-10-23  Carl Hetherington  <cth@carlh.net>

	* Use our own directory picker on Ubuntu 13.10 as well
	as Ubuntu 13.04 as it seems similarly broken.

2013-10-22  Carl Hetherington  <cth@carlh.net>

	* Version 1.20 released.

2013-10-22  Carl Hetherington  <cth@carlh.net>

	* Allow films to be loaded when content is missing,
	and then that content can be re-found.

2013-10-21  Carl Hetherington  <cth@carlh.net>

	* Version 1.19 released.

2013-10-21  Carl Hetherington  <cth@carlh.net>

	* Fix Rec. 709 gammas (from Lilian Lefranc)

2013-10-20  Carl Hetherington  <cth@carlh.net>

	* Allow specification of subtitle language even if DVD-o-matic
	isn't providing the subtitles.

2013-10-20  Carl Hetherington  <cth@carlh.net>

	* Version 1.18 released.

2013-10-19  Carl Hetherington  <cth@carlh.net>

	* Fix non-saving of colour transform presets.

	* Some improvements in progress reporting, especially
	for long encodes.

2013-10-18  Carl Hetherington  <cth@carlh.net>

	* Fix bug with incorrect validity times given to KDMs.

2013-10-17  Carl Hetherington  <cth@carlh.net>

	* Fix Make DCP menu option sensitivity (#230).

	* Forward-port fix from master; use 1000000 rather
	than 1e6 for J2K bandwidth arithmetic to ensure
	that it's done with integers.

2013-10-16  Carl Hetherington  <cth@carlh.net>

	* Version 1.17 released.

2013-10-16  Carl Hetherington  <cth@carlh.net>

	* Hopefully fix crash on closing preferences window
	when ~/.config/dcpomatic does not exist.

	* Allow specification of the DCP to make KDMs for,
	in case there is more than one.

	* Speed up response to some settings changes
	(e.g. crop) (#196).

2013-10-15  Carl Hetherington  <cth@carlh.net>

	* Version 1.16 released.

2013-10-15  Carl Hetherington  <cth@carlh.net>

	* Restore up/down buttons for simple content time
	movements.

	* Include film title in KDM filenames.

	* Allow no-stretch scaling like in DVD-o-matic.

2013-10-14  Carl Hetherington  <cth@carlh.net>

	* Add Rec. 709 colour conversion preset using
	Wolfgang Woehl's matrix.

2013-10-14  Carl Hetherington  <cth@carlh.net>

	* Version 1.15 released.

2013-10-14  Carl Hetherington  <cth@carlh.net>

	* Fix some crashes in the KDM dialogue when coming
	out of the add screen without giving a certificate.

	* Really fix libltdl search path on OS X.

2013-10-13  Carl Hetherington  <cth@carlh.net>

	* Version 1.14 released.

2013-10-12  Carl Hetherington  <cth@carlh.net>

	* Add some missing libraries to the OS X build.

	* Fix libltdl search path on OS X.

2013-10-12  Carl Hetherington  <cth@carlh.net>

	* Version 1.13 released.

2013-10-12  Carl Hetherington  <cth@carlh.net>

	* Fix linux static build.

2013-10-11  Carl Hetherington  <cth@carlh.net>

	* Version 1.12 released.

2013-10-11  Carl Hetherington  <cth@carlh.net>

	* Fix failure to create signer certificates
	on Windows.

2013-10-10  Carl Hetherington  <cth@carlh.net>

	* Basic snapping in the timeline.

	* Various improvements to dcpomatic_kdm.

2013-10-10  Carl Hetherington  <cth@carlh.net>

	* Version 1.11 released.

2013-10-10  Carl Hetherington  <cth@carlh.net>

	* libdcp fix to incorrect signature digests.

2013-10-09  Carl Hetherington  <cth@carlh.net>

	* Version 1.10 released.

2013-10-09  Carl Hetherington  <cth@carlh.net>

	* Add some missing Windows dependencies.

2013-10-09  Carl Hetherington  <cth@carlh.net>

	* Version 1.09 released.

2013-10-09  Carl Hetherington  <cth@carlh.net>

	* Bump libdcp version to pull in speculative fix
	for AuthorizedDeviceList thumbprints in KDMs.

2013-10-09  Carl Hetherington  <cth@carlh.net>

	* Version 1.08 released.

2013-10-09  Carl Hetherington  <cth@carlh.net>

	* Fix problems with crypto stuff on Windows.

2013-10-08  Carl Hetherington  <cth@carlh.net>

	* Version 1.07 released.

2013-10-01  Carl Hetherington  <cth@carlh.net>

	* Version 1.06 released.

2013-09-19  Carl Hetherington  <cth@carlh.net>

	* Version 1.05 released.

2013-09-17  Carl Hetherington  <cth@carlh.net>

	* Version 1.04 released.

2013-09-09  Carl Hetherington  <cth@carlh.net>

	* Version 1.03 released.

2013-09-02  Carl Hetherington  <cth@carlh.net>

	* Add missing boost datetime dependency
	to debian control files.

2013-08-30  Carl Hetherington  <cth@carlh.net>

	* Version 1.02 released.

2013-08-29  Carl Hetherington  <cth@carlh.net>

	* Version 1.01 released.

2013-08-29  Carl Hetherington  <cth@carlh.net>

	* Restore server/client operation (#202).

	* Fix strange rounding of still image durations (#204).

	* Remove limitation to numbers and periods in the
	server host name dialogue box.

	* Fix stuck-at-99% progress meters (#184).

	* Version 1.01beta1 released.

2013-08-29  Carl Hetherington  <cth@carlh.net>

	* Fix emissions of large chunks of silence when
	analysing audio in some cases.

	* Use my @dcpomatic.com email address for now,
	rather than a non-existant mailing list.

2013-08-28  Carl Hetherington  <cth@carlh.net>

	* Initial DCP-o-matic release.
<|MERGE_RESOLUTION|>--- conflicted
+++ resolved
@@ -1,8 +1,7 @@
-<<<<<<< HEAD
 2014-03-07  Carl Hetherington  <cth@carlh.net>
 
 	* Add subtitle view.
-=======
+
 2014-07-10  Carl Hetherington  <cth@carlh.net>
 
 	* Try to fix corruption of KDM email setting in
@@ -15,7 +14,6 @@
 	* Fix various problems with seek and content
 	being trimmed when its video frame rate is
 	overridden.
->>>>>>> 46f99492
 
 2014-07-02  Carl Hetherington  <cth@carlh.net>
 
