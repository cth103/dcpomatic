2014-04-17  Carl Hetherington  <cth@carlh.net>

<<<<<<< HEAD
	* Fix update of the gain control when using the gain calculator
	dialog.

	Reported-by: Andy Neddermeyer
=======
	* Version 1.66.12 released.
>>>>>>> c8ad0c2e

2014-04-07  Carl Hetherington  <cth@carlh.net>

	* Version 1.66.11 released.

2014-04-07  Carl Hetherington  <cth@carlh.net>

	* Updated fr_FR translation from Thierry Journet. 

2014-04-02  Carl Hetherington  <cth@carlh.net>

	* Version 1.66.10 released.

2014-04-01  Carl Hetherington  <cth@carlh.net>

	* Basic support for separate left/right-eye files or directories
	for 3D.

2014-03-30  Carl Hetherington  <cth@carlh.net>

	* Version 1.66.9 released.

2014-03-30  Carl Hetherington  <cth@carlh.net>

	* Version 1.66.8 released.

	* nl_NL translation from Theo Kooijmans.

2014-03-27  Carl Hetherington  <cth@carlh.net>

	* Auto-save film metadata before starting DCP encode.

2014-03-25  Carl Hetherington  <cth@carlh.net>

	* Add support for downloading Doremi server certificates.

2014-03-24  Carl Hetherington  <cth@carlh.net>

	* Version 1.66.7 released.

2014-03-24  Carl Hetherington  <cth@carlh.net>

	* Fix error on creating DCPs without audio.

2014-03-23  Carl Hetherington  <cth@carlh.net>

	* Version 1.66.6 released.

2014-03-23  Carl Hetherington  <cth@carlh.net>

	* Attempt to fix format string specifier error on Windows.

	* Version 1.66.5 released.

2014-03-22  Carl Hetherington  <cth@carlh.net>

	* Version 1.66.4 released.

2014-03-22  Carl Hetherington  <cth@carlh.net>

	* Allow specification of the video frame rate that a sound file
	was prepared for.

	* Another attempt to fix colour conversion dialog strange behaviour
	on OS X.

2014-03-18  Carl Hetherington  <cth@carlh.net>

	* Version 1.66.3 released.

2014-03-18  Carl Hetherington  <cth@carlh.net>

	* Fix bad rounding of timecodes.

	* Tentative support for 3D from alternate frames of the source.

2014-03-17  Carl Hetherington  <cth@carlh.net>

	* Improve behaviour of the position slider at the end of films.

	* Version 1.66.2 released.

2014-03-17  Carl Hetherington  <cth@carlh.net>

	* Improve appearance of config dialog on OS X.

2014-03-15  Carl Hetherington  <cth@carlh.net>

	* Improve appearance of new film and KDM dialogs on OS X.

	* Fix KDM dialog to predictably set up its initial range to
	a week from now.

	* Remove support for FFmpeg post-processing filters as they apparently
	do not support > 8bpp.  I don't think they are worth the pain of
	quantizing and then telling the user what has happened.

2014-03-12  Carl Hetherington  <cth@carlh.net>

	* Version 1.66.1 released.

2014-03-12  Carl Hetherington  <cth@carlh.net>

	* Hopefully fix i18n on OS X (#324).

2014-03-10  Carl Hetherington  <cth@carlh.net>

	* Version 1.66.0 released.

2014-03-09  Carl Hetherington  <cth@carlh.net>

	* Version 1.65.2 released.

2014-03-09  Carl Hetherington  <cth@carlh.net>

	* Restore old behaviour of "no-stretch" mode with crop.

	* Fix display of no-scale display mode in the player.

2014-03-08  Carl Hetherington  <cth@carlh.net>

	* Version 1.65.1 released.

2014-03-08  Carl Hetherington  <cth@carlh.net>

	* Fix incorrect audio analyses on multiple-stream content.

	* Support for unsigned 8-bit audio (hmm!).

2014-03-06  Carl Hetherington  <cth@carlh.net>

	* Version 1.65.0 released.

2014-03-05  Carl Hetherington  <cth@carlh.net>

	* Version 1.64.19 released.

2014-03-05  Carl Hetherington  <cth@carlh.net>

	* Bump maximum audio channels to 12 so that we can
	(crudely at least) get BsL/BsR.

2014-03-04  Carl Hetherington  <cth@carlh.net>

	* Version 1.64.18 released.

2014-03-04  Carl Hetherington  <cth@carlh.net>

	* Add option to disable all scaling of the input video.

2014-03-03  Carl Hetherington  <cth@carlh.net>

	* Fix rounding of timecodes in at least some cases (#323).

	* Try to prevent OS X from sleeping during DCP encode.

2014-02-26  Carl Hetherington  <cth@carlh.net>

	* Version 1.64.17 released.

2014-02-26  Carl Hetherington  <cth@carlh.net>

	* Fix missing RMS audio analysis plots in some cases.

	* Fix failure to load sound files with
	non-ASCII paths.

2014-02-23  Carl Hetherington  <cth@carlh.net>

	* Version 1.64.16 released.

2014-02-23  Carl Hetherington  <cth@carlh.net>

	* Bump ffmpeg library to git head to fix problems with
	misrecognised frame rates in some MOV files.

2014-02-20  Carl Hetherington  <cth@carlh.net>

	* Version 1.64.15 released.

2014-02-20  Carl Hetherington  <cth@carlh.net>

	* Basic support for 7.1 / HI/VI audio tracks.

2014-02-19  Carl Hetherington  <cth@carlh.net>

	* Add some basic JSON stuff.

2014-02-18  Carl Hetherington  <cth@carlh.net>

	* Version 1.64.14 released.

2014-02-18  Carl Hetherington  <cth@carlh.net>

	* Version 1.64.13 released.

2014-02-12  Carl Hetherington  <cth@carlh.net>

	* Make the batch converter remember its last directory
	for the film picker (#318).

	* Add dcpomatic_batch to OS X .app.

2014-02-11  Carl Hetherington  <cth@carlh.net>

	* Version 1.64.12 released.

2014-02-11  Carl Hetherington  <cth@carlh.net>

	* Be more careful when catching exceptions from KDM creation.

2014-02-10  Carl Hetherington  <cth@carlh.net>

	* Version 1.64.11 released.

2014-02-10  Carl Hetherington  <cth@carlh.net>

	* Version 1.64.10 released.

2014-02-10  Carl Hetherington  <cth@carlh.net>

	* Try to fix Centos RPM dependencies.

	* Version 1.64.9 released.

2014-02-10  Carl Hetherington  <cth@carlh.net>

	* Version 1.64.8 released.

2014-02-09  Carl Hetherington  <cth@carlh.net>

	* Build with a more careful version of libopenjpeg that handles
	out-of-memory conditions slightly better.

	* Possibly fix repeated no route to host errors in some cases.

	* Some small bits of increased low-memory stability.

	* Version 1.64.7 released.

2014-02-08  Carl Hetherington  <cth@carlh.net>

	* Fix exception when seeking with missing content (part of #317).

	* Version 1.64.6 released.

2014-02-08  Carl Hetherington  <cth@carlh.net>

	* Version 1.64.5 released.

2014-02-08  Carl Hetherington  <cth@carlh.net>

	* Version 1.64.4 released.

2014-02-08  Carl Hetherington  <cth@carlh.net>

	* Version 1.64.3 released.

2014-02-08  Carl Hetherington  <cth@carlh.net>

	* Bump libdcp version to get some fixes for Interop XML.

2014-02-07  Carl Hetherington  <cth@carlh.net>

	* Add basic stuff to build RPMs for Centos.

2014-02-05  Carl Hetherington  <cth@carlh.net>

	* Version 1.64.2 released.

2014-02-05  Carl Hetherington  <cth@carlh.net>

	* A variety of fixes to small problems found by Coverity.

2014-02-05  Carl Hetherington  <cth@carlh.net>

	* Version 1.64.1 released.

2014-02-05  Carl Hetherington  <cth@carlh.net>

	* Updates to it_IT translation from William Fanelli.

2014-02-02  Carl Hetherington  <cth@carlh.net>

	* Version 1.64.0 released.

2014-01-29  Carl Hetherington  <cth@carlh.net>

	* Version 1.63.8 released.

2014-01-29  Carl Hetherington  <cth@carlh.net>

	* Add subtitle X offset option.

	* Fix missing subtitles when subtitled content is at a non-zero position.

2014-01-28  Carl Hetherington  <cth@carlh.net>

	* Use Mbit/s instead of the incorrect MBps.

	* Version 1.63.7 released.

2014-01-28  Carl Hetherington  <cth@carlh.net>

	* Try to prevent Windows machines going to sleep during encodes.

	* Add option to not install main program / server on Windows.

2014-01-26  Carl Hetherington  <cth@carlh.net>

	* Change default JPEG2000 bandwith to 100MBps.

	* Updated fr_FR translation from Theirry Journet.

2014-01-24  Carl Hetherington  <cth@carlh.net>

	* Try to fix repeatedly-reported exceptions.

2014-01-23  Carl Hetherington  <cth@carlh.net>

	* Version 1.63.6 released.

2014-01-23  Carl Hetherington  <cth@carlh.net>

	* Fix recovery of DCP encoding after a crash with a 3D DCP.

2014-01-21  Carl Hetherington  <cth@carlh.net>

	* Version 1.63.5 released.

2014-01-21  Carl Hetherington  <cth@carlh.net>

	* Potentially major fix for bad A/V sync.

2014-01-19  Carl Hetherington  <cth@carlh.net>

	* Version 1.63.4 released.

2014-01-19  Carl Hetherington  <cth@carlh.net>

	* Updated sv_SE translation from Adam Klotblixt.

2014-01-15  Carl Hetherington  <cth@carlh.net>

	* Version 1.63.3 released.

2014-01-15  Carl Hetherington  <cth@carlh.net>

	* Hopefully fix badly-labelled MXFs when in Interop mode.

2014-01-14  Carl Hetherington  <cth@carlh.net>

	* Version 1.63.2 released.

2014-01-14  Carl Hetherington  <cth@carlh.net>

	* Fix problems with adding new soundtracks to FFmpeg content with
	no audio track.

	* Updated de_DE translation from Markus Raab.

	* Version 1.63.1 released.

2014-01-14  Carl Hetherington  <cth@carlh.net>

	* Try to fix subtitle problems when the video frame rate is being changed
	from content to DCP.

2014-01-13  Carl Hetherington  <cth@carlh.net>

	* Change 4:3 and 5:3 ratios to be precise rather than 1.33:1 and 1.66:1, and
	also tweak 1.19:1 (#306).

	* Version 1.63.0 released.

2014-01-12  Carl Hetherington  <cth@carlh.net>

	* Fix crashes when using -3dB options in locales with a , decimal separator.

	* Version 1.62.3 released.

2014-01-11  Carl Hetherington  <cth@carlh.net>

	* Hopefully fix error on restarting a cancelled transcode job
	on Windows.

2014-01-10  Carl Hetherington  <cth@carlh.net>

	* Version 1.62.2 released.

2014-01-10  Carl Hetherington  <cth@carlh.net>

	* Version 1.62.1 released.

2014-01-10  Carl Hetherington  <cth@carlh.net>

	* Version 1.62.0 released.

2014-01-10  Carl Hetherington  <cth@carlh.net>

	* Try to stop the queue of things to write filling up excessively
	on fast CPUs.

	* Try to fix double "are you sure" prompt on quitting with active jobs.

	* Version 1.61.2 released.

2014-01-09  Carl Hetherington  <cth@carlh.net>

	* Version 1.61.1 released.

2014-01-09  Carl Hetherington  <cth@carlh.net>

	* Version 1.61.0 released.

2014-01-09  Carl Hetherington  <cth@carlh.net>

	* Hopefully fix somewhat inexplicable inability of Windows to open
	new files on top of old ones in some circumstances (with audio
	MXFs).

	* Version 1.60 released.

2014-01-09  Carl Hetherington  <cth@carlh.net>

	* More fixes for slow-downs on fast computers.

2014-01-08  Carl Hetherington  <cth@carlh.net>

	* Version 1.59 released.

2014-01-07  Carl Hetherington  <cth@carlh.net>

	* Version 1.58 released.

2014-01-07  Carl Hetherington  <cth@carlh.net>

	* Fix Windows build of FFmpeg to link against zlib, which fixes parsing
	of some .mov files.

	* Very primitive check-for-updates feature added.

	* Allow still-moving-image sources to have their frame rate specified.

2014-01-06  Carl Hetherington  <cth@carlh.net>

	* Basics of per-channel audio gain (#247).

	* Give a warning on make DCP if it seems unlikely that the disk
	will have enough space to store the finished DCP (#92).

	* Make sure forced languages override the environment for gettext()
	as well as wxWidgets' i18n code (#108).

	* Bump libdcp version to get a fix for VOLINDEX/ASSETMAP file extensions
	with interop (#206).

	* Fix subtitle colouring (#152).

	* Fix mis-timed subtitles when there is a non-zero video PTS offset.

	* Remove seemingly unnecessary checks on image directories.

	* Leave DCP directory creation until the last minute to help
	avoid half-eaten directories being left around (#174).

2014-01-05  Carl Hetherington  <cth@carlh.net>

	* Version 1.57 released.

2014-01-05  Carl Hetherington  <cth@carlh.net>

	* Use _fseeki64 on Windows when reading content files.

	* Various small fixes to i18n.

2014-01-03  Carl Hetherington  <cth@carlh.net>

	* Version 1.56 released.

2014-01-03  Carl Hetherington  <cth@carlh.net>

	* Version 1.55 released.

2014-01-03  Carl Hetherington  <cth@carlh.net>

	* New de_DE translation from Markus Raab.

	* Work-around mysterious call of pure virtual method inside boost.

2014-01-01  Carl Hetherington  <cth@carlh.net>

	* Bump ffmpeg version.

2013-12-30  Carl Hetherington  <cth@carlh.net>

	* Version 1.54 released.

2013-12-30  Carl Hetherington  <cth@carlh.net>

	* Put catches around a few threads which could have uncaught exceptions.

	* Add nascent dcpomatic_create command-line program to create films.

2013-12-29  Carl Hetherington  <cth@carlh.net>

	* Version 1.53 released.

2013-12-29  Carl Hetherington  <cth@carlh.net>

	* Fix failure to load content from directories with non-Latin names.

2013-12-28  Carl Hetherington  <cth@carlh.net>

	* Speculative fix for "find missing" not working on OS X (#255).

	* Fix failure to load films with missing still image content (#300).

2013-12-27  Carl Hetherington  <cth@carlh.net>

	* Fix non-update of video information on changing DCP resolution (#299).

	* Version 1.52 released.

2013-12-27  Carl Hetherington  <cth@carlh.net>

	* More speculative fixes for 4K.

2013-12-23  Carl Hetherington  <cth@carlh.net>

	* Version 1.51 released.

2013-12-23  Carl Hetherington  <cth@carlh.net>

	* A couple of potential fixes for 4K.

	* Version 1.50 released.

2013-12-23  Carl Hetherington  <cth@carlh.net>

	* Version 1.49 released.

2013-12-23  Carl Hetherington  <cth@carlh.net>

	* Version 1.48 released.

2013-12-23  Carl Hetherington  <cth@carlh.net>

	* Add TLS/SSL support to KDM email sending.

2013-12-23  Carl Hetherington  <cth@carlh.net>

	* Version 1.47 released.

2013-12-23  Carl Hetherington  <cth@carlh.net>

	* Add $START_TIME and $END_TIME as variables for the KDM email.

	* Add top/bottom option for 3D frames.

2013-12-20  Carl Hetherington  <cth@carlh.net>

	* Add configuration option for default audio delay (#276).

	* Version 1.46 released.

2013-12-19  Carl Hetherington  <cth@carlh.net>

	* Version 1.45 released.

2013-12-19  Carl Hetherington  <cth@carlh.net>

	* Bump libdcp version again for a crash fix for 32-bit Windows,
	and also for problems generating certificate chains.

2013-12-18  Carl Hetherington  <cth@carlh.net>

	* Version 1.44 released.

2013-12-18  Carl Hetherington  <cth@carlh.net>

	* Bump libdcp version again for a fix to XML validity for 3D.

	* Version 1.43 released.

2013-12-18  Carl Hetherington  <cth@carlh.net>

	* Update libdcp version to get fix for 3D IntrinsicDuration.

	* Fix progress reporting when making 3D DCPs.

	* Fix non-update of display when changing video frame type (2D,
	3D left/right etc.)

	* Restore video information in video tab when using still images.

	* Hopefully fix exception on new film in some strange cases.

2013-12-09  Carl Hetherington  <cth@carlh.net>

	* Version 1.42 released.

2013-12-09  Carl Hetherington  <cth@carlh.net>

	* Fix make_black for pixel format 7 (#288).

2013-12-08  Carl Hetherington  <cth@carlh.net>

	* Fix display update when removing content (#281).

2013-12-07  Carl Hetherington  <cth@carlh.net>

	* Version 1.41 released.

2013-12-05  Carl Hetherington  <cth@carlh.net>

	* Improve the correctness of lengths reported by sound files to fix
	short DCPs when using non-DCI-rate sound files with stills.

2013-12-04  Carl Hetherington  <cth@carlh.net>

	* Make signatures optional (#273).

	* Only do scale/crop/window/subtitle overlay if a frame is going
	to be encoded for the DCP.

	* Several optimisations to video processing, which should
	speed up the player a bit.

2013-12-03  Carl Hetherington  <cth@carlh.net>

	* Add "play length" control to avoid having to do arithmetic to
	get end-trims right in some cases (#261).

2013-12-02  Carl Hetherington  <cth@carlh.net>

	* Fix breakage to adding multiple files at the same time.

	* Fix crash on double-click of "show audio" button (#278).

	* Version 1.40 released.

2013-12-02  Carl Hetherington  <cth@carlh.net>

	* Fix problems with FFmpeg files that have all-zero stream IDs.

	* Fix crash on checking non-existing frame info
	files.

	* Fix erroneous disabling of timing panel with
	audio-only sources.

2013-11-30  Carl Hetherington  <cth@carlh.net>

	* Version 1.39 released.

2013-11-30  Carl Hetherington  <cth@carlh.net>

	* Fix windows build.

2013-11-29  Carl Hetherington  <cth@carlh.net>

	* Version 1.38 released.

2013-11-29  Carl Hetherington  <cth@carlh.net>

	* Add option to join input files together
	to help with multiple VOB files from DVDs.

	* Fix build for 32-bit versions of OS X.

2013-11-27  Carl Hetherington  <cth@carlh.net>

	* Version 1.37 released.

2013-11-27  Carl Hetherington  <cth@carlh.net>

	* Version 1.36 released.

2013-11-27  Carl Hetherington  <cth@carlh.net>

	* Version 1.35 released.

2013-11-26  Carl Hetherington  <cth@carlh.net>

	* Updated fr_FR translation from Lilian Lefranc.

	* A whole load of fixes for lots of bugs when handling filenames
	using non-Latin characters on Windows.

2013-11-22  Carl Hetherington  <cth@carlh.net>

	* Version 1.34 released.

2013-11-22  Carl Hetherington  <cth@carlh.net>

	* Fix both OS X and Windows installers.

2013-11-21  Carl Hetherington  <cth@carlh.net>

	* Version 1.33 released.

2013-11-21  Carl Hetherington  <cth@carlh.net>

	* Fix Ubuntu 13.04 build.

2013-11-20  Carl Hetherington  <cth@carlh.net>

	* Version 1.32 released.

2013-11-20  Carl Hetherington  <cth@carlh.net>

	* Version 1.31 released.

2013-11-20  Carl Hetherington  <cth@carlh.net>

	* Add primitive hints dialogue box.

2013-11-17  Carl Hetherington  <cth@carlh.net>

	* Fix specified-server discovery.

	* Version 1.30 released.

2013-11-17  Carl Hetherington  <cth@carlh.net>

	* Speculative fix for servers crashing with different
	locales to clients.

2013-11-16  Carl Hetherington  <cth@carlh.net>

	* Bump bundled FFmpeg version to current git master.

	* Fix erroneous reset of visible channels in audio
	level dialog when changing gain.

2013-11-15  Carl Hetherington  <cth@carlh.net>

	* Use 2 decimal places for gamma controls instead
	of 1.

2013-11-14  Carl Hetherington  <cth@carlh.net>

	* Support modification of certain properties when
	there are several selected pieces of content.

	* Add server configuration back in.

2013-11-12  Carl Hetherington  <cth@carlh.net>

	* Version 1.29 released.

2013-11-12  Carl Hetherington  <cth@carlh.net>

	* Fix bad_alloc exception on audio analysis (and
	probably elsewhere).

2013-11-11  Carl Hetherington  <cth@carlh.net>

	* Version 1.28 released.

2013-11-11  Carl Hetherington  <cth@carlh.net>

	* Somewhat speculative fix for slow-downs and
	large memory consumption with multi-content playlists.

2013-11-10  Carl Hetherington  <cth@carlh.net>

	* Hopefully get rid of spurious black lines around
	preview.

2013-11-08  Carl Hetherington  <carl@ubuntu>

	* Fix strange behaviour of J2K bandwidth control
	on 32-bit Linux.

2013-11-07  Carl Hetherington  <cth@carlh.net>

	* Open file dialog starts in the configured DCP directory,
	if one exists (#70).

2013-11-06  Carl Hetherington  <cth@carlh.net>

	* Support pixel format 30 (#254).

2013-11-06  Carl Hetherington  <cth@carlh.net>

	* Version 1.27 released.

2013-11-06  Carl Hetherington  <cth@carlh.net>

	* Various server-related tidying up; servers are
	now auto-detected only (the configuration for
	them has been removed).

2013-11-06  Carl Hetherington  <cth@carlh.net>

	* Version 1.26 released.

2013-11-05  Carl Hetherington  <cth@carlh.net>

	* Auto-detect encoding servers on the local
	subnet(s).

	* Tweak verbosity of command-line encoding servers.

2013-11-04  Carl Hetherington  <cth@carlh.net>

	* Version 1.25 released.

2013-10-29  Carl Hetherington  <cth@carlh.net>

	* Improve performance when start-trimming
	large files.

	* Fix audio problems when start-trimming.

2013-10-28  Carl Hetherington  <cth@carlh.net>

	* Version 1.24 released.

2013-10-28  Carl Hetherington  <cth@carlh.net>

	* Fix failure to reload configuration on
	some non-English locales.

2013-10-26  Carl Hetherington  <cth@carlh.net>

	* Version 1.23 released.

2013-10-25  Carl Hetherington  <cth@carlh.net>

	* Version 1.22 released.

2013-10-24  Carl Hetherington  <cth@carlh.net>

	* Support sources that require repeat of more than
	1 extra frame.

2013-10-23  Carl Hetherington  <cth@carlh.net>

	* Version 1.21 released.

2013-10-23  Carl Hetherington  <cth@carlh.net>

	* Use our own directory picker on Ubuntu 13.10 as well
	as Ubuntu 13.04 as it seems similarly broken.

2013-10-22  Carl Hetherington  <cth@carlh.net>

	* Version 1.20 released.

2013-10-22  Carl Hetherington  <cth@carlh.net>

	* Allow films to be loaded when content is missing,
	and then that content can be re-found.

2013-10-21  Carl Hetherington  <cth@carlh.net>

	* Version 1.19 released.

2013-10-21  Carl Hetherington  <cth@carlh.net>

	* Fix Rec. 709 gammas (from Lilian Lefranc)

2013-10-20  Carl Hetherington  <cth@carlh.net>

	* Allow specification of subtitle language even if DVD-o-matic
	isn't providing the subtitles.

2013-10-20  Carl Hetherington  <cth@carlh.net>

	* Version 1.18 released.

2013-10-19  Carl Hetherington  <cth@carlh.net>

	* Fix non-saving of colour transform presets.

	* Some improvements in progress reporting, especially
	for long encodes.

2013-10-18  Carl Hetherington  <cth@carlh.net>

	* Fix bug with incorrect validity times given to KDMs.

2013-10-17  Carl Hetherington  <cth@carlh.net>

	* Fix Make DCP menu option sensitivity (#230).

	* Forward-port fix from master; use 1000000 rather
	than 1e6 for J2K bandwidth arithmetic to ensure
	that it's done with integers.

2013-10-16  Carl Hetherington  <cth@carlh.net>

	* Version 1.17 released.

2013-10-16  Carl Hetherington  <cth@carlh.net>

	* Hopefully fix crash on closing preferences window
	when ~/.config/dcpomatic does not exist.

	* Allow specification of the DCP to make KDMs for,
	in case there is more than one.

	* Speed up response to some settings changes
	(e.g. crop) (#196).

2013-10-15  Carl Hetherington  <cth@carlh.net>

	* Version 1.16 released.

2013-10-15  Carl Hetherington  <cth@carlh.net>

	* Restore up/down buttons for simple content time
	movements.

	* Include film title in KDM filenames.

	* Allow no-stretch scaling like in DVD-o-matic.

2013-10-14  Carl Hetherington  <cth@carlh.net>

	* Add Rec. 709 colour conversion preset using
	Wolfgang Woehl's matrix.

2013-10-14  Carl Hetherington  <cth@carlh.net>

	* Version 1.15 released.

2013-10-14  Carl Hetherington  <cth@carlh.net>

	* Fix some crashes in the KDM dialogue when coming
	out of the add screen without giving a certificate.

	* Really fix libltdl search path on OS X.

2013-10-13  Carl Hetherington  <cth@carlh.net>

	* Version 1.14 released.

2013-10-12  Carl Hetherington  <cth@carlh.net>

	* Add some missing libraries to the OS X build.

	* Fix libltdl search path on OS X.

2013-10-12  Carl Hetherington  <cth@carlh.net>

	* Version 1.13 released.

2013-10-12  Carl Hetherington  <cth@carlh.net>

	* Fix linux static build.

2013-10-11  Carl Hetherington  <cth@carlh.net>

	* Version 1.12 released.

2013-10-11  Carl Hetherington  <cth@carlh.net>

	* Fix failure to create signer certificates
	on Windows.

2013-10-10  Carl Hetherington  <cth@carlh.net>

	* Basic snapping in the timeline.

	* Various improvements to dcpomatic_kdm.

2013-10-10  Carl Hetherington  <cth@carlh.net>

	* Version 1.11 released.

2013-10-10  Carl Hetherington  <cth@carlh.net>

	* libdcp fix to incorrect signature digests.

2013-10-09  Carl Hetherington  <cth@carlh.net>

	* Version 1.10 released.

2013-10-09  Carl Hetherington  <cth@carlh.net>

	* Add some missing Windows dependencies.

2013-10-09  Carl Hetherington  <cth@carlh.net>

	* Version 1.09 released.

2013-10-09  Carl Hetherington  <cth@carlh.net>

	* Bump libdcp version to pull in speculative fix
	for AuthorizedDeviceList thumbprints in KDMs.

2013-10-09  Carl Hetherington  <cth@carlh.net>

	* Version 1.08 released.

2013-10-09  Carl Hetherington  <cth@carlh.net>

	* Fix problems with crypto stuff on Windows.

2013-10-08  Carl Hetherington  <cth@carlh.net>

	* Version 1.07 released.

2013-10-01  Carl Hetherington  <cth@carlh.net>

	* Version 1.06 released.

2013-09-19  Carl Hetherington  <cth@carlh.net>

	* Version 1.05 released.

2013-09-17  Carl Hetherington  <cth@carlh.net>

	* Version 1.04 released.

2013-09-09  Carl Hetherington  <cth@carlh.net>

	* Version 1.03 released.

2013-09-02  Carl Hetherington  <cth@carlh.net>

	* Add missing boost datetime dependency
	to debian control files.

2013-08-30  Carl Hetherington  <cth@carlh.net>

	* Version 1.02 released.

2013-08-29  Carl Hetherington  <cth@carlh.net>

	* Version 1.01 released.

2013-08-29  Carl Hetherington  <cth@carlh.net>

	* Restore server/client operation (#202).

	* Fix strange rounding of still image durations (#204).

	* Remove limitation to numbers and periods in the
	server host name dialogue box.

	* Fix stuck-at-99% progress meters (#184).

	* Version 1.01beta1 released.

2013-08-29  Carl Hetherington  <cth@carlh.net>

	* Fix emissions of large chunks of silence when
	analysing audio in some cases.

	* Use my @dcpomatic.com email address for now,
	rather than a non-existant mailing list.

2013-08-28  Carl Hetherington  <cth@carlh.net>

	* Initial DCP-o-matic release.
<|MERGE_RESOLUTION|>--- conflicted
+++ resolved
@@ -1,13 +1,11 @@
 2014-04-17  Carl Hetherington  <cth@carlh.net>
 
-<<<<<<< HEAD
 	* Fix update of the gain control when using the gain calculator
 	dialog.
 
 	Reported-by: Andy Neddermeyer
-=======
+
 	* Version 1.66.12 released.
->>>>>>> c8ad0c2e
 
 2014-04-07  Carl Hetherington  <cth@carlh.net>
 
