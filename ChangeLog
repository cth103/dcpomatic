<<<<<<< HEAD
2014-03-07  Carl Hetherington  <cth@carlh.net>

	* Add subtitle view.
=======
2014-06-30  Carl Hetherington  <cth@carlh.net>

	* Version 1.72.0 released.

2014-06-28  Carl Hetherington  <cth@carlh.net>

	* Version 1.71.2 released.

2014-06-28  Carl Hetherington  <cth@carlh.net>

	* Version 1.71.1 released.

2014-06-28  Carl Hetherington  <cth@carlh.net>

	* Fix crash on analysing audio (and possibly DCP creation) with
	resampled content.

2014-06-27  Carl Hetherington  <cth@carlh.net>

	* Version 1.71.0 released.

2014-06-27  Carl Hetherington  <cth@carlh.net>

	* Fix up/down buttons in content list.
>>>>>>> 7d93aa13

2014-06-26  Carl Hetherington  <cth@carlh.net>

	* Version 1.70.1 released.

2014-06-26  Carl Hetherington  <cth@carlh.net>

	* Support different KDM formulations.

	* Allow override of detected video frame rates.

	* Optimisation of uncertain effect to encoder and server
	thread handling.

	* Version 1.70.0 released.

2014-06-25  Carl Hetherington  <cth@carlh.net>

	* Version 1.69.37 released.

2014-06-25  Carl Hetherington  <cth@carlh.net>

	* Version 1.69.36 released.

2014-06-25  Carl Hetherington  <cth@carlh.net>

	* Support pixel format 46 in make_black().

2014-06-24  Carl Hetherington  <cth@carlh.net>

	* Re-assign timeline tracks when things are
	moved about.

2014-06-23  Carl Hetherington  <cth@carlh.net>

	* Try harder to cope with DCP names specified
	already in CamelCase.

	* Add option to CC a KDM email, and add
	$SCREENS and $CINEMA_NAME as variables
	in the email.

2014-06-22  Carl Hetherington  <cth@carlh.net>

	* Reset-to-default button for KDM email text.

	* Version 1.69.35 released.

2014-06-22  Carl Hetherington  <cth@carlh.net>

	* Fix large memory leak with image sources.

2014-06-21  Carl Hetherington  <cth@carlh.net>

	* Move email config into the KDM email page.

	* Version 1.69.34 released.

2014-06-21  Carl Hetherington  <cth@carlh.net>

	* Version 1.69.33 released.

2014-06-21  Carl Hetherington  <cth@carlh.net>

	* Version 1.69.32 released.

2014-06-21  Carl Hetherington  <cth@carlh.net>

	* Version 1.69.31 released.

2014-06-20  Carl Hetherington  <cth@carlh.net>

	* Version 1.69.30 released.

2014-06-20  Carl Hetherington  <cth@carlh.net>

	* Updates to de_DE translation from Carsten Kurz.

2014-06-18  Carl Hetherington  <cth@carlh.net>

	* Version 1.69.29 released.

2014-06-18  Carl Hetherington  <cth@carlh.net>

	* Fix thinko causing incorrect audio sample rates in some cases.

2014-06-15  Carl Hetherington  <cth@carlh.net>

	* Version 1.69.28 released.

2014-06-12  Carl Hetherington  <cth@carlh.net>

	* Version 1.69.27 released.

2014-06-12  Carl Hetherington  <cth@carlh.net>

	* Add Content menu with "scale to fit width" and "scale
	to fit height" options.

	* Version 1.69.26 released.

2014-06-12  Carl Hetherington  <cth@carlh.net>

	* Fix bug where DCP-o-matic does not recreate video after
	subtitles are turned on or off.

2014-06-10  Carl Hetherington  <cth@carlh.net>

	* Support ISDCF naming convention version 9 (#257).

	* Rename DCI to ISDCF when talking about the digital cinema
	naming convention (#362).

	* Fix crash when opening the timeline with no content (#369).

2014-06-09  Carl Hetherington  <cth@carlh.net>

	* Fix server/client with non-RGB24 sources.

	* Version 1.69.25 released.

2014-06-09  Carl Hetherington  <cth@carlh.net>

	* Make audio gain a floating-point value in the UI (#367).

	* Work-around out-of-memory crashes with large start trims (#252).

	* Version 1.69.24 released.

2014-06-06  Carl Hetherington  <cth@carlh.net>

	* Version 1.69.23 released.

2014-06-05  Carl Hetherington  <cth@carlh.net>

	* Version 1.69.22 released.

2014-06-05  Carl Hetherington  <cth@carlh.net>

	* Large speed-up to multi-image source file decoding.

	* Back-port changes from v2 which work out how separate
	audio files should be resampled by looking at the video
	files which are present at the same time.

2014-06-03  Carl Hetherington  <cth@carlh.net>

	* Version 1.69.21 released.

2014-06-03  Carl Hetherington  <cth@carlh.net>

	* Fix bad resampling of separate sound file sources that
	have specified video frame rates.

	* Version 1.69.20 released.

2014-06-03  Carl Hetherington  <cth@carlh.net>

	* Re-calculate and update audio plots when the mapping is changed.

	* Change the -3dB preset to -6dB since we are talking about
	amplitude, not power.

	* Version 1.69.19 released.

2014-06-02  Carl Hetherington  <cth@carlh.net>

	* Empirical hack to prevent over-read of array
	by libswscale; may fix crashes at the start of
	DCP encodes.

2014-05-29  Carl Hetherington  <cth@carlh.net>

	* Version 1.69.18 released.

2014-05-28  Carl Hetherington  <cth@carlh.net>

	* Version 1.69.17 released.

2014-05-28  Carl Hetherington  <cth@carlh.net>

	* Version 1.69.16 released.

2014-05-28  Carl Hetherington  <cth@carlh.net>

	* Rework KDM generation to be about CPLs rather than DCPs,
	and allow specification of any CPL to generate KDMs for.

	Requested-by: Richard Turner

2014-05-27  Carl Hetherington  <cth@carlh.net>

	* Version 1.69.15 released.

2014-05-26  Carl Hetherington  <cth@carlh.net>

	* Version 1.69.14 released.

2014-05-26  Carl Hetherington  <cth@carlh.net>

	* Fix problems with non-zero FFmpeg content start times.

2014-05-24  Carl Hetherington  <cth@carlh.net>

	* Version 1.69.13 released.

2014-05-24  Carl Hetherington  <cth@carlh.net>

	* Fix problems with log setup from config.

2014-05-23  Carl Hetherington  <cth@carlh.net>

	* Version 1.69.12 released.

2014-05-22  Carl Hetherington  <cth@carlh.net>

	* Version 1.69.11 released.

2014-05-21  Carl Hetherington  <cth@carlh.net>

	* Version 1.69.10 released.

2014-05-21  Carl Hetherington  <cth@carlh.net>

	* Tidy up logging a bit and make it configurable from the GUI
	(moving a few things into an Advanced preferences tab at
	the same time).

2014-05-19  Carl Hetherington  <cth@carlh.net>

	* Version 1.69.9 released.

2014-05-19  Carl Hetherington  <cth@carlh.net>

	* Decode image sources in the multi-threaded part
	of the transcoder, rather than the single-threaded.

2014-05-16  Carl Hetherington  <cth@carlh.net>

	* Version 1.69.8 released.

2014-05-16  Carl Hetherington  <cth@carlh.net>

	* Fix various confusions in translations of abbreviated
	channel names (Lc, Rc etc.)

2014-05-14  Carl Hetherington  <cth@carlh.net>

	* Version 1.69.7 released.

2014-05-14  Carl Hetherington  <cth@carlh.net>

	* Bump libdcp to remove checks on PCM MXF edit rates,
	so we can generate strange ones in DCP-o-matic.

2014-05-13  Carl Hetherington  <cth@carlh.net>

	* Version 1.69.6 released.

2014-05-13  Carl Hetherington  <cth@carlh.net>

	* Remove artificial 100fps limit when using
	"any" DCP frame rate.

2014-05-12  Carl Hetherington  <cth@carlh.net>

	* Version 1.69.5 released.

2014-05-12  Carl Hetherington  <cth@carlh.net>

	* Add option to use any DCP frame rate, rather than just
	the "allowed" set.

	* Version 1.69.4 released.

2014-05-12  Carl Hetherington  <cth@carlh.net>

	* Version 1.69.3 released.

2014-05-12  Carl Hetherington  <cth@carlh.net>

	* Use libdcp::raw_convert instead of boost::lexical_cast and
	LocaleGuard, hopefully to fix large numbers being written with
	thousands separators on some locales.

2014-05-10  Carl Hetherington  <cth@carlh.net>

	* Version 1.69.2 released.

2014-05-10  Carl Hetherington  <cth@carlh.net>

	* Fix setup of the libswresample context to work with high channel counts.

2014-05-09  Carl Hetherington  <cth@carlh.net>

	* Version 1.69.1 released.

2014-05-09  Carl Hetherington  <cth@carlh.net>

	* Fix crash on using content with more than 12 audio channels.

	* Re-introduce ffprobe call when adding content.

2014-05-05  Carl Hetherington  <cth@carlh.net>

	* Version 1.69.0 released.

2014-05-02  Carl Hetherington  <cth@carlh.net>

	* Version 1.68.0 released.

2014-04-29  Carl Hetherington  <cth@carlh.net>

	* Version 1.67.1 released.

2014-04-29  Carl Hetherington  <cth@carlh.net>

	* Version 1.67.0 released.

2014-04-27  Carl Hetherington  <cth@carlh.net>

	* Version 1.66.16 released.

2014-04-27  Carl Hetherington  <cth@carlh.net>

	* Add .dpx to the list of acceptable image files.

	* Slightly better handling of uncaught exceptions.

	* Use our own directory picker on 14.04 (as well as 13.04 and 13.10) as
	it appears that the same bug remains.

2014-04-25  Carl Hetherington  <cth@carlh.net>

	* Version 1.66.15 released.

2014-04-25  Carl Hetherington  <cth@carlh.net>

	* Fix subtitle display when the next subtitle is decoded before the previous
	one has finished.

2014-04-24  Carl Hetherington  <cth@carlh.net>

	* Version 1.66.14 released.

2014-04-23  Carl Hetherington  <cth@carlh.net>

	* Version 1.66.13 released.

2014-04-21  Carl Hetherington  <cth@carlh.net>

	* Update to es_ES translation from Manuel AC.

	* Update to fr_FR translation from Thierry Journet.

2014-04-17  Carl Hetherington  <cth@carlh.net>

	* Fix update of the gain control when using the gain calculator
	dialog.

	* Version 1.66.12 released.

2014-04-07  Carl Hetherington  <cth@carlh.net>

	* Version 1.66.11 released.

2014-04-07  Carl Hetherington  <cth@carlh.net>

	* Updated fr_FR translation from Thierry Journet. 

2014-04-02  Carl Hetherington  <cth@carlh.net>

	* Version 1.66.10 released.

2014-04-01  Carl Hetherington  <cth@carlh.net>

	* Basic support for separate left/right-eye files or directories
	for 3D.

2014-03-30  Carl Hetherington  <cth@carlh.net>

	* Version 1.66.9 released.

2014-03-30  Carl Hetherington  <cth@carlh.net>

	* Version 1.66.8 released.

	* nl_NL translation from Theo Kooijmans.

2014-03-27  Carl Hetherington  <cth@carlh.net>

	* Auto-save film metadata before starting DCP encode.

2014-03-25  Carl Hetherington  <cth@carlh.net>

	* Add support for downloading Doremi server certificates.

2014-03-24  Carl Hetherington  <cth@carlh.net>

	* Version 1.66.7 released.

2014-03-24  Carl Hetherington  <cth@carlh.net>

	* Fix error on creating DCPs without audio.

2014-03-23  Carl Hetherington  <cth@carlh.net>

	* Version 1.66.6 released.

2014-03-23  Carl Hetherington  <cth@carlh.net>

	* Attempt to fix format string specifier error on Windows.

	* Version 1.66.5 released.

2014-03-22  Carl Hetherington  <cth@carlh.net>

	* Version 1.66.4 released.

2014-03-22  Carl Hetherington  <cth@carlh.net>

	* Allow specification of the video frame rate that a sound file
	was prepared for.

	* Another attempt to fix colour conversion dialog strange behaviour
	on OS X.

2014-03-18  Carl Hetherington  <cth@carlh.net>

	* Version 1.66.3 released.

2014-03-18  Carl Hetherington  <cth@carlh.net>

	* Fix bad rounding of timecodes.

	* Tentative support for 3D from alternate frames of the source.

2014-03-17  Carl Hetherington  <cth@carlh.net>

	* Improve behaviour of the position slider at the end of films.

	* Version 1.66.2 released.

2014-03-17  Carl Hetherington  <cth@carlh.net>

	* Improve appearance of config dialog on OS X.

2014-03-15  Carl Hetherington  <cth@carlh.net>

	* Improve appearance of new film and KDM dialogs on OS X.

	* Fix KDM dialog to predictably set up its initial range to
	a week from now.

	* Remove support for FFmpeg post-processing filters as they apparently
	do not support > 8bpp.  I don't think they are worth the pain of
	quantizing and then telling the user what has happened.

2014-03-12  Carl Hetherington  <cth@carlh.net>

	* Version 1.66.1 released.

2014-03-12  Carl Hetherington  <cth@carlh.net>

	* Hopefully fix i18n on OS X (#324).

2014-03-10  Carl Hetherington  <cth@carlh.net>

	* Version 1.66.0 released.

2014-03-09  Carl Hetherington  <cth@carlh.net>

	* Version 1.65.2 released.

2014-03-09  Carl Hetherington  <cth@carlh.net>

	* Restore old behaviour of "no-stretch" mode with crop.

	* Fix display of no-scale display mode in the player.

2014-03-08  Carl Hetherington  <cth@carlh.net>

	* Version 1.65.1 released.

2014-03-08  Carl Hetherington  <cth@carlh.net>

	* Fix incorrect audio analyses on multiple-stream content.

	* Support for unsigned 8-bit audio (hmm!).

2014-03-06  Carl Hetherington  <cth@carlh.net>

	* Version 1.65.0 released.

2014-03-05  Carl Hetherington  <cth@carlh.net>

	* Version 1.64.19 released.

2014-03-05  Carl Hetherington  <cth@carlh.net>

	* Bump maximum audio channels to 12 so that we can
	(crudely at least) get BsL/BsR.

2014-03-04  Carl Hetherington  <cth@carlh.net>

	* Version 1.64.18 released.

2014-03-04  Carl Hetherington  <cth@carlh.net>

	* Add option to disable all scaling of the input video.

2014-03-03  Carl Hetherington  <cth@carlh.net>

	* Fix rounding of timecodes in at least some cases (#323).

	* Try to prevent OS X from sleeping during DCP encode.

2014-02-26  Carl Hetherington  <cth@carlh.net>

	* Version 1.64.17 released.

2014-02-26  Carl Hetherington  <cth@carlh.net>

	* Fix missing RMS audio analysis plots in some cases.

	* Fix failure to load sound files with
	non-ASCII paths.

2014-02-23  Carl Hetherington  <cth@carlh.net>

	* Version 1.64.16 released.

2014-02-23  Carl Hetherington  <cth@carlh.net>

	* Bump ffmpeg library to git head to fix problems with
	misrecognised frame rates in some MOV files.

2014-02-20  Carl Hetherington  <cth@carlh.net>

	* Version 1.64.15 released.

2014-02-20  Carl Hetherington  <cth@carlh.net>

	* Basic support for 7.1 / HI/VI audio tracks.

2014-02-19  Carl Hetherington  <cth@carlh.net>

	* Add some basic JSON stuff.

2014-02-18  Carl Hetherington  <cth@carlh.net>

	* Version 1.64.14 released.

2014-02-18  Carl Hetherington  <cth@carlh.net>

	* Version 1.64.13 released.

2014-02-12  Carl Hetherington  <cth@carlh.net>

	* Make the batch converter remember its last directory
	for the film picker (#318).

	* Add dcpomatic_batch to OS X .app.

2014-02-11  Carl Hetherington  <cth@carlh.net>

	* Version 1.64.12 released.

2014-02-11  Carl Hetherington  <cth@carlh.net>

	* Be more careful when catching exceptions from KDM creation.

2014-02-10  Carl Hetherington  <cth@carlh.net>

	* Version 1.64.11 released.

2014-02-10  Carl Hetherington  <cth@carlh.net>

	* Version 1.64.10 released.

2014-02-10  Carl Hetherington  <cth@carlh.net>

	* Try to fix Centos RPM dependencies.

	* Version 1.64.9 released.

2014-02-10  Carl Hetherington  <cth@carlh.net>

	* Version 1.64.8 released.

2014-02-09  Carl Hetherington  <cth@carlh.net>

	* Build with a more careful version of libopenjpeg that handles
	out-of-memory conditions slightly better.

	* Possibly fix repeated no route to host errors in some cases.

	* Some small bits of increased low-memory stability.

	* Version 1.64.7 released.

2014-02-08  Carl Hetherington  <cth@carlh.net>

	* Fix exception when seeking with missing content (part of #317).

	* Version 1.64.6 released.

2014-02-08  Carl Hetherington  <cth@carlh.net>

	* Version 1.64.5 released.

2014-02-08  Carl Hetherington  <cth@carlh.net>

	* Version 1.64.4 released.

2014-02-08  Carl Hetherington  <cth@carlh.net>

	* Version 1.64.3 released.

2014-02-08  Carl Hetherington  <cth@carlh.net>

	* Bump libdcp version to get some fixes for Interop XML.

2014-02-07  Carl Hetherington  <cth@carlh.net>

	* Add basic stuff to build RPMs for Centos.

2014-02-05  Carl Hetherington  <cth@carlh.net>

	* Version 1.64.2 released.

2014-02-05  Carl Hetherington  <cth@carlh.net>

	* A variety of fixes to small problems found by Coverity.

2014-02-05  Carl Hetherington  <cth@carlh.net>

	* Version 1.64.1 released.

2014-02-05  Carl Hetherington  <cth@carlh.net>

	* Updates to it_IT translation from William Fanelli.

2014-02-02  Carl Hetherington  <cth@carlh.net>

	* Version 1.64.0 released.

2014-01-29  Carl Hetherington  <cth@carlh.net>

	* Version 1.63.8 released.

2014-01-29  Carl Hetherington  <cth@carlh.net>

	* Add subtitle X offset option.

	* Fix missing subtitles when subtitled content is at a non-zero position.

2014-01-28  Carl Hetherington  <cth@carlh.net>

	* Use Mbit/s instead of the incorrect MBps.

	* Version 1.63.7 released.

2014-01-28  Carl Hetherington  <cth@carlh.net>

	* Try to prevent Windows machines going to sleep during encodes.

	* Add option to not install main program / server on Windows.

2014-01-26  Carl Hetherington  <cth@carlh.net>

	* Change default JPEG2000 bandwith to 100MBps.

	* Updated fr_FR translation from Theirry Journet.

2014-01-24  Carl Hetherington  <cth@carlh.net>

	* Try to fix repeatedly-reported exceptions.

2014-01-23  Carl Hetherington  <cth@carlh.net>

	* Version 1.63.6 released.

2014-01-23  Carl Hetherington  <cth@carlh.net>

	* Fix recovery of DCP encoding after a crash with a 3D DCP.

2014-01-21  Carl Hetherington  <cth@carlh.net>

	* Version 1.63.5 released.

2014-01-21  Carl Hetherington  <cth@carlh.net>

	* Potentially major fix for bad A/V sync.

2014-01-19  Carl Hetherington  <cth@carlh.net>

	* Version 1.63.4 released.

2014-01-19  Carl Hetherington  <cth@carlh.net>

	* Updated sv_SE translation from Adam Klotblixt.

2014-01-15  Carl Hetherington  <cth@carlh.net>

	* Version 1.63.3 released.

2014-01-15  Carl Hetherington  <cth@carlh.net>

	* Hopefully fix badly-labelled MXFs when in Interop mode.

2014-01-14  Carl Hetherington  <cth@carlh.net>

	* Version 1.63.2 released.

2014-01-14  Carl Hetherington  <cth@carlh.net>

	* Fix problems with adding new soundtracks to FFmpeg content with
	no audio track.

	* Updated de_DE translation from Markus Raab.

	* Version 1.63.1 released.

2014-01-14  Carl Hetherington  <cth@carlh.net>

	* Try to fix subtitle problems when the video frame rate is being changed
	from content to DCP.

2014-01-13  Carl Hetherington  <cth@carlh.net>

	* Change 4:3 and 5:3 ratios to be precise rather than 1.33:1 and 1.66:1, and
	also tweak 1.19:1 (#306).

	* Version 1.63.0 released.

2014-01-12  Carl Hetherington  <cth@carlh.net>

	* Fix crashes when using -3dB options in locales with a , decimal separator.

	* Version 1.62.3 released.

2014-01-11  Carl Hetherington  <cth@carlh.net>

	* Hopefully fix error on restarting a cancelled transcode job
	on Windows.

2014-01-10  Carl Hetherington  <cth@carlh.net>

	* Version 1.62.2 released.

2014-01-10  Carl Hetherington  <cth@carlh.net>

	* Version 1.62.1 released.

2014-01-10  Carl Hetherington  <cth@carlh.net>

	* Version 1.62.0 released.

2014-01-10  Carl Hetherington  <cth@carlh.net>

	* Try to stop the queue of things to write filling up excessively
	on fast CPUs.

	* Try to fix double "are you sure" prompt on quitting with active jobs.

	* Version 1.61.2 released.

2014-01-09  Carl Hetherington  <cth@carlh.net>

	* Version 1.61.1 released.

2014-01-09  Carl Hetherington  <cth@carlh.net>

	* Version 1.61.0 released.

2014-01-09  Carl Hetherington  <cth@carlh.net>

	* Hopefully fix somewhat inexplicable inability of Windows to open
	new files on top of old ones in some circumstances (with audio
	MXFs).

	* Version 1.60 released.

2014-01-09  Carl Hetherington  <cth@carlh.net>

	* More fixes for slow-downs on fast computers.

2014-01-08  Carl Hetherington  <cth@carlh.net>

	* Version 1.59 released.

2014-01-07  Carl Hetherington  <cth@carlh.net>

	* Version 1.58 released.

2014-01-07  Carl Hetherington  <cth@carlh.net>

	* Fix Windows build of FFmpeg to link against zlib, which fixes parsing
	of some .mov files.

	* Very primitive check-for-updates feature added.

	* Allow still-moving-image sources to have their frame rate specified.

2014-01-06  Carl Hetherington  <cth@carlh.net>

	* Basics of per-channel audio gain (#247).

	* Give a warning on make DCP if it seems unlikely that the disk
	will have enough space to store the finished DCP (#92).

	* Make sure forced languages override the environment for gettext()
	as well as wxWidgets' i18n code (#108).

	* Bump libdcp version to get a fix for VOLINDEX/ASSETMAP file extensions
	with interop (#206).

	* Fix subtitle colouring (#152).

	* Fix mis-timed subtitles when there is a non-zero video PTS offset.

	* Remove seemingly unnecessary checks on image directories.

	* Leave DCP directory creation until the last minute to help
	avoid half-eaten directories being left around (#174).

2014-01-05  Carl Hetherington  <cth@carlh.net>

	* Version 1.57 released.

2014-01-05  Carl Hetherington  <cth@carlh.net>

	* Use _fseeki64 on Windows when reading content files.

	* Various small fixes to i18n.

2014-01-03  Carl Hetherington  <cth@carlh.net>

	* Version 1.56 released.

2014-01-03  Carl Hetherington  <cth@carlh.net>

	* Version 1.55 released.

2014-01-03  Carl Hetherington  <cth@carlh.net>

	* New de_DE translation from Markus Raab.

	* Work-around mysterious call of pure virtual method inside boost.

2014-01-01  Carl Hetherington  <cth@carlh.net>

	* Bump ffmpeg version.

2013-12-30  Carl Hetherington  <cth@carlh.net>

	* Version 1.54 released.

2013-12-30  Carl Hetherington  <cth@carlh.net>

	* Put catches around a few threads which could have uncaught exceptions.

	* Add nascent dcpomatic_create command-line program to create films.

2013-12-29  Carl Hetherington  <cth@carlh.net>

	* Version 1.53 released.

2013-12-29  Carl Hetherington  <cth@carlh.net>

	* Fix failure to load content from directories with non-Latin names.

2013-12-28  Carl Hetherington  <cth@carlh.net>

	* Speculative fix for "find missing" not working on OS X (#255).

	* Fix failure to load films with missing still image content (#300).

2013-12-27  Carl Hetherington  <cth@carlh.net>

	* Fix non-update of video information on changing DCP resolution (#299).

	* Version 1.52 released.

2013-12-27  Carl Hetherington  <cth@carlh.net>

	* More speculative fixes for 4K.

2013-12-23  Carl Hetherington  <cth@carlh.net>

	* Version 1.51 released.

2013-12-23  Carl Hetherington  <cth@carlh.net>

	* A couple of potential fixes for 4K.

	* Version 1.50 released.

2013-12-23  Carl Hetherington  <cth@carlh.net>

	* Version 1.49 released.

2013-12-23  Carl Hetherington  <cth@carlh.net>

	* Version 1.48 released.

2013-12-23  Carl Hetherington  <cth@carlh.net>

	* Add TLS/SSL support to KDM email sending.

2013-12-23  Carl Hetherington  <cth@carlh.net>

	* Version 1.47 released.

2013-12-23  Carl Hetherington  <cth@carlh.net>

	* Add $START_TIME and $END_TIME as variables for the KDM email.

	* Add top/bottom option for 3D frames.

2013-12-20  Carl Hetherington  <cth@carlh.net>

	* Add configuration option for default audio delay (#276).

	* Version 1.46 released.

2013-12-19  Carl Hetherington  <cth@carlh.net>

	* Version 1.45 released.

2013-12-19  Carl Hetherington  <cth@carlh.net>

	* Bump libdcp version again for a crash fix for 32-bit Windows,
	and also for problems generating certificate chains.

2013-12-18  Carl Hetherington  <cth@carlh.net>

	* Version 1.44 released.

2013-12-18  Carl Hetherington  <cth@carlh.net>

	* Bump libdcp version again for a fix to XML validity for 3D.

	* Version 1.43 released.

2013-12-18  Carl Hetherington  <cth@carlh.net>

	* Update libdcp version to get fix for 3D IntrinsicDuration.

	* Fix progress reporting when making 3D DCPs.

	* Fix non-update of display when changing video frame type (2D,
	3D left/right etc.)

	* Restore video information in video tab when using still images.

	* Hopefully fix exception on new film in some strange cases.

2013-12-09  Carl Hetherington  <cth@carlh.net>

	* Version 1.42 released.

2013-12-09  Carl Hetherington  <cth@carlh.net>

	* Fix make_black for pixel format 7 (#288).

2013-12-08  Carl Hetherington  <cth@carlh.net>

	* Fix display update when removing content (#281).

2013-12-07  Carl Hetherington  <cth@carlh.net>

	* Version 1.41 released.

2013-12-05  Carl Hetherington  <cth@carlh.net>

	* Improve the correctness of lengths reported by sound files to fix
	short DCPs when using non-DCI-rate sound files with stills.

2013-12-04  Carl Hetherington  <cth@carlh.net>

	* Make signatures optional (#273).

	* Only do scale/crop/window/subtitle overlay if a frame is going
	to be encoded for the DCP.

	* Several optimisations to video processing, which should
	speed up the player a bit.

2013-12-03  Carl Hetherington  <cth@carlh.net>

	* Add "play length" control to avoid having to do arithmetic to
	get end-trims right in some cases (#261).

2013-12-02  Carl Hetherington  <cth@carlh.net>

	* Fix breakage to adding multiple files at the same time.

	* Fix crash on double-click of "show audio" button (#278).

	* Version 1.40 released.

2013-12-02  Carl Hetherington  <cth@carlh.net>

	* Fix problems with FFmpeg files that have all-zero stream IDs.

	* Fix crash on checking non-existing frame info
	files.

	* Fix erroneous disabling of timing panel with
	audio-only sources.

2013-11-30  Carl Hetherington  <cth@carlh.net>

	* Version 1.39 released.

2013-11-30  Carl Hetherington  <cth@carlh.net>

	* Fix windows build.

2013-11-29  Carl Hetherington  <cth@carlh.net>

	* Version 1.38 released.

2013-11-29  Carl Hetherington  <cth@carlh.net>

	* Add option to join input files together
	to help with multiple VOB files from DVDs.

	* Fix build for 32-bit versions of OS X.

2013-11-27  Carl Hetherington  <cth@carlh.net>

	* Version 1.37 released.

2013-11-27  Carl Hetherington  <cth@carlh.net>

	* Version 1.36 released.

2013-11-27  Carl Hetherington  <cth@carlh.net>

	* Version 1.35 released.

2013-11-26  Carl Hetherington  <cth@carlh.net>

	* Updated fr_FR translation from Lilian Lefranc.

	* A whole load of fixes for lots of bugs when handling filenames
	using non-Latin characters on Windows.

2013-11-22  Carl Hetherington  <cth@carlh.net>

	* Version 1.34 released.

2013-11-22  Carl Hetherington  <cth@carlh.net>

	* Fix both OS X and Windows installers.

2013-11-21  Carl Hetherington  <cth@carlh.net>

	* Version 1.33 released.

2013-11-21  Carl Hetherington  <cth@carlh.net>

	* Fix Ubuntu 13.04 build.

2013-11-20  Carl Hetherington  <cth@carlh.net>

	* Version 1.32 released.

2013-11-20  Carl Hetherington  <cth@carlh.net>

	* Version 1.31 released.

2013-11-20  Carl Hetherington  <cth@carlh.net>

	* Add primitive hints dialogue box.

2013-11-17  Carl Hetherington  <cth@carlh.net>

	* Fix specified-server discovery.

	* Version 1.30 released.

2013-11-17  Carl Hetherington  <cth@carlh.net>

	* Speculative fix for servers crashing with different
	locales to clients.

2013-11-16  Carl Hetherington  <cth@carlh.net>

	* Bump bundled FFmpeg version to current git master.

	* Fix erroneous reset of visible channels in audio
	level dialog when changing gain.

2013-11-15  Carl Hetherington  <cth@carlh.net>

	* Use 2 decimal places for gamma controls instead
	of 1.

2013-11-14  Carl Hetherington  <cth@carlh.net>

	* Support modification of certain properties when
	there are several selected pieces of content.

	* Add server configuration back in.

2013-11-12  Carl Hetherington  <cth@carlh.net>

	* Version 1.29 released.

2013-11-12  Carl Hetherington  <cth@carlh.net>

	* Fix bad_alloc exception on audio analysis (and
	probably elsewhere).

2013-11-11  Carl Hetherington  <cth@carlh.net>

	* Version 1.28 released.

2013-11-11  Carl Hetherington  <cth@carlh.net>

	* Somewhat speculative fix for slow-downs and
	large memory consumption with multi-content playlists.

2013-11-10  Carl Hetherington  <cth@carlh.net>

	* Hopefully get rid of spurious black lines around
	preview.

2013-11-08  Carl Hetherington  <carl@ubuntu>

	* Fix strange behaviour of J2K bandwidth control
	on 32-bit Linux.

2013-11-07  Carl Hetherington  <cth@carlh.net>

	* Open file dialog starts in the configured DCP directory,
	if one exists (#70).

2013-11-06  Carl Hetherington  <cth@carlh.net>

	* Support pixel format 30 (#254).

2013-11-06  Carl Hetherington  <cth@carlh.net>

	* Version 1.27 released.

2013-11-06  Carl Hetherington  <cth@carlh.net>

	* Various server-related tidying up; servers are
	now auto-detected only (the configuration for
	them has been removed).

2013-11-06  Carl Hetherington  <cth@carlh.net>

	* Version 1.26 released.

2013-11-05  Carl Hetherington  <cth@carlh.net>

	* Auto-detect encoding servers on the local
	subnet(s).

	* Tweak verbosity of command-line encoding servers.

2013-11-04  Carl Hetherington  <cth@carlh.net>

	* Version 1.25 released.

2013-10-29  Carl Hetherington  <cth@carlh.net>

	* Improve performance when start-trimming
	large files.

	* Fix audio problems when start-trimming.

2013-10-28  Carl Hetherington  <cth@carlh.net>

	* Version 1.24 released.

2013-10-28  Carl Hetherington  <cth@carlh.net>

	* Fix failure to reload configuration on
	some non-English locales.

2013-10-26  Carl Hetherington  <cth@carlh.net>

	* Version 1.23 released.

2013-10-25  Carl Hetherington  <cth@carlh.net>

	* Version 1.22 released.

2013-10-24  Carl Hetherington  <cth@carlh.net>

	* Support sources that require repeat of more than
	1 extra frame.

2013-10-23  Carl Hetherington  <cth@carlh.net>

	* Version 1.21 released.

2013-10-23  Carl Hetherington  <cth@carlh.net>

	* Use our own directory picker on Ubuntu 13.10 as well
	as Ubuntu 13.04 as it seems similarly broken.

2013-10-22  Carl Hetherington  <cth@carlh.net>

	* Version 1.20 released.

2013-10-22  Carl Hetherington  <cth@carlh.net>

	* Allow films to be loaded when content is missing,
	and then that content can be re-found.

2013-10-21  Carl Hetherington  <cth@carlh.net>

	* Version 1.19 released.

2013-10-21  Carl Hetherington  <cth@carlh.net>

	* Fix Rec. 709 gammas (from Lilian Lefranc)

2013-10-20  Carl Hetherington  <cth@carlh.net>

	* Allow specification of subtitle language even if DVD-o-matic
	isn't providing the subtitles.

2013-10-20  Carl Hetherington  <cth@carlh.net>

	* Version 1.18 released.

2013-10-19  Carl Hetherington  <cth@carlh.net>

	* Fix non-saving of colour transform presets.

	* Some improvements in progress reporting, especially
	for long encodes.

2013-10-18  Carl Hetherington  <cth@carlh.net>

	* Fix bug with incorrect validity times given to KDMs.

2013-10-17  Carl Hetherington  <cth@carlh.net>

	* Fix Make DCP menu option sensitivity (#230).

	* Forward-port fix from master; use 1000000 rather
	than 1e6 for J2K bandwidth arithmetic to ensure
	that it's done with integers.

2013-10-16  Carl Hetherington  <cth@carlh.net>

	* Version 1.17 released.

2013-10-16  Carl Hetherington  <cth@carlh.net>

	* Hopefully fix crash on closing preferences window
	when ~/.config/dcpomatic does not exist.

	* Allow specification of the DCP to make KDMs for,
	in case there is more than one.

	* Speed up response to some settings changes
	(e.g. crop) (#196).

2013-10-15  Carl Hetherington  <cth@carlh.net>

	* Version 1.16 released.

2013-10-15  Carl Hetherington  <cth@carlh.net>

	* Restore up/down buttons for simple content time
	movements.

	* Include film title in KDM filenames.

	* Allow no-stretch scaling like in DVD-o-matic.

2013-10-14  Carl Hetherington  <cth@carlh.net>

	* Add Rec. 709 colour conversion preset using
	Wolfgang Woehl's matrix.

2013-10-14  Carl Hetherington  <cth@carlh.net>

	* Version 1.15 released.

2013-10-14  Carl Hetherington  <cth@carlh.net>

	* Fix some crashes in the KDM dialogue when coming
	out of the add screen without giving a certificate.

	* Really fix libltdl search path on OS X.

2013-10-13  Carl Hetherington  <cth@carlh.net>

	* Version 1.14 released.

2013-10-12  Carl Hetherington  <cth@carlh.net>

	* Add some missing libraries to the OS X build.

	* Fix libltdl search path on OS X.

2013-10-12  Carl Hetherington  <cth@carlh.net>

	* Version 1.13 released.

2013-10-12  Carl Hetherington  <cth@carlh.net>

	* Fix linux static build.

2013-10-11  Carl Hetherington  <cth@carlh.net>

	* Version 1.12 released.

2013-10-11  Carl Hetherington  <cth@carlh.net>

	* Fix failure to create signer certificates
	on Windows.

2013-10-10  Carl Hetherington  <cth@carlh.net>

	* Basic snapping in the timeline.

	* Various improvements to dcpomatic_kdm.

2013-10-10  Carl Hetherington  <cth@carlh.net>

	* Version 1.11 released.

2013-10-10  Carl Hetherington  <cth@carlh.net>

	* libdcp fix to incorrect signature digests.

2013-10-09  Carl Hetherington  <cth@carlh.net>

	* Version 1.10 released.

2013-10-09  Carl Hetherington  <cth@carlh.net>

	* Add some missing Windows dependencies.

2013-10-09  Carl Hetherington  <cth@carlh.net>

	* Version 1.09 released.

2013-10-09  Carl Hetherington  <cth@carlh.net>

	* Bump libdcp version to pull in speculative fix
	for AuthorizedDeviceList thumbprints in KDMs.

2013-10-09  Carl Hetherington  <cth@carlh.net>

	* Version 1.08 released.

2013-10-09  Carl Hetherington  <cth@carlh.net>

	* Fix problems with crypto stuff on Windows.

2013-10-08  Carl Hetherington  <cth@carlh.net>

	* Version 1.07 released.

2013-10-01  Carl Hetherington  <cth@carlh.net>

	* Version 1.06 released.

2013-09-19  Carl Hetherington  <cth@carlh.net>

	* Version 1.05 released.

2013-09-17  Carl Hetherington  <cth@carlh.net>

	* Version 1.04 released.

2013-09-09  Carl Hetherington  <cth@carlh.net>

	* Version 1.03 released.

2013-09-02  Carl Hetherington  <cth@carlh.net>

	* Add missing boost datetime dependency
	to debian control files.

2013-08-30  Carl Hetherington  <cth@carlh.net>

	* Version 1.02 released.

2013-08-29  Carl Hetherington  <cth@carlh.net>

	* Version 1.01 released.

2013-08-29  Carl Hetherington  <cth@carlh.net>

	* Restore server/client operation (#202).

	* Fix strange rounding of still image durations (#204).

	* Remove limitation to numbers and periods in the
	server host name dialogue box.

	* Fix stuck-at-99% progress meters (#184).

	* Version 1.01beta1 released.

2013-08-29  Carl Hetherington  <cth@carlh.net>

	* Fix emissions of large chunks of silence when
	analysing audio in some cases.

	* Use my @dcpomatic.com email address for now,
	rather than a non-existant mailing list.

2013-08-28  Carl Hetherington  <cth@carlh.net>

	* Initial DCP-o-matic release.
<|MERGE_RESOLUTION|>--- conflicted
+++ resolved
@@ -1,8 +1,7 @@
-<<<<<<< HEAD
 2014-03-07  Carl Hetherington  <cth@carlh.net>
 
 	* Add subtitle view.
-=======
+
 2014-06-30  Carl Hetherington  <cth@carlh.net>
 
 	* Version 1.72.0 released.
@@ -27,7 +26,6 @@
 2014-06-27  Carl Hetherington  <cth@carlh.net>
 
 	* Fix up/down buttons in content list.
->>>>>>> 7d93aa13
 
 2014-06-26  Carl Hetherington  <cth@carlh.net>
 
