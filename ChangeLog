2014-02-10  Carl Hetherington  <cth@carlh.net>

<<<<<<< HEAD
	* Try to fix Centos RPM dependencies.
=======
	* Version 1.64.9 released.

2014-02-10  Carl Hetherington  <cth@carlh.net>
>>>>>>> dac03184

	* Version 1.64.8 released.

2014-02-09  Carl Hetherington  <cth@carlh.net>

	* Build with a more careful version of libopenjpeg that handles
	out-of-memory conditions slightly better.

	* Possibly fix repeated no route to host errors in some cases.

	* Some small bits of increased low-memory stability.

	* Version 1.64.7 released.

2014-02-08  Carl Hetherington  <cth@carlh.net>

	* Fix exception when seeking with missing content (part of #317).

	* Version 1.64.6 released.

2014-02-08  Carl Hetherington  <cth@carlh.net>

	* Version 1.64.5 released.

2014-02-08  Carl Hetherington  <cth@carlh.net>

	* Version 1.64.4 released.

2014-02-08  Carl Hetherington  <cth@carlh.net>

	* Version 1.64.3 released.

2014-02-08  Carl Hetherington  <cth@carlh.net>

	* Bump libdcp version to get some fixes for Interop XML.

2014-02-07  Carl Hetherington  <cth@carlh.net>

	* Add basic stuff to build RPMs for Centos.

2014-02-05  Carl Hetherington  <cth@carlh.net>

	* Version 1.64.2 released.

2014-02-05  Carl Hetherington  <cth@carlh.net>

	* A variety of fixes to small problems found by Coverity.

2014-02-05  Carl Hetherington  <cth@carlh.net>

	* Version 1.64.1 released.

2014-02-05  Carl Hetherington  <cth@carlh.net>

	* Updates to it_IT translation from William Fanelli.

2014-02-02  Carl Hetherington  <cth@carlh.net>

	* Version 1.64.0 released.

2014-01-29  Carl Hetherington  <cth@carlh.net>

	* Version 1.63.8 released.

2014-01-29  Carl Hetherington  <cth@carlh.net>

	* Add subtitle X offset option.

	* Fix missing subtitles when subtitled content is at a non-zero position.

2014-01-28  Carl Hetherington  <cth@carlh.net>

	* Use Mbit/s instead of the incorrect MBps.

	* Version 1.63.7 released.

2014-01-28  Carl Hetherington  <cth@carlh.net>

	* Try to prevent Windows machines going to sleep during encodes.

	* Add option to not install main program / server on Windows.

2014-01-26  Carl Hetherington  <cth@carlh.net>

	* Change default JPEG2000 bandwith to 100MBps.

	* Updated fr_FR translation from Theirry Journet.

2014-01-24  Carl Hetherington  <cth@carlh.net>

	* Try to fix repeatedly-reported exceptions.

2014-01-23  Carl Hetherington  <cth@carlh.net>

	* Version 1.63.6 released.

2014-01-23  Carl Hetherington  <cth@carlh.net>

	* Fix recovery of DCP encoding after a crash with a 3D DCP.

2014-01-21  Carl Hetherington  <cth@carlh.net>

	* Version 1.63.5 released.

2014-01-21  Carl Hetherington  <cth@carlh.net>

	* Potentially major fix for bad A/V sync.

2014-01-19  Carl Hetherington  <cth@carlh.net>

	* Version 1.63.4 released.

2014-01-19  Carl Hetherington  <cth@carlh.net>

	* Updated sv_SE translation from Adam Klotblixt.

2014-01-15  Carl Hetherington  <cth@carlh.net>

	* Version 1.63.3 released.

2014-01-15  Carl Hetherington  <cth@carlh.net>

	* Hopefully fix badly-labelled MXFs when in Interop mode.

2014-01-14  Carl Hetherington  <cth@carlh.net>

	* Version 1.63.2 released.

2014-01-14  Carl Hetherington  <cth@carlh.net>

	* Fix problems with adding new soundtracks to FFmpeg content with
	no audio track.

	* Updated de_DE translation from Markus Raab.

	* Version 1.63.1 released.

2014-01-14  Carl Hetherington  <cth@carlh.net>

	* Try to fix subtitle problems when the video frame rate is being changed
	from content to DCP.

2014-01-13  Carl Hetherington  <cth@carlh.net>

	* Change 4:3 and 5:3 ratios to be precise rather than 1.33:1 and 1.66:1, and
	also tweak 1.19:1 (#306).

	* Version 1.63.0 released.

2014-01-12  Carl Hetherington  <cth@carlh.net>

	* Fix crashes when using -3dB options in locales with a , decimal separator.

	* Version 1.62.3 released.

2014-01-11  Carl Hetherington  <cth@carlh.net>

	* Hopefully fix error on restarting a cancelled transcode job
	on Windows.

2014-01-10  Carl Hetherington  <cth@carlh.net>

	* Version 1.62.2 released.

2014-01-10  Carl Hetherington  <cth@carlh.net>

	* Version 1.62.1 released.

2014-01-10  Carl Hetherington  <cth@carlh.net>

	* Version 1.62.0 released.

2014-01-10  Carl Hetherington  <cth@carlh.net>

	* Try to stop the queue of things to write filling up excessively
	on fast CPUs.

	* Try to fix double "are you sure" prompt on quitting with active jobs.

	* Version 1.61.2 released.

2014-01-09  Carl Hetherington  <cth@carlh.net>

	* Version 1.61.1 released.

2014-01-09  Carl Hetherington  <cth@carlh.net>

	* Version 1.61.0 released.

2014-01-09  Carl Hetherington  <cth@carlh.net>

	* Hopefully fix somewhat inexplicable inability of Windows to open
	new files on top of old ones in some circumstances (with audio
	MXFs).

	* Version 1.60 released.

2014-01-09  Carl Hetherington  <cth@carlh.net>

	* More fixes for slow-downs on fast computers.

2014-01-08  Carl Hetherington  <cth@carlh.net>

	* Version 1.59 released.

2014-01-07  Carl Hetherington  <cth@carlh.net>

	* Version 1.58 released.

2014-01-07  Carl Hetherington  <cth@carlh.net>

	* Fix Windows build of FFmpeg to link against zlib, which fixes parsing
	of some .mov files.

	* Very primitive check-for-updates feature added.

	* Allow still-moving-image sources to have their frame rate specified.

2014-01-06  Carl Hetherington  <cth@carlh.net>

	* Basics of per-channel audio gain (#247).

	* Give a warning on make DCP if it seems unlikely that the disk
	will have enough space to store the finished DCP (#92).

	* Make sure forced languages override the environment for gettext()
	as well as wxWidgets' i18n code (#108).

	* Bump libdcp version to get a fix for VOLINDEX/ASSETMAP file extensions
	with interop (#206).

	* Fix subtitle colouring (#152).

	* Fix mis-timed subtitles when there is a non-zero video PTS offset.

	* Remove seemingly unnecessary checks on image directories.

	* Leave DCP directory creation until the last minute to help
	avoid half-eaten directories being left around (#174).

2014-01-05  Carl Hetherington  <cth@carlh.net>

	* Version 1.57 released.

2014-01-05  Carl Hetherington  <cth@carlh.net>

	* Use _fseeki64 on Windows when reading content files.

	* Various small fixes to i18n.

2014-01-03  Carl Hetherington  <cth@carlh.net>

	* Version 1.56 released.

2014-01-03  Carl Hetherington  <cth@carlh.net>

	* Version 1.55 released.

2014-01-03  Carl Hetherington  <cth@carlh.net>

	* New de_DE translation from Markus Raab.

	* Work-around mysterious call of pure virtual method inside boost.

2014-01-01  Carl Hetherington  <cth@carlh.net>

	* Bump ffmpeg version.

2013-12-30  Carl Hetherington  <cth@carlh.net>

	* Version 1.54 released.

2013-12-30  Carl Hetherington  <cth@carlh.net>

	* Put catches around a few threads which could have uncaught exceptions.

	* Add nascent dcpomatic_create command-line program to create films.

2013-12-29  Carl Hetherington  <cth@carlh.net>

	* Version 1.53 released.

2013-12-29  Carl Hetherington  <cth@carlh.net>

	* Fix failure to load content from directories with non-Latin names.

2013-12-28  Carl Hetherington  <cth@carlh.net>

	* Speculative fix for "find missing" not working on OS X (#255).

	* Fix failure to load films with missing still image content (#300).

2013-12-27  Carl Hetherington  <cth@carlh.net>

	* Fix non-update of video information on changing DCP resolution (#299).

	* Version 1.52 released.

2013-12-27  Carl Hetherington  <cth@carlh.net>

	* More speculative fixes for 4K.

2013-12-23  Carl Hetherington  <cth@carlh.net>

	* Version 1.51 released.

2013-12-23  Carl Hetherington  <cth@carlh.net>

	* A couple of potential fixes for 4K.

	* Version 1.50 released.

2013-12-23  Carl Hetherington  <cth@carlh.net>

	* Version 1.49 released.

2013-12-23  Carl Hetherington  <cth@carlh.net>

	* Version 1.48 released.

2013-12-23  Carl Hetherington  <cth@carlh.net>

	* Add TLS/SSL support to KDM email sending.

2013-12-23  Carl Hetherington  <cth@carlh.net>

	* Version 1.47 released.

2013-12-23  Carl Hetherington  <cth@carlh.net>

	* Add $START_TIME and $END_TIME as variables for the KDM email.

	* Add top/bottom option for 3D frames.

2013-12-20  Carl Hetherington  <cth@carlh.net>

	* Add configuration option for default audio delay (#276).

	* Version 1.46 released.

2013-12-19  Carl Hetherington  <cth@carlh.net>

	* Version 1.45 released.

2013-12-19  Carl Hetherington  <cth@carlh.net>

	* Bump libdcp version again for a crash fix for 32-bit Windows,
	and also for problems generating certificate chains.

2013-12-18  Carl Hetherington  <cth@carlh.net>

	* Version 1.44 released.

2013-12-18  Carl Hetherington  <cth@carlh.net>

	* Bump libdcp version again for a fix to XML validity for 3D.

	* Version 1.43 released.

2013-12-18  Carl Hetherington  <cth@carlh.net>

	* Update libdcp version to get fix for 3D IntrinsicDuration.

	* Fix progress reporting when making 3D DCPs.

	* Fix non-update of display when changing video frame type (2D,
	3D left/right etc.)

	* Restore video information in video tab when using still images.

	* Hopefully fix exception on new film in some strange cases.

2013-12-09  Carl Hetherington  <cth@carlh.net>

	* Version 1.42 released.

2013-12-09  Carl Hetherington  <cth@carlh.net>

	* Fix make_black for pixel format 7 (#288).

2013-12-08  Carl Hetherington  <cth@carlh.net>

	* Fix display update when removing content (#281).

2013-12-07  Carl Hetherington  <cth@carlh.net>

	* Version 1.41 released.

2013-12-05  Carl Hetherington  <cth@carlh.net>

	* Improve the correctness of lengths reported by sound files to fix
	short DCPs when using non-DCI-rate sound files with stills.

2013-12-04  Carl Hetherington  <cth@carlh.net>

	* Make signatures optional (#273).

	* Only do scale/crop/window/subtitle overlay if a frame is going
	to be encoded for the DCP.

	* Several optimisations to video processing, which should
	speed up the player a bit.

2013-12-03  Carl Hetherington  <cth@carlh.net>

	* Add "play length" control to avoid having to do arithmetic to
	get end-trims right in some cases (#261).

2013-12-02  Carl Hetherington  <cth@carlh.net>

	* Fix breakage to adding multiple files at the same time.

	* Fix crash on double-click of "show audio" button (#278).

	* Version 1.40 released.

2013-12-02  Carl Hetherington  <cth@carlh.net>

	* Fix problems with FFmpeg files that have all-zero stream IDs.

	* Fix crash on checking non-existing frame info
	files.

	* Fix erroneous disabling of timing panel with
	audio-only sources.

2013-11-30  Carl Hetherington  <cth@carlh.net>

	* Version 1.39 released.

2013-11-30  Carl Hetherington  <cth@carlh.net>

	* Fix windows build.

2013-11-29  Carl Hetherington  <cth@carlh.net>

	* Version 1.38 released.

2013-11-29  Carl Hetherington  <cth@carlh.net>

	* Add option to join input files together
	to help with multiple VOB files from DVDs.

	* Fix build for 32-bit versions of OS X.

2013-11-27  Carl Hetherington  <cth@carlh.net>

	* Version 1.37 released.

2013-11-27  Carl Hetherington  <cth@carlh.net>

	* Version 1.36 released.

2013-11-27  Carl Hetherington  <cth@carlh.net>

	* Version 1.35 released.

2013-11-26  Carl Hetherington  <cth@carlh.net>

	* Updated fr_FR translation from Lilian Lefranc.

	* A whole load of fixes for lots of bugs when handling filenames
	using non-Latin characters on Windows.

2013-11-22  Carl Hetherington  <cth@carlh.net>

	* Version 1.34 released.

2013-11-22  Carl Hetherington  <cth@carlh.net>

	* Fix both OS X and Windows installers.

2013-11-21  Carl Hetherington  <cth@carlh.net>

	* Version 1.33 released.

2013-11-21  Carl Hetherington  <cth@carlh.net>

	* Fix Ubuntu 13.04 build.

2013-11-20  Carl Hetherington  <cth@carlh.net>

	* Version 1.32 released.

2013-11-20  Carl Hetherington  <cth@carlh.net>

	* Version 1.31 released.

2013-11-20  Carl Hetherington  <cth@carlh.net>

	* Add primitive hints dialogue box.

2013-11-17  Carl Hetherington  <cth@carlh.net>

	* Fix specified-server discovery.

	* Version 1.30 released.

2013-11-17  Carl Hetherington  <cth@carlh.net>

	* Speculative fix for servers crashing with different
	locales to clients.

2013-11-16  Carl Hetherington  <cth@carlh.net>

	* Bump bundled FFmpeg version to current git master.

	* Fix erroneous reset of visible channels in audio
	level dialog when changing gain.

2013-11-15  Carl Hetherington  <cth@carlh.net>

	* Use 2 decimal places for gamma controls instead
	of 1.

2013-11-14  Carl Hetherington  <cth@carlh.net>

	* Support modification of certain properties when
	there are several selected pieces of content.

	* Add server configuration back in.

2013-11-12  Carl Hetherington  <cth@carlh.net>

	* Version 1.29 released.

2013-11-12  Carl Hetherington  <cth@carlh.net>

	* Fix bad_alloc exception on audio analysis (and
	probably elsewhere).

2013-11-11  Carl Hetherington  <cth@carlh.net>

	* Version 1.28 released.

2013-11-11  Carl Hetherington  <cth@carlh.net>

	* Somewhat speculative fix for slow-downs and
	large memory consumption with multi-content playlists.

2013-11-10  Carl Hetherington  <cth@carlh.net>

	* Hopefully get rid of spurious black lines around
	preview.

2013-11-08  Carl Hetherington  <carl@ubuntu>

	* Fix strange behaviour of J2K bandwidth control
	on 32-bit Linux.

2013-11-07  Carl Hetherington  <cth@carlh.net>

	* Open file dialog starts in the configured DCP directory,
	if one exists (#70).

2013-11-06  Carl Hetherington  <cth@carlh.net>

	* Support pixel format 30 (#254).

2013-11-06  Carl Hetherington  <cth@carlh.net>

	* Version 1.27 released.

2013-11-06  Carl Hetherington  <cth@carlh.net>

	* Various server-related tidying up; servers are
	now auto-detected only (the configuration for
	them has been removed).

2013-11-06  Carl Hetherington  <cth@carlh.net>

	* Version 1.26 released.

2013-11-05  Carl Hetherington  <cth@carlh.net>

	* Auto-detect encoding servers on the local
	subnet(s).

	* Tweak verbosity of command-line encoding servers.

2013-11-04  Carl Hetherington  <cth@carlh.net>

	* Version 1.25 released.

2013-10-29  Carl Hetherington  <cth@carlh.net>

	* Improve performance when start-trimming
	large files.

	* Fix audio problems when start-trimming.

2013-10-28  Carl Hetherington  <cth@carlh.net>

	* Version 1.24 released.

2013-10-28  Carl Hetherington  <cth@carlh.net>

	* Fix failure to reload configuration on
	some non-English locales.

2013-10-26  Carl Hetherington  <cth@carlh.net>

	* Version 1.23 released.

2013-10-25  Carl Hetherington  <cth@carlh.net>

	* Version 1.22 released.

2013-10-24  Carl Hetherington  <cth@carlh.net>

	* Support sources that require repeat of more than
	1 extra frame.

2013-10-23  Carl Hetherington  <cth@carlh.net>

	* Version 1.21 released.

2013-10-23  Carl Hetherington  <cth@carlh.net>

	* Use our own directory picker on Ubuntu 13.10 as well
	as Ubuntu 13.04 as it seems similarly broken.

2013-10-22  Carl Hetherington  <cth@carlh.net>

	* Version 1.20 released.

2013-10-22  Carl Hetherington  <cth@carlh.net>

	* Allow films to be loaded when content is missing,
	and then that content can be re-found.

2013-10-21  Carl Hetherington  <cth@carlh.net>

	* Version 1.19 released.

2013-10-21  Carl Hetherington  <cth@carlh.net>

	* Fix Rec. 709 gammas (from Lilian Lefranc)

2013-10-20  Carl Hetherington  <cth@carlh.net>

	* Allow specification of subtitle language even if DVD-o-matic
	isn't providing the subtitles.

2013-10-20  Carl Hetherington  <cth@carlh.net>

	* Version 1.18 released.

2013-10-19  Carl Hetherington  <cth@carlh.net>

	* Fix non-saving of colour transform presets.

	* Some improvements in progress reporting, especially
	for long encodes.

2013-10-18  Carl Hetherington  <cth@carlh.net>

	* Fix bug with incorrect validity times given to KDMs.

2013-10-17  Carl Hetherington  <cth@carlh.net>

	* Fix Make DCP menu option sensitivity (#230).

	* Forward-port fix from master; use 1000000 rather
	than 1e6 for J2K bandwidth arithmetic to ensure
	that it's done with integers.

2013-10-16  Carl Hetherington  <cth@carlh.net>

	* Version 1.17 released.

2013-10-16  Carl Hetherington  <cth@carlh.net>

	* Hopefully fix crash on closing preferences window
	when ~/.config/dcpomatic does not exist.

	* Allow specification of the DCP to make KDMs for,
	in case there is more than one.

	* Speed up response to some settings changes
	(e.g. crop) (#196).

2013-10-15  Carl Hetherington  <cth@carlh.net>

	* Version 1.16 released.

2013-10-15  Carl Hetherington  <cth@carlh.net>

	* Restore up/down buttons for simple content time
	movements.

	* Include film title in KDM filenames.

	* Allow no-stretch scaling like in DVD-o-matic.

2013-10-14  Carl Hetherington  <cth@carlh.net>

	* Add Rec. 709 colour conversion preset using
	Wolfgang Woehl's matrix.

2013-10-14  Carl Hetherington  <cth@carlh.net>

	* Version 1.15 released.

2013-10-14  Carl Hetherington  <cth@carlh.net>

	* Fix some crashes in the KDM dialogue when coming
	out of the add screen without giving a certificate.

	* Really fix libltdl search path on OS X.

2013-10-13  Carl Hetherington  <cth@carlh.net>

	* Version 1.14 released.

2013-10-12  Carl Hetherington  <cth@carlh.net>

	* Add some missing libraries to the OS X build.

	* Fix libltdl search path on OS X.

2013-10-12  Carl Hetherington  <cth@carlh.net>

	* Version 1.13 released.

2013-10-12  Carl Hetherington  <cth@carlh.net>

	* Fix linux static build.

2013-10-11  Carl Hetherington  <cth@carlh.net>

	* Version 1.12 released.

2013-10-11  Carl Hetherington  <cth@carlh.net>

	* Fix failure to create signer certificates
	on Windows.

2013-10-10  Carl Hetherington  <cth@carlh.net>

	* Basic snapping in the timeline.

	* Various improvements to dcpomatic_kdm.

2013-10-10  Carl Hetherington  <cth@carlh.net>

	* Version 1.11 released.

2013-10-10  Carl Hetherington  <cth@carlh.net>

	* libdcp fix to incorrect signature digests.

2013-10-09  Carl Hetherington  <cth@carlh.net>

	* Version 1.10 released.

2013-10-09  Carl Hetherington  <cth@carlh.net>

	* Add some missing Windows dependencies.

2013-10-09  Carl Hetherington  <cth@carlh.net>

	* Version 1.09 released.

2013-10-09  Carl Hetherington  <cth@carlh.net>

	* Bump libdcp version to pull in speculative fix
	for AuthorizedDeviceList thumbprints in KDMs.

2013-10-09  Carl Hetherington  <cth@carlh.net>

	* Version 1.08 released.

2013-10-09  Carl Hetherington  <cth@carlh.net>

	* Fix problems with crypto stuff on Windows.

2013-10-08  Carl Hetherington  <cth@carlh.net>

	* Version 1.07 released.

2013-10-01  Carl Hetherington  <cth@carlh.net>

	* Version 1.06 released.

2013-09-19  Carl Hetherington  <cth@carlh.net>

	* Version 1.05 released.

2013-09-17  Carl Hetherington  <cth@carlh.net>

	* Version 1.04 released.

2013-09-09  Carl Hetherington  <cth@carlh.net>

	* Version 1.03 released.

2013-09-02  Carl Hetherington  <cth@carlh.net>

	* Add missing boost datetime dependency
	to debian control files.

2013-08-30  Carl Hetherington  <cth@carlh.net>

	* Version 1.02 released.

2013-08-29  Carl Hetherington  <cth@carlh.net>

	* Version 1.01 released.

2013-08-29  Carl Hetherington  <cth@carlh.net>

	* Restore server/client operation (#202).

	* Fix strange rounding of still image durations (#204).

	* Remove limitation to numbers and periods in the
	server host name dialogue box.

	* Fix stuck-at-99% progress meters (#184).

	* Version 1.01beta1 released.

2013-08-29  Carl Hetherington  <cth@carlh.net>

	* Fix emissions of large chunks of silence when
	analysing audio in some cases.

	* Use my @dcpomatic.com email address for now,
	rather than a non-existant mailing list.

2013-08-28  Carl Hetherington  <cth@carlh.net>

	* Initial DCP-o-matic release.
<|MERGE_RESOLUTION|>--- conflicted
+++ resolved
@@ -1,12 +1,10 @@
 2014-02-10  Carl Hetherington  <cth@carlh.net>
 
-<<<<<<< HEAD
 	* Try to fix Centos RPM dependencies.
-=======
+
 	* Version 1.64.9 released.
 
 2014-02-10  Carl Hetherington  <cth@carlh.net>
->>>>>>> dac03184
 
 	* Version 1.64.8 released.
 
