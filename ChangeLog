--- conflicted
+++ resolved
@@ -1,15 +1,15 @@
 2012-12-10  Carl Hetherington  <cth@carlh.net>
 
-<<<<<<< HEAD
 	* Add a check-box (which defaults to on) which tells DVD-o-matic
 	not to scan new content files to work out their length, but instead
 	to trust the length from the header.  This length only matters for
 	working out what thumbnails to generate, so it isn't critical.
 	Trusting the header will speed up the "Examine Content" job by
 	a factor of about 2, which is handy for large films.
-=======
+
+2012-12-10  Carl Hetherington  <cth@carlh.net>
+
 	* Version 0.59 released.
->>>>>>> 2f449eab
 
 2012-12-09  Carl Hetherington  <cth@carlh.net>
 
