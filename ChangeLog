<<<<<<< HEAD
2014-03-07  Carl Hetherington  <cth@carlh.net>

	* Add subtitle view.
=======
2014-06-03  Carl Hetherington  <cth@carlh.net>

	* Fix bad resampling of separate sound file sources that
	have specified video frame rates.

	* Version 1.69.20 released.

2014-06-03  Carl Hetherington  <cth@carlh.net>

	* Re-calculate and update audio plots when the mapping is changed.

	* Change the -3dB preset to -6dB since we are talking about
	amplitude, not power.

	* Version 1.69.19 released.

2014-06-02  Carl Hetherington  <cth@carlh.net>

	* Empirical hack to prevent over-read of array
	by libswscale; may fix crashes at the start of
	DCP encodes.
>>>>>>> 82926443

2014-05-29  Carl Hetherington  <cth@carlh.net>

	* Version 1.69.18 released.

2014-05-28  Carl Hetherington  <cth@carlh.net>

	* Version 1.69.17 released.

2014-05-28  Carl Hetherington  <cth@carlh.net>

	* Version 1.69.16 released.

2014-05-28  Carl Hetherington  <cth@carlh.net>

	* Rework KDM generation to be about CPLs rather than DCPs,
	and allow specification of any CPL to generate KDMs for.

	Requested-by: Richard Turner

2014-05-27  Carl Hetherington  <cth@carlh.net>

	* Version 1.69.15 released.

2014-05-26  Carl Hetherington  <cth@carlh.net>

	* Version 1.69.14 released.

2014-05-26  Carl Hetherington  <cth@carlh.net>

	* Fix problems with non-zero FFmpeg content start times.

2014-05-24  Carl Hetherington  <cth@carlh.net>

	* Version 1.69.13 released.

2014-05-24  Carl Hetherington  <cth@carlh.net>

	* Fix problems with log setup from config.

2014-05-23  Carl Hetherington  <cth@carlh.net>

	* Version 1.69.12 released.

2014-05-22  Carl Hetherington  <cth@carlh.net>

	* Version 1.69.11 released.

2014-05-21  Carl Hetherington  <cth@carlh.net>

	* Version 1.69.10 released.

2014-05-21  Carl Hetherington  <cth@carlh.net>

	* Tidy up logging a bit and make it configurable from the GUI
	(moving a few things into an Advanced preferences tab at
	the same time).

2014-05-19  Carl Hetherington  <cth@carlh.net>

	* Version 1.69.9 released.

2014-05-19  Carl Hetherington  <cth@carlh.net>

	* Decode image sources in the multi-threaded part
	of the transcoder, rather than the single-threaded.

2014-05-16  Carl Hetherington  <cth@carlh.net>

	* Version 1.69.8 released.

2014-05-16  Carl Hetherington  <cth@carlh.net>

	* Fix various confusions in translations of abbreviated
	channel names (Lc, Rc etc.)

2014-05-14  Carl Hetherington  <cth@carlh.net>

	* Version 1.69.7 released.

2014-05-14  Carl Hetherington  <cth@carlh.net>

	* Bump libdcp to remove checks on PCM MXF edit rates,
	so we can generate strange ones in DCP-o-matic.

2014-05-13  Carl Hetherington  <cth@carlh.net>

	* Version 1.69.6 released.

2014-05-13  Carl Hetherington  <cth@carlh.net>

	* Remove artificial 100fps limit when using
	"any" DCP frame rate.

2014-05-12  Carl Hetherington  <cth@carlh.net>

	* Version 1.69.5 released.

2014-05-12  Carl Hetherington  <cth@carlh.net>

	* Add option to use any DCP frame rate, rather than just
	the "allowed" set.

	* Version 1.69.4 released.

2014-05-12  Carl Hetherington  <cth@carlh.net>

	* Version 1.69.3 released.

2014-05-12  Carl Hetherington  <cth@carlh.net>

	* Use libdcp::raw_convert instead of boost::lexical_cast and
	LocaleGuard, hopefully to fix large numbers being written with
	thousands separators on some locales.

2014-05-10  Carl Hetherington  <cth@carlh.net>

	* Version 1.69.2 released.

2014-05-10  Carl Hetherington  <cth@carlh.net>

	* Fix setup of the libswresample context to work with high channel counts.

2014-05-09  Carl Hetherington  <cth@carlh.net>

	* Version 1.69.1 released.

2014-05-09  Carl Hetherington  <cth@carlh.net>

	* Fix crash on using content with more than 12 audio channels.

	* Re-introduce ffprobe call when adding content.

2014-05-05  Carl Hetherington  <cth@carlh.net>

	* Version 1.69.0 released.

2014-05-02  Carl Hetherington  <cth@carlh.net>

	* Version 1.68.0 released.

2014-04-29  Carl Hetherington  <cth@carlh.net>

	* Version 1.67.1 released.

2014-04-29  Carl Hetherington  <cth@carlh.net>

	* Version 1.67.0 released.

2014-04-27  Carl Hetherington  <cth@carlh.net>

	* Version 1.66.16 released.

2014-04-27  Carl Hetherington  <cth@carlh.net>

	* Add .dpx to the list of acceptable image files.

	* Slightly better handling of uncaught exceptions.

	* Use our own directory picker on 14.04 (as well as 13.04 and 13.10) as
	it appears that the same bug remains.

2014-04-25  Carl Hetherington  <cth@carlh.net>

	* Version 1.66.15 released.

2014-04-25  Carl Hetherington  <cth@carlh.net>

	* Fix subtitle display when the next subtitle is decoded before the previous
	one has finished.

2014-04-24  Carl Hetherington  <cth@carlh.net>

	* Version 1.66.14 released.

2014-04-23  Carl Hetherington  <cth@carlh.net>

	* Version 1.66.13 released.

2014-04-21  Carl Hetherington  <cth@carlh.net>

	* Update to es_ES translation from Manuel AC.

	* Update to fr_FR translation from Thierry Journet.

2014-04-17  Carl Hetherington  <cth@carlh.net>

	* Fix update of the gain control when using the gain calculator
	dialog.

	* Version 1.66.12 released.

2014-04-07  Carl Hetherington  <cth@carlh.net>

	* Version 1.66.11 released.

2014-04-07  Carl Hetherington  <cth@carlh.net>

	* Updated fr_FR translation from Thierry Journet. 

2014-04-02  Carl Hetherington  <cth@carlh.net>

	* Version 1.66.10 released.

2014-04-01  Carl Hetherington  <cth@carlh.net>

	* Basic support for separate left/right-eye files or directories
	for 3D.

2014-03-30  Carl Hetherington  <cth@carlh.net>

	* Version 1.66.9 released.

2014-03-30  Carl Hetherington  <cth@carlh.net>

	* Version 1.66.8 released.

	* nl_NL translation from Theo Kooijmans.

2014-03-27  Carl Hetherington  <cth@carlh.net>

	* Auto-save film metadata before starting DCP encode.

2014-03-25  Carl Hetherington  <cth@carlh.net>

	* Add support for downloading Doremi server certificates.

2014-03-24  Carl Hetherington  <cth@carlh.net>

	* Version 1.66.7 released.

2014-03-24  Carl Hetherington  <cth@carlh.net>

	* Fix error on creating DCPs without audio.

2014-03-23  Carl Hetherington  <cth@carlh.net>

	* Version 1.66.6 released.

2014-03-23  Carl Hetherington  <cth@carlh.net>

	* Attempt to fix format string specifier error on Windows.

	* Version 1.66.5 released.

2014-03-22  Carl Hetherington  <cth@carlh.net>

	* Version 1.66.4 released.

2014-03-22  Carl Hetherington  <cth@carlh.net>

	* Allow specification of the video frame rate that a sound file
	was prepared for.

	* Another attempt to fix colour conversion dialog strange behaviour
	on OS X.

2014-03-18  Carl Hetherington  <cth@carlh.net>

	* Version 1.66.3 released.

2014-03-18  Carl Hetherington  <cth@carlh.net>

	* Fix bad rounding of timecodes.

	* Tentative support for 3D from alternate frames of the source.

2014-03-17  Carl Hetherington  <cth@carlh.net>

	* Improve behaviour of the position slider at the end of films.

	* Version 1.66.2 released.

2014-03-17  Carl Hetherington  <cth@carlh.net>

	* Improve appearance of config dialog on OS X.

2014-03-15  Carl Hetherington  <cth@carlh.net>

	* Improve appearance of new film and KDM dialogs on OS X.

	* Fix KDM dialog to predictably set up its initial range to
	a week from now.

	* Remove support for FFmpeg post-processing filters as they apparently
	do not support > 8bpp.  I don't think they are worth the pain of
	quantizing and then telling the user what has happened.

2014-03-12  Carl Hetherington  <cth@carlh.net>

	* Version 1.66.1 released.

2014-03-12  Carl Hetherington  <cth@carlh.net>

	* Hopefully fix i18n on OS X (#324).

2014-03-10  Carl Hetherington  <cth@carlh.net>

	* Version 1.66.0 released.

2014-03-09  Carl Hetherington  <cth@carlh.net>

	* Version 1.65.2 released.

2014-03-09  Carl Hetherington  <cth@carlh.net>

	* Restore old behaviour of "no-stretch" mode with crop.

	* Fix display of no-scale display mode in the player.

2014-03-08  Carl Hetherington  <cth@carlh.net>

	* Version 1.65.1 released.

2014-03-08  Carl Hetherington  <cth@carlh.net>

	* Fix incorrect audio analyses on multiple-stream content.

	* Support for unsigned 8-bit audio (hmm!).

2014-03-06  Carl Hetherington  <cth@carlh.net>

	* Version 1.65.0 released.

2014-03-05  Carl Hetherington  <cth@carlh.net>

	* Version 1.64.19 released.

2014-03-05  Carl Hetherington  <cth@carlh.net>

	* Bump maximum audio channels to 12 so that we can
	(crudely at least) get BsL/BsR.

2014-03-04  Carl Hetherington  <cth@carlh.net>

	* Version 1.64.18 released.

2014-03-04  Carl Hetherington  <cth@carlh.net>

	* Add option to disable all scaling of the input video.

2014-03-03  Carl Hetherington  <cth@carlh.net>

	* Fix rounding of timecodes in at least some cases (#323).

	* Try to prevent OS X from sleeping during DCP encode.

2014-02-26  Carl Hetherington  <cth@carlh.net>

	* Version 1.64.17 released.

2014-02-26  Carl Hetherington  <cth@carlh.net>

	* Fix missing RMS audio analysis plots in some cases.

	* Fix failure to load sound files with
	non-ASCII paths.

2014-02-23  Carl Hetherington  <cth@carlh.net>

	* Version 1.64.16 released.

2014-02-23  Carl Hetherington  <cth@carlh.net>

	* Bump ffmpeg library to git head to fix problems with
	misrecognised frame rates in some MOV files.

2014-02-20  Carl Hetherington  <cth@carlh.net>

	* Version 1.64.15 released.

2014-02-20  Carl Hetherington  <cth@carlh.net>

	* Basic support for 7.1 / HI/VI audio tracks.

2014-02-19  Carl Hetherington  <cth@carlh.net>

	* Add some basic JSON stuff.

2014-02-18  Carl Hetherington  <cth@carlh.net>

	* Version 1.64.14 released.

2014-02-18  Carl Hetherington  <cth@carlh.net>

	* Version 1.64.13 released.

2014-02-12  Carl Hetherington  <cth@carlh.net>

	* Make the batch converter remember its last directory
	for the film picker (#318).

	* Add dcpomatic_batch to OS X .app.

2014-02-11  Carl Hetherington  <cth@carlh.net>

	* Version 1.64.12 released.

2014-02-11  Carl Hetherington  <cth@carlh.net>

	* Be more careful when catching exceptions from KDM creation.

2014-02-10  Carl Hetherington  <cth@carlh.net>

	* Version 1.64.11 released.

2014-02-10  Carl Hetherington  <cth@carlh.net>

	* Version 1.64.10 released.

2014-02-10  Carl Hetherington  <cth@carlh.net>

	* Try to fix Centos RPM dependencies.

	* Version 1.64.9 released.

2014-02-10  Carl Hetherington  <cth@carlh.net>

	* Version 1.64.8 released.

2014-02-09  Carl Hetherington  <cth@carlh.net>

	* Build with a more careful version of libopenjpeg that handles
	out-of-memory conditions slightly better.

	* Possibly fix repeated no route to host errors in some cases.

	* Some small bits of increased low-memory stability.

	* Version 1.64.7 released.

2014-02-08  Carl Hetherington  <cth@carlh.net>

	* Fix exception when seeking with missing content (part of #317).

	* Version 1.64.6 released.

2014-02-08  Carl Hetherington  <cth@carlh.net>

	* Version 1.64.5 released.

2014-02-08  Carl Hetherington  <cth@carlh.net>

	* Version 1.64.4 released.

2014-02-08  Carl Hetherington  <cth@carlh.net>

	* Version 1.64.3 released.

2014-02-08  Carl Hetherington  <cth@carlh.net>

	* Bump libdcp version to get some fixes for Interop XML.

2014-02-07  Carl Hetherington  <cth@carlh.net>

	* Add basic stuff to build RPMs for Centos.

2014-02-05  Carl Hetherington  <cth@carlh.net>

	* Version 1.64.2 released.

2014-02-05  Carl Hetherington  <cth@carlh.net>

	* A variety of fixes to small problems found by Coverity.

2014-02-05  Carl Hetherington  <cth@carlh.net>

	* Version 1.64.1 released.

2014-02-05  Carl Hetherington  <cth@carlh.net>

	* Updates to it_IT translation from William Fanelli.

2014-02-02  Carl Hetherington  <cth@carlh.net>

	* Version 1.64.0 released.

2014-01-29  Carl Hetherington  <cth@carlh.net>

	* Version 1.63.8 released.

2014-01-29  Carl Hetherington  <cth@carlh.net>

	* Add subtitle X offset option.

	* Fix missing subtitles when subtitled content is at a non-zero position.

2014-01-28  Carl Hetherington  <cth@carlh.net>

	* Use Mbit/s instead of the incorrect MBps.

	* Version 1.63.7 released.

2014-01-28  Carl Hetherington  <cth@carlh.net>

	* Try to prevent Windows machines going to sleep during encodes.

	* Add option to not install main program / server on Windows.

2014-01-26  Carl Hetherington  <cth@carlh.net>

	* Change default JPEG2000 bandwith to 100MBps.

	* Updated fr_FR translation from Theirry Journet.

2014-01-24  Carl Hetherington  <cth@carlh.net>

	* Try to fix repeatedly-reported exceptions.

2014-01-23  Carl Hetherington  <cth@carlh.net>

	* Version 1.63.6 released.

2014-01-23  Carl Hetherington  <cth@carlh.net>

	* Fix recovery of DCP encoding after a crash with a 3D DCP.

2014-01-21  Carl Hetherington  <cth@carlh.net>

	* Version 1.63.5 released.

2014-01-21  Carl Hetherington  <cth@carlh.net>

	* Potentially major fix for bad A/V sync.

2014-01-19  Carl Hetherington  <cth@carlh.net>

	* Version 1.63.4 released.

2014-01-19  Carl Hetherington  <cth@carlh.net>

	* Updated sv_SE translation from Adam Klotblixt.

2014-01-15  Carl Hetherington  <cth@carlh.net>

	* Version 1.63.3 released.

2014-01-15  Carl Hetherington  <cth@carlh.net>

	* Hopefully fix badly-labelled MXFs when in Interop mode.

2014-01-14  Carl Hetherington  <cth@carlh.net>

	* Version 1.63.2 released.

2014-01-14  Carl Hetherington  <cth@carlh.net>

	* Fix problems with adding new soundtracks to FFmpeg content with
	no audio track.

	* Updated de_DE translation from Markus Raab.

	* Version 1.63.1 released.

2014-01-14  Carl Hetherington  <cth@carlh.net>

	* Try to fix subtitle problems when the video frame rate is being changed
	from content to DCP.

2014-01-13  Carl Hetherington  <cth@carlh.net>

	* Change 4:3 and 5:3 ratios to be precise rather than 1.33:1 and 1.66:1, and
	also tweak 1.19:1 (#306).

	* Version 1.63.0 released.

2014-01-12  Carl Hetherington  <cth@carlh.net>

	* Fix crashes when using -3dB options in locales with a , decimal separator.

	* Version 1.62.3 released.

2014-01-11  Carl Hetherington  <cth@carlh.net>

	* Hopefully fix error on restarting a cancelled transcode job
	on Windows.

2014-01-10  Carl Hetherington  <cth@carlh.net>

	* Version 1.62.2 released.

2014-01-10  Carl Hetherington  <cth@carlh.net>

	* Version 1.62.1 released.

2014-01-10  Carl Hetherington  <cth@carlh.net>

	* Version 1.62.0 released.

2014-01-10  Carl Hetherington  <cth@carlh.net>

	* Try to stop the queue of things to write filling up excessively
	on fast CPUs.

	* Try to fix double "are you sure" prompt on quitting with active jobs.

	* Version 1.61.2 released.

2014-01-09  Carl Hetherington  <cth@carlh.net>

	* Version 1.61.1 released.

2014-01-09  Carl Hetherington  <cth@carlh.net>

	* Version 1.61.0 released.

2014-01-09  Carl Hetherington  <cth@carlh.net>

	* Hopefully fix somewhat inexplicable inability of Windows to open
	new files on top of old ones in some circumstances (with audio
	MXFs).

	* Version 1.60 released.

2014-01-09  Carl Hetherington  <cth@carlh.net>

	* More fixes for slow-downs on fast computers.

2014-01-08  Carl Hetherington  <cth@carlh.net>

	* Version 1.59 released.

2014-01-07  Carl Hetherington  <cth@carlh.net>

	* Version 1.58 released.

2014-01-07  Carl Hetherington  <cth@carlh.net>

	* Fix Windows build of FFmpeg to link against zlib, which fixes parsing
	of some .mov files.

	* Very primitive check-for-updates feature added.

	* Allow still-moving-image sources to have their frame rate specified.

2014-01-06  Carl Hetherington  <cth@carlh.net>

	* Basics of per-channel audio gain (#247).

	* Give a warning on make DCP if it seems unlikely that the disk
	will have enough space to store the finished DCP (#92).

	* Make sure forced languages override the environment for gettext()
	as well as wxWidgets' i18n code (#108).

	* Bump libdcp version to get a fix for VOLINDEX/ASSETMAP file extensions
	with interop (#206).

	* Fix subtitle colouring (#152).

	* Fix mis-timed subtitles when there is a non-zero video PTS offset.

	* Remove seemingly unnecessary checks on image directories.

	* Leave DCP directory creation until the last minute to help
	avoid half-eaten directories being left around (#174).

2014-01-05  Carl Hetherington  <cth@carlh.net>

	* Version 1.57 released.

2014-01-05  Carl Hetherington  <cth@carlh.net>

	* Use _fseeki64 on Windows when reading content files.

	* Various small fixes to i18n.

2014-01-03  Carl Hetherington  <cth@carlh.net>

	* Version 1.56 released.

2014-01-03  Carl Hetherington  <cth@carlh.net>

	* Version 1.55 released.

2014-01-03  Carl Hetherington  <cth@carlh.net>

	* New de_DE translation from Markus Raab.

	* Work-around mysterious call of pure virtual method inside boost.

2014-01-01  Carl Hetherington  <cth@carlh.net>

	* Bump ffmpeg version.

2013-12-30  Carl Hetherington  <cth@carlh.net>

	* Version 1.54 released.

2013-12-30  Carl Hetherington  <cth@carlh.net>

	* Put catches around a few threads which could have uncaught exceptions.

	* Add nascent dcpomatic_create command-line program to create films.

2013-12-29  Carl Hetherington  <cth@carlh.net>

	* Version 1.53 released.

2013-12-29  Carl Hetherington  <cth@carlh.net>

	* Fix failure to load content from directories with non-Latin names.

2013-12-28  Carl Hetherington  <cth@carlh.net>

	* Speculative fix for "find missing" not working on OS X (#255).

	* Fix failure to load films with missing still image content (#300).

2013-12-27  Carl Hetherington  <cth@carlh.net>

	* Fix non-update of video information on changing DCP resolution (#299).

	* Version 1.52 released.

2013-12-27  Carl Hetherington  <cth@carlh.net>

	* More speculative fixes for 4K.

2013-12-23  Carl Hetherington  <cth@carlh.net>

	* Version 1.51 released.

2013-12-23  Carl Hetherington  <cth@carlh.net>

	* A couple of potential fixes for 4K.

	* Version 1.50 released.

2013-12-23  Carl Hetherington  <cth@carlh.net>

	* Version 1.49 released.

2013-12-23  Carl Hetherington  <cth@carlh.net>

	* Version 1.48 released.

2013-12-23  Carl Hetherington  <cth@carlh.net>

	* Add TLS/SSL support to KDM email sending.

2013-12-23  Carl Hetherington  <cth@carlh.net>

	* Version 1.47 released.

2013-12-23  Carl Hetherington  <cth@carlh.net>

	* Add $START_TIME and $END_TIME as variables for the KDM email.

	* Add top/bottom option for 3D frames.

2013-12-20  Carl Hetherington  <cth@carlh.net>

	* Add configuration option for default audio delay (#276).

	* Version 1.46 released.

2013-12-19  Carl Hetherington  <cth@carlh.net>

	* Version 1.45 released.

2013-12-19  Carl Hetherington  <cth@carlh.net>

	* Bump libdcp version again for a crash fix for 32-bit Windows,
	and also for problems generating certificate chains.

2013-12-18  Carl Hetherington  <cth@carlh.net>

	* Version 1.44 released.

2013-12-18  Carl Hetherington  <cth@carlh.net>

	* Bump libdcp version again for a fix to XML validity for 3D.

	* Version 1.43 released.

2013-12-18  Carl Hetherington  <cth@carlh.net>

	* Update libdcp version to get fix for 3D IntrinsicDuration.

	* Fix progress reporting when making 3D DCPs.

	* Fix non-update of display when changing video frame type (2D,
	3D left/right etc.)

	* Restore video information in video tab when using still images.

	* Hopefully fix exception on new film in some strange cases.

2013-12-09  Carl Hetherington  <cth@carlh.net>

	* Version 1.42 released.

2013-12-09  Carl Hetherington  <cth@carlh.net>

	* Fix make_black for pixel format 7 (#288).

2013-12-08  Carl Hetherington  <cth@carlh.net>

	* Fix display update when removing content (#281).

2013-12-07  Carl Hetherington  <cth@carlh.net>

	* Version 1.41 released.

2013-12-05  Carl Hetherington  <cth@carlh.net>

	* Improve the correctness of lengths reported by sound files to fix
	short DCPs when using non-DCI-rate sound files with stills.

2013-12-04  Carl Hetherington  <cth@carlh.net>

	* Make signatures optional (#273).

	* Only do scale/crop/window/subtitle overlay if a frame is going
	to be encoded for the DCP.

	* Several optimisations to video processing, which should
	speed up the player a bit.

2013-12-03  Carl Hetherington  <cth@carlh.net>

	* Add "play length" control to avoid having to do arithmetic to
	get end-trims right in some cases (#261).

2013-12-02  Carl Hetherington  <cth@carlh.net>

	* Fix breakage to adding multiple files at the same time.

	* Fix crash on double-click of "show audio" button (#278).

	* Version 1.40 released.

2013-12-02  Carl Hetherington  <cth@carlh.net>

	* Fix problems with FFmpeg files that have all-zero stream IDs.

	* Fix crash on checking non-existing frame info
	files.

	* Fix erroneous disabling of timing panel with
	audio-only sources.

2013-11-30  Carl Hetherington  <cth@carlh.net>

	* Version 1.39 released.

2013-11-30  Carl Hetherington  <cth@carlh.net>

	* Fix windows build.

2013-11-29  Carl Hetherington  <cth@carlh.net>

	* Version 1.38 released.

2013-11-29  Carl Hetherington  <cth@carlh.net>

	* Add option to join input files together
	to help with multiple VOB files from DVDs.

	* Fix build for 32-bit versions of OS X.

2013-11-27  Carl Hetherington  <cth@carlh.net>

	* Version 1.37 released.

2013-11-27  Carl Hetherington  <cth@carlh.net>

	* Version 1.36 released.

2013-11-27  Carl Hetherington  <cth@carlh.net>

	* Version 1.35 released.

2013-11-26  Carl Hetherington  <cth@carlh.net>

	* Updated fr_FR translation from Lilian Lefranc.

	* A whole load of fixes for lots of bugs when handling filenames
	using non-Latin characters on Windows.

2013-11-22  Carl Hetherington  <cth@carlh.net>

	* Version 1.34 released.

2013-11-22  Carl Hetherington  <cth@carlh.net>

	* Fix both OS X and Windows installers.

2013-11-21  Carl Hetherington  <cth@carlh.net>

	* Version 1.33 released.

2013-11-21  Carl Hetherington  <cth@carlh.net>

	* Fix Ubuntu 13.04 build.

2013-11-20  Carl Hetherington  <cth@carlh.net>

	* Version 1.32 released.

2013-11-20  Carl Hetherington  <cth@carlh.net>

	* Version 1.31 released.

2013-11-20  Carl Hetherington  <cth@carlh.net>

	* Add primitive hints dialogue box.

2013-11-17  Carl Hetherington  <cth@carlh.net>

	* Fix specified-server discovery.

	* Version 1.30 released.

2013-11-17  Carl Hetherington  <cth@carlh.net>

	* Speculative fix for servers crashing with different
	locales to clients.

2013-11-16  Carl Hetherington  <cth@carlh.net>

	* Bump bundled FFmpeg version to current git master.

	* Fix erroneous reset of visible channels in audio
	level dialog when changing gain.

2013-11-15  Carl Hetherington  <cth@carlh.net>

	* Use 2 decimal places for gamma controls instead
	of 1.

2013-11-14  Carl Hetherington  <cth@carlh.net>

	* Support modification of certain properties when
	there are several selected pieces of content.

	* Add server configuration back in.

2013-11-12  Carl Hetherington  <cth@carlh.net>

	* Version 1.29 released.

2013-11-12  Carl Hetherington  <cth@carlh.net>

	* Fix bad_alloc exception on audio analysis (and
	probably elsewhere).

2013-11-11  Carl Hetherington  <cth@carlh.net>

	* Version 1.28 released.

2013-11-11  Carl Hetherington  <cth@carlh.net>

	* Somewhat speculative fix for slow-downs and
	large memory consumption with multi-content playlists.

2013-11-10  Carl Hetherington  <cth@carlh.net>

	* Hopefully get rid of spurious black lines around
	preview.

2013-11-08  Carl Hetherington  <carl@ubuntu>

	* Fix strange behaviour of J2K bandwidth control
	on 32-bit Linux.

2013-11-07  Carl Hetherington  <cth@carlh.net>

	* Open file dialog starts in the configured DCP directory,
	if one exists (#70).

2013-11-06  Carl Hetherington  <cth@carlh.net>

	* Support pixel format 30 (#254).

2013-11-06  Carl Hetherington  <cth@carlh.net>

	* Version 1.27 released.

2013-11-06  Carl Hetherington  <cth@carlh.net>

	* Various server-related tidying up; servers are
	now auto-detected only (the configuration for
	them has been removed).

2013-11-06  Carl Hetherington  <cth@carlh.net>

	* Version 1.26 released.

2013-11-05  Carl Hetherington  <cth@carlh.net>

	* Auto-detect encoding servers on the local
	subnet(s).

	* Tweak verbosity of command-line encoding servers.

2013-11-04  Carl Hetherington  <cth@carlh.net>

	* Version 1.25 released.

2013-10-29  Carl Hetherington  <cth@carlh.net>

	* Improve performance when start-trimming
	large files.

	* Fix audio problems when start-trimming.

2013-10-28  Carl Hetherington  <cth@carlh.net>

	* Version 1.24 released.

2013-10-28  Carl Hetherington  <cth@carlh.net>

	* Fix failure to reload configuration on
	some non-English locales.

2013-10-26  Carl Hetherington  <cth@carlh.net>

	* Version 1.23 released.

2013-10-25  Carl Hetherington  <cth@carlh.net>

	* Version 1.22 released.

2013-10-24  Carl Hetherington  <cth@carlh.net>

	* Support sources that require repeat of more than
	1 extra frame.

2013-10-23  Carl Hetherington  <cth@carlh.net>

	* Version 1.21 released.

2013-10-23  Carl Hetherington  <cth@carlh.net>

	* Use our own directory picker on Ubuntu 13.10 as well
	as Ubuntu 13.04 as it seems similarly broken.

2013-10-22  Carl Hetherington  <cth@carlh.net>

	* Version 1.20 released.

2013-10-22  Carl Hetherington  <cth@carlh.net>

	* Allow films to be loaded when content is missing,
	and then that content can be re-found.

2013-10-21  Carl Hetherington  <cth@carlh.net>

	* Version 1.19 released.

2013-10-21  Carl Hetherington  <cth@carlh.net>

	* Fix Rec. 709 gammas (from Lilian Lefranc)

2013-10-20  Carl Hetherington  <cth@carlh.net>

	* Allow specification of subtitle language even if DVD-o-matic
	isn't providing the subtitles.

2013-10-20  Carl Hetherington  <cth@carlh.net>

	* Version 1.18 released.

2013-10-19  Carl Hetherington  <cth@carlh.net>

	* Fix non-saving of colour transform presets.

	* Some improvements in progress reporting, especially
	for long encodes.

2013-10-18  Carl Hetherington  <cth@carlh.net>

	* Fix bug with incorrect validity times given to KDMs.

2013-10-17  Carl Hetherington  <cth@carlh.net>

	* Fix Make DCP menu option sensitivity (#230).

	* Forward-port fix from master; use 1000000 rather
	than 1e6 for J2K bandwidth arithmetic to ensure
	that it's done with integers.

2013-10-16  Carl Hetherington  <cth@carlh.net>

	* Version 1.17 released.

2013-10-16  Carl Hetherington  <cth@carlh.net>

	* Hopefully fix crash on closing preferences window
	when ~/.config/dcpomatic does not exist.

	* Allow specification of the DCP to make KDMs for,
	in case there is more than one.

	* Speed up response to some settings changes
	(e.g. crop) (#196).

2013-10-15  Carl Hetherington  <cth@carlh.net>

	* Version 1.16 released.

2013-10-15  Carl Hetherington  <cth@carlh.net>

	* Restore up/down buttons for simple content time
	movements.

	* Include film title in KDM filenames.

	* Allow no-stretch scaling like in DVD-o-matic.

2013-10-14  Carl Hetherington  <cth@carlh.net>

	* Add Rec. 709 colour conversion preset using
	Wolfgang Woehl's matrix.

2013-10-14  Carl Hetherington  <cth@carlh.net>

	* Version 1.15 released.

2013-10-14  Carl Hetherington  <cth@carlh.net>

	* Fix some crashes in the KDM dialogue when coming
	out of the add screen without giving a certificate.

	* Really fix libltdl search path on OS X.

2013-10-13  Carl Hetherington  <cth@carlh.net>

	* Version 1.14 released.

2013-10-12  Carl Hetherington  <cth@carlh.net>

	* Add some missing libraries to the OS X build.

	* Fix libltdl search path on OS X.

2013-10-12  Carl Hetherington  <cth@carlh.net>

	* Version 1.13 released.

2013-10-12  Carl Hetherington  <cth@carlh.net>

	* Fix linux static build.

2013-10-11  Carl Hetherington  <cth@carlh.net>

	* Version 1.12 released.

2013-10-11  Carl Hetherington  <cth@carlh.net>

	* Fix failure to create signer certificates
	on Windows.

2013-10-10  Carl Hetherington  <cth@carlh.net>

	* Basic snapping in the timeline.

	* Various improvements to dcpomatic_kdm.

2013-10-10  Carl Hetherington  <cth@carlh.net>

	* Version 1.11 released.

2013-10-10  Carl Hetherington  <cth@carlh.net>

	* libdcp fix to incorrect signature digests.

2013-10-09  Carl Hetherington  <cth@carlh.net>

	* Version 1.10 released.

2013-10-09  Carl Hetherington  <cth@carlh.net>

	* Add some missing Windows dependencies.

2013-10-09  Carl Hetherington  <cth@carlh.net>

	* Version 1.09 released.

2013-10-09  Carl Hetherington  <cth@carlh.net>

	* Bump libdcp version to pull in speculative fix
	for AuthorizedDeviceList thumbprints in KDMs.

2013-10-09  Carl Hetherington  <cth@carlh.net>

	* Version 1.08 released.

2013-10-09  Carl Hetherington  <cth@carlh.net>

	* Fix problems with crypto stuff on Windows.

2013-10-08  Carl Hetherington  <cth@carlh.net>

	* Version 1.07 released.

2013-10-01  Carl Hetherington  <cth@carlh.net>

	* Version 1.06 released.

2013-09-19  Carl Hetherington  <cth@carlh.net>

	* Version 1.05 released.

2013-09-17  Carl Hetherington  <cth@carlh.net>

	* Version 1.04 released.

2013-09-09  Carl Hetherington  <cth@carlh.net>

	* Version 1.03 released.

2013-09-02  Carl Hetherington  <cth@carlh.net>

	* Add missing boost datetime dependency
	to debian control files.

2013-08-30  Carl Hetherington  <cth@carlh.net>

	* Version 1.02 released.

2013-08-29  Carl Hetherington  <cth@carlh.net>

	* Version 1.01 released.

2013-08-29  Carl Hetherington  <cth@carlh.net>

	* Restore server/client operation (#202).

	* Fix strange rounding of still image durations (#204).

	* Remove limitation to numbers and periods in the
	server host name dialogue box.

	* Fix stuck-at-99% progress meters (#184).

	* Version 1.01beta1 released.

2013-08-29  Carl Hetherington  <cth@carlh.net>

	* Fix emissions of large chunks of silence when
	analysing audio in some cases.

	* Use my @dcpomatic.com email address for now,
	rather than a non-existant mailing list.

2013-08-28  Carl Hetherington  <cth@carlh.net>

	* Initial DCP-o-matic release.
<|MERGE_RESOLUTION|>--- conflicted
+++ resolved
@@ -1,8 +1,7 @@
-<<<<<<< HEAD
 2014-03-07  Carl Hetherington  <cth@carlh.net>
 
 	* Add subtitle view.
-=======
+
 2014-06-03  Carl Hetherington  <cth@carlh.net>
 
 	* Fix bad resampling of separate sound file sources that
@@ -24,7 +23,6 @@
 	* Empirical hack to prevent over-read of array
 	by libswscale; may fix crashes at the start of
 	DCP encodes.
->>>>>>> 82926443
 
 2014-05-29  Carl Hetherington  <cth@carlh.net>
 
