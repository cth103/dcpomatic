--- conflicted
+++ resolved
@@ -1,8 +1,7 @@
-<<<<<<< HEAD
 2014-03-07  Carl Hetherington  <cth@carlh.net>
 
 	* Add subtitle view.
-=======
+
 2014-05-16  Carl Hetherington  <cth@carlh.net>
 
 	* Version 1.69.8 released.
@@ -50,7 +49,6 @@
 	* Use libdcp::raw_convert instead of boost::lexical_cast and
 	LocaleGuard, hopefully to fix large numbers being written with
 	thousands separators on some locales.
->>>>>>> 362ed9ee
 
 2014-05-10  Carl Hetherington  <cth@carlh.net>
 
