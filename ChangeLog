--- conflicted
+++ resolved
@@ -1,8 +1,7 @@
-<<<<<<< HEAD
 2014-03-07  Carl Hetherington  <cth@carlh.net>
 
 	* Add subtitle view.
-=======
+
 2014-03-17  Carl Hetherington  <cth@carlh.net>
 
 	* Improve appearance of config dialog on OS X.
@@ -39,7 +38,6 @@
 	* Restore old behaviour of "no-stretch" mode with crop.
 
 	* Fix display of no-scale display mode in the player.
->>>>>>> 48b2c7b8
 
 2014-03-08  Carl Hetherington  <cth@carlh.net>
 
