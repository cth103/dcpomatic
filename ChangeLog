--- conflicted
+++ resolved
@@ -1,11 +1,11 @@
 2013-10-20  Carl Hetherington  <cth@carlh.net>
 
-<<<<<<< HEAD
 	* Allow specification of subtitle language even if DVD-o-matic
 	isn't providing the subtitles.
-=======
+	
+2013-10-20  Carl Hetherington  <cth@carlh.net>
+
 	* Version 1.18 released.
->>>>>>> 1a5faeea
 
 2013-10-19  Carl Hetherington  <cth@carlh.net>
 
