--- conflicted
+++ resolved
@@ -1,10 +1,9 @@
-<<<<<<< HEAD
 2013-04-24  Carl Hetherington  <cth@carlh.net>
 
 	* Allow use of existing empty directories for new films (without
 	confirmation) and existing non-empty directories (with confirmation)
 	(#124).
-=======
+
 2013-04-26  Carl Hetherington  <cth@carlh.net>
 
 	* Version 0.87 released.
@@ -12,7 +11,6 @@
 2013-04-26  Carl Hetherington  <cth@carlh.net>
 
 	* Make new trim options actually work (#121).
->>>>>>> 86011ad6
 
 2013-04-23  Carl Hetherington  <cth@carlh.net>
 
