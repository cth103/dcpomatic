/*
    Copyright (C) 2013-2014 Carl Hetherington <cth@carlh.net>

    This program is free software; you can redistribute it and/or modify
    it under the terms of the GNU General Public License as published by
    the Free Software Foundation; either version 2 of the License, or
    (at your option) any later version.

    This program is distributed in the hope that it will be useful,
    but WITHOUT ANY WARRANTY; without even the implied warranty of
    MERCHANTABILITY or FITNESS FOR A PARTICULAR PURPOSE.  See the
    GNU General Public License for more details.

    You should have received a copy of the GNU General Public License
    along with this program; if not, write to the Free Software
    Foundation, Inc., 675 Mass Ave, Cambridge, MA 02139, USA.

*/

<<<<<<< HEAD
/** @file  test/film_metadata_test.cc
 *  @brief Test some basic reading/writing of film metadata.
 */

#include <sstream>
=======
>>>>>>> a6d6a794
#include <boost/test/unit_test.hpp>
#include <boost/filesystem.hpp>
#include <boost/date_time.hpp>
#include "lib/film.h"
#include "lib/dcp_content_type.h"
#include "lib/ratio.h"
#include "test.h"

using std::string;
using std::list;
using boost::shared_ptr;

BOOST_AUTO_TEST_CASE (film_metadata_test)
{
	shared_ptr<Film> f = new_test_film ("film_metadata_test");
	boost::filesystem::path dir = test_film_dir ("film_metadata_test");

	f->_isdcf_date = boost::gregorian::from_undelimited_string ("20130211");
	BOOST_CHECK (f->container() == 0);
	BOOST_CHECK (f->dcp_content_type() == 0);

	f->set_name ("fred");
	f->set_dcp_content_type (DCPContentType::from_pretty_name ("Short"));
	f->set_container (Ratio::from_id ("185"));
	f->set_j2k_bandwidth (200000000);
	f->write_metadata ();

	list<string> ignore;
	ignore.push_back ("Key");
	check_xml ("test/data/metadata.xml.ref", dir.string() + "/metadata.xml", ignore);

	shared_ptr<Film> g (new Film (dir));
	g->read_metadata ();

	BOOST_CHECK_EQUAL (g->name(), "fred");
	BOOST_CHECK_EQUAL (g->dcp_content_type(), DCPContentType::from_pretty_name ("Short"));
	BOOST_CHECK_EQUAL (g->container(), Ratio::from_id ("185"));
	
	g->write_metadata ();
	check_xml ("test/data/metadata.xml.ref", dir.string() + "/metadata.xml", ignore);
}<|MERGE_RESOLUTION|>--- conflicted
+++ resolved
@@ -17,14 +17,10 @@
 
 */
 
-<<<<<<< HEAD
 /** @file  test/film_metadata_test.cc
  *  @brief Test some basic reading/writing of film metadata.
  */
 
-#include <sstream>
-=======
->>>>>>> a6d6a794
 #include <boost/test/unit_test.hpp>
 #include <boost/filesystem.hpp>
 #include <boost/date_time.hpp>
