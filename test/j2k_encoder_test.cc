/*
    Copyright (C) 2024 Carl Hetherington <cth@carlh.net>

    This file is part of DCP-o-matic.

    DCP-o-matic is free software; you can redistribute it and/or modify
    it under the terms of the GNU General Public License as published by
    the Free Software Foundation; either version 2 of the License, or
    (at your option) any later version.

    DCP-o-matic is distributed in the hope that it will be useful,
    but WITHOUT ANY WARRANTY; without even the implied warranty of
    MERCHANTABILITY or FITNESS FOR A PARTICULAR PURPOSE.  See the
    GNU General Public License for more details.

    You should have received a copy of the GNU General Public License
    along with DCP-o-matic.  If not, see <http://www.gnu.org/licenses/>.

*/


#include "lib/config.h"
#include "lib/cross.h"
#include "lib/image.h"
#include "lib/j2k_encoder.h"
#include "lib/player_video.h"
#include "lib/raw_image_proxy.h"
#include "lib/writer.h"
#include "test.h"
extern "C" {
#include <libavutil/pixfmt.h>
}
#include <boost/test/unit_test.hpp>


using std::make_shared;
using std::weak_ptr;
using boost::optional;


BOOST_AUTO_TEST_CASE(j2k_encoder_deadlock_test)
{
	ConfigRestorer cr;

	auto film = new_test_film("j2k_encoder_deadlock_test");

	auto constexpr threads = 4;

	/* Don't call ::start() on this Writer, so it can never write anything */
<<<<<<< HEAD
	Writer writer(film, {}, {});
	writer.set_encoder_threads(4);
=======
	Writer writer(film, {});
	writer.set_encoder_threads(threads);
>>>>>>> 4f850f99

	/* We want to test the case where the writer queue fills, and this can't happen unless there
	 * are enough encoding threads (each of which will end up waiting for the writer to empty,
	 * which will never happen).
	 */
	Config::instance()->set_master_encoding_threads(threads);
	J2KEncoder encoder(film, writer);
	encoder.begin();

	/* The queue will be full when we write another frame when there are already
	 * more than (threads * frames_in_memory_multiplier [i.e. 3])
	 * in the queue, so to fill the queue we must add threads * 3 + 2.
	 */
	for (int i = 0; i < (threads * 3) + 2; ++i) {
		auto image = make_shared<Image>(AV_PIX_FMT_RGB24, dcp::Size(1998, 1080), Image::Alignment::PADDED);
		auto image_proxy = make_shared<RawImageProxy>(image);
		encoder.encode(
			std::make_shared<PlayerVideo>(
				image_proxy,
				Crop(),
				optional<double>(),
				dcp::Size(1998, 1080),
				dcp::Size(1998, 1080),
				Eyes::BOTH,
				Part::WHOLE,
				optional<ColourConversion>(),
				VideoRange::VIDEO,
				weak_ptr<Content>(),
				optional<dcpomatic::ContentTime>(),
				false
				),
			{}
			);
	}

	dcpomatic_sleep_seconds(10);
}
<|MERGE_RESOLUTION|>--- conflicted
+++ resolved
@@ -47,13 +47,8 @@
 	auto constexpr threads = 4;
 
 	/* Don't call ::start() on this Writer, so it can never write anything */
-<<<<<<< HEAD
 	Writer writer(film, {}, {});
-	writer.set_encoder_threads(4);
-=======
-	Writer writer(film, {});
 	writer.set_encoder_threads(threads);
->>>>>>> 4f850f99
 
 	/* We want to test the case where the writer queue fills, and this can't happen unless there
 	 * are enough encoding threads (each of which will end up waiting for the writer to empty,
