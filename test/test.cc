--- conflicted
+++ resolved
@@ -302,11 +302,7 @@
 	Config::instance()->set_server_port (61920);
 	Server* server = new Server (&log);
 
-<<<<<<< HEAD
-	thread t (boost::bind (&Server::run, server, 1));
-=======
 	new thread (boost::bind (&Server::run, server, 2));
->>>>>>> 737c3392
 
 	ServerDescription description ("localhost", 2);
 
