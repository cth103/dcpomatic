/*
    Copyright (C) 2012 Carl Hetherington <cth@carlh.net>

    This program is free software; you can redistribute it and/or modify
    it under the terms of the GNU General Public License as published by
    the Free Software Foundation; either version 2 of the License, or
    (at your option) any later version.

    This program is distributed in the hope that it will be useful,
    but WITHOUT ANY WARRANTY; without even the implied warranty of
    MERCHANTABILITY or FITNESS FOR A PARTICULAR PURPOSE.  See the
    GNU General Public License for more details.

    You should have received a copy of the GNU General Public License
    along with this program; if not, write to the Free Software
    Foundation, Inc., 675 Mass Ave, Cambridge, MA 02139, USA.

*/

#include <fstream>
#include <iostream>
#include <boost/filesystem.hpp>
#include <boost/algorithm/string/predicate.hpp>
#include <boost/date_time.hpp>
#include "format.h"
#include "film.h"
#include "filter.h"
#include "job_manager.h"
#include "util.h"
#include "exceptions.h"
#include "image.h"
#include "log.h"
#include "dcp_video_frame.h"
#include "config.h"
#include "server.h"
#include "cross.h"
#include "job.h"
#include "subtitle.h"
#include "scaler.h"
#include "ffmpeg_decoder.h"
#include "sndfile_decoder.h"
#define BOOST_TEST_DYN_LINK
#define BOOST_TEST_MODULE dvdomatic_test
#include <boost/test/unit_test.hpp>

using std::string;
using std::list;
using std::stringstream;
using std::vector;
using boost::shared_ptr;
using boost::thread;
using boost::dynamic_pointer_cast;

void
setup_test_config ()
{
	Config::instance()->set_num_local_encoding_threads (1);
	Config::instance()->set_servers (vector<ServerDescription*> ());
	Config::instance()->set_server_port (61920);
	Config::instance()->set_default_dci_metadata (DCIMetadata ());
}

boost::filesystem::path
test_film_dir (string name)
{
	boost::filesystem::path p;
	p /= "build";
	p /= "test";
	p /= name;
	return p;
}

shared_ptr<Film>
new_test_film (string name)
{
	boost::filesystem::path p = test_film_dir (name);
	if (boost::filesystem::exists (p)) {
		boost::filesystem::remove_all (p);
	}
	
	return shared_ptr<Film> (new Film (p.string(), false));
}


/* Check that Image::make_black works, and doesn't use values which crash
   sws_scale().
*/
BOOST_AUTO_TEST_CASE (make_black_test)
{
	/* This needs to happen in the first test */
	dvdomatic_setup ();

	libdcp::Size in_size (512, 512);
	libdcp::Size out_size (1024, 1024);

	list<AVPixelFormat> pix_fmts;
	pix_fmts.push_back (AV_PIX_FMT_RGB24);
	pix_fmts.push_back (AV_PIX_FMT_YUV420P);
	pix_fmts.push_back (AV_PIX_FMT_YUV422P10LE);
	pix_fmts.push_back (AV_PIX_FMT_YUV444P9LE);
	pix_fmts.push_back (AV_PIX_FMT_YUV444P9BE);
	pix_fmts.push_back (AV_PIX_FMT_YUV444P10LE);
	pix_fmts.push_back (AV_PIX_FMT_YUV444P10BE);
	pix_fmts.push_back (AV_PIX_FMT_UYVY422);

	int N = 0;
	for (list<AVPixelFormat>::const_iterator i = pix_fmts.begin(); i != pix_fmts.end(); ++i) {
		boost::shared_ptr<Image> foo (new SimpleImage (*i, in_size, true));
		foo->make_black ();
		boost::shared_ptr<Image> bar = foo->scale_and_convert_to_rgb (out_size, 0, Scaler::from_id ("bicubic"), true);
		
		uint8_t* p = bar->data()[0];
		for (int y = 0; y < bar->size().height; ++y) {
			uint8_t* q = p;
			for (int x = 0; x < bar->line_size()[0]; ++x) {
				BOOST_CHECK_EQUAL (*q++, 0);
			}
			p += bar->stride()[0];
		}

		++N;
	}
}

BOOST_AUTO_TEST_CASE (film_metadata_test)
{
	setup_test_config ();

	string const test_film = "build/test/film_metadata_test";
	
	if (boost::filesystem::exists (test_film)) {
		boost::filesystem::remove_all (test_film);
	}

	BOOST_CHECK_THROW (new Film (test_film, true), OpenFileError);
	
	shared_ptr<Film> f (new Film (test_film, false));
	f->_dci_date = boost::gregorian::from_undelimited_string ("20130211");
	BOOST_CHECK (f->format() == 0);
	BOOST_CHECK (f->dcp_content_type() == 0);
	BOOST_CHECK (f->filters ().empty());

	f->set_name ("fred");
	BOOST_CHECK_THROW (f->set_content ("jim"), OpenFileError);
	f->set_dcp_content_type (DCPContentType::from_pretty_name ("Short"));
	f->set_format (Format::from_nickname ("Flat"));
	f->set_left_crop (1);
	f->set_right_crop (2);
	f->set_top_crop (3);
	f->set_bottom_crop (4);
	vector<Filter const *> f_filters;
	f_filters.push_back (Filter::from_id ("pphb"));
	f_filters.push_back (Filter::from_id ("unsharp"));
	f->set_filters (f_filters);
	f->set_trim_start (42);
	f->set_trim_end (99);
	f->set_dcp_ab (true);
	f->write_metadata ();

	stringstream s;
	s << "diff -u test/metadata.ref " << test_film << "/metadata";
	BOOST_CHECK_EQUAL (::system (s.str().c_str ()), 0);

	shared_ptr<Film> g (new Film (test_film, true));

	BOOST_CHECK_EQUAL (g->name(), "fred");
	BOOST_CHECK_EQUAL (g->dcp_content_type(), DCPContentType::from_pretty_name ("Short"));
	BOOST_CHECK_EQUAL (g->format(), Format::from_nickname ("Flat"));
	BOOST_CHECK_EQUAL (g->crop().left, 1);
	BOOST_CHECK_EQUAL (g->crop().right, 2);
	BOOST_CHECK_EQUAL (g->crop().top, 3);
	BOOST_CHECK_EQUAL (g->crop().bottom, 4);
	vector<Filter const *> g_filters = g->filters ();
	BOOST_CHECK_EQUAL (g_filters.size(), 2);
	BOOST_CHECK_EQUAL (g_filters.front(), Filter::from_id ("pphb"));
	BOOST_CHECK_EQUAL (g_filters.back(), Filter::from_id ("unsharp"));
	BOOST_CHECK_EQUAL (g->trim_start(), 42);
	BOOST_CHECK_EQUAL (g->trim_end(), 99);
	BOOST_CHECK_EQUAL (g->dcp_ab(), true);
	
	g->write_metadata ();
	BOOST_CHECK_EQUAL (::system (s.str().c_str ()), 0);
}

BOOST_AUTO_TEST_CASE (stream_test)
{
	FFmpegAudioStream a ("ffmpeg 4 44100 1 hello there world", boost::optional<int> (1));
	BOOST_CHECK_EQUAL (a.id(), 4);
	BOOST_CHECK_EQUAL (a.sample_rate(), 44100);
	BOOST_CHECK_EQUAL (a.channel_layout(), 1);
	BOOST_CHECK_EQUAL (a.name(), "hello there world");
	BOOST_CHECK_EQUAL (a.to_string(), "ffmpeg 4 44100 1 hello there world");

	SndfileStream e ("external 44100 1", boost::optional<int> (1));
	BOOST_CHECK_EQUAL (e.sample_rate(), 44100);
	BOOST_CHECK_EQUAL (e.channel_layout(), 1);
	BOOST_CHECK_EQUAL (e.to_string(), "external 44100 1");

	SubtitleStream s ("5 a b c", boost::optional<int> (1));
	BOOST_CHECK_EQUAL (s.id(), 5);
	BOOST_CHECK_EQUAL (s.name(), "a b c");

	shared_ptr<AudioStream> ff = audio_stream_factory ("ffmpeg 4 44100 1 hello there world", boost::optional<int> (1));
	shared_ptr<FFmpegAudioStream> cff = dynamic_pointer_cast<FFmpegAudioStream> (ff);
	BOOST_CHECK (cff);
	BOOST_CHECK_EQUAL (cff->id(), 4);
	BOOST_CHECK_EQUAL (cff->sample_rate(), 44100);
	BOOST_CHECK_EQUAL (cff->channel_layout(), 1);
	BOOST_CHECK_EQUAL (cff->name(), "hello there world");
	BOOST_CHECK_EQUAL (cff->to_string(), "ffmpeg 4 44100 1 hello there world");

	shared_ptr<AudioStream> fe = audio_stream_factory ("external 44100 1", boost::optional<int> (1));
	BOOST_CHECK_EQUAL (fe->sample_rate(), 44100);
	BOOST_CHECK_EQUAL (fe->channel_layout(), 1);
	BOOST_CHECK_EQUAL (fe->to_string(), "external 44100 1");
}

BOOST_AUTO_TEST_CASE (format_test)
{
	Format::setup_formats ();
	
	Format const * f = Format::from_nickname ("Flat");
	BOOST_CHECK (f);
	BOOST_CHECK_EQUAL (f->ratio_as_integer(shared_ptr<const Film> ()), 185);
	
	f = Format::from_nickname ("Scope");
	BOOST_CHECK (f);
	BOOST_CHECK_EQUAL (f->ratio_as_integer(shared_ptr<const Film> ()), 239);
}

/* Test VariableFormat-based scaling of content */
BOOST_AUTO_TEST_CASE (scaling_test)
{
	shared_ptr<Film> film (new Film (test_film_dir ("scaling_test").string(), false));

	/* 4:3 ratio */
	film->set_size (libdcp::Size (320, 240));

	/* This format should preserve aspect ratio of the source */
	Format const * format = Format::from_id ("var-185");

	/* We should have enough padding that the result is 4:3,
	   which would be 1440 pixels.
	*/
	BOOST_CHECK_EQUAL (format->dcp_padding (film), (1998 - 1440) / 2);
	
	/* This crops it to 1.291666667 */
	film->set_left_crop (5);
	film->set_right_crop (5);

	/* We should now have enough padding that the result is 1.29166667,
	   which would be 1395 pixels.
	*/
	BOOST_CHECK_EQUAL (format->dcp_padding (film), rint ((1998 - 1395) / 2.0));
}

BOOST_AUTO_TEST_CASE (util_test)
{
	string t = "Hello this is a string \"with quotes\" and indeed without them";
	vector<string> b = split_at_spaces_considering_quotes (t);
	vector<string>::iterator i = b.begin ();
	BOOST_CHECK_EQUAL (*i++, "Hello");
	BOOST_CHECK_EQUAL (*i++, "this");
	BOOST_CHECK_EQUAL (*i++, "is");
	BOOST_CHECK_EQUAL (*i++, "a");
	BOOST_CHECK_EQUAL (*i++, "string");
	BOOST_CHECK_EQUAL (*i++, "with quotes");
	BOOST_CHECK_EQUAL (*i++, "and");
	BOOST_CHECK_EQUAL (*i++, "indeed");
	BOOST_CHECK_EQUAL (*i++, "without");
	BOOST_CHECK_EQUAL (*i++, "them");
}

class NullLog : public Log
{
public:
	void do_log (string) {}
};

<<<<<<< HEAD
=======
void
do_positive_delay_line_test (int delay_length, int data_length)
{
	shared_ptr<NullLog> log (new NullLog);
	
	DelayLine d (log, 6, delay_length);
	shared_ptr<AudioBuffers> data (new AudioBuffers (6, data_length));

	int in = 0;
	int out = 0;
	int returned = 0;
	int zeros = 0;
	
	for (int i = 0; i < 64; ++i) {
		for (int j = 0; j < data_length; ++j) {
			for (int c = 0; c < 6; ++c ) {
				data->data(c)[j] = in;
				++in;
			}
		}

		/* This only works because the delay line modifies the parameter */
		d.process_audio (data);
		returned += data->frames ();

		for (int j = 0; j < data->frames(); ++j) {
			if (zeros < delay_length) {
				for (int c = 0; c < 6; ++c) {
					BOOST_CHECK_EQUAL (data->data(c)[j], 0);
				}
				++zeros;
			} else {
				for (int c = 0; c < 6; ++c) {
					BOOST_CHECK_EQUAL (data->data(c)[j], out);
					++out;
				}
			}
		}
	}

	BOOST_CHECK_EQUAL (returned, 64 * data_length);
}

void
do_negative_delay_line_test (int delay_length, int data_length)
{
	shared_ptr<NullLog> log (new NullLog);

	DelayLine d (log, 6, delay_length);
	shared_ptr<AudioBuffers> data (new AudioBuffers (6, data_length));

	int in = 0;
	int out = -delay_length * 6;
	int returned = 0;
	
	for (int i = 0; i < 256; ++i) {
		data->set_frames (data_length);
		for (int j = 0; j < data_length; ++j) {
			for (int c = 0; c < 6; ++c) {
				data->data(c)[j] = in;
				++in;
			}
		}

		/* This only works because the delay line modifies the parameter */
		d.process_audio (data);
		returned += data->frames ();

		for (int j = 0; j < data->frames(); ++j) {
			for (int c = 0; c < 6; ++c) {
				BOOST_CHECK_EQUAL (data->data(c)[j], out);
				++out;
			}
		}
	}

	returned += -delay_length;
	BOOST_CHECK_EQUAL (returned, 256 * data_length);
}

BOOST_AUTO_TEST_CASE (delay_line_test)
{
	do_positive_delay_line_test (64, 128);
	do_positive_delay_line_test (128, 64);
	do_positive_delay_line_test (3, 512);
	do_positive_delay_line_test (512, 3);

	do_positive_delay_line_test (0, 64);

	do_negative_delay_line_test (-64, 128);
	do_negative_delay_line_test (-128, 64);
	do_negative_delay_line_test (-3, 512);
	do_negative_delay_line_test (-512, 3);
}

>>>>>>> 606b3f75
BOOST_AUTO_TEST_CASE (md5_digest_test)
{
	string const t = md5_digest ("test/md5.test");
	BOOST_CHECK_EQUAL (t, "15058685ba99decdc4398c7634796eb0");

	BOOST_CHECK_THROW (md5_digest ("foobar"), OpenFileError);
}

BOOST_AUTO_TEST_CASE (paths_test)
{
	shared_ptr<Film> f = new_test_film ("paths_test");
	f->set_directory ("build/test/a/b/c/d/e");

	f->_content = "/foo/bar/baz";
	BOOST_CHECK_EQUAL (f->content_path(), "/foo/bar/baz");
	f->_content = "foo/bar/baz";
	BOOST_CHECK_EQUAL (f->content_path(), "build/test/a/b/c/d/e/foo/bar/baz");
}

void
do_remote_encode (shared_ptr<DCPVideoFrame> frame, ServerDescription* description, shared_ptr<EncodedData> locally_encoded)
{
	shared_ptr<EncodedData> remotely_encoded;
	BOOST_CHECK_NO_THROW (remotely_encoded = frame->encode_remotely (description));
	BOOST_CHECK (remotely_encoded);
	
	BOOST_CHECK_EQUAL (locally_encoded->size(), remotely_encoded->size());
	BOOST_CHECK (memcmp (locally_encoded->data(), remotely_encoded->data(), locally_encoded->size()) == 0);
}

BOOST_AUTO_TEST_CASE (client_server_test)
{
	shared_ptr<Image> image (new SimpleImage (PIX_FMT_RGB24, libdcp::Size (1998, 1080), true));
	uint8_t* p = image->data()[0];
	
	for (int y = 0; y < 1080; ++y) {
		uint8_t* q = p;
		for (int x = 0; x < 1998; ++x) {
			*q++ = x % 256;
			*q++ = y % 256;
			*q++ = (x + y) % 256;
		}
		p += image->stride()[0];
	}

	shared_ptr<Image> sub_image (new SimpleImage (PIX_FMT_RGBA, libdcp::Size (100, 200), true));
	p = sub_image->data()[0];
	for (int y = 0; y < 200; ++y) {
		uint8_t* q = p;
		for (int x = 0; x < 100; ++x) {
			*q++ = y % 256;
			*q++ = x % 256;
			*q++ = (x + y) % 256;
			*q++ = 1;
		}
		p += sub_image->stride()[0];
	}

	shared_ptr<Subtitle> subtitle (new Subtitle (Position (50, 60), sub_image));

	shared_ptr<FileLog> log (new FileLog ("build/test/client_server_test.log"));

	shared_ptr<DCPVideoFrame> frame (
		new DCPVideoFrame (
			image,
			subtitle,
			libdcp::Size (1998, 1080),
			0,
			0,
			1,
			Scaler::from_id ("bicubic"),
			0,
			24,
			"",
			0,
			200000000,
			log
			)
		);

	shared_ptr<EncodedData> locally_encoded = frame->encode_locally ();
	BOOST_ASSERT (locally_encoded);
	
	Server* server = new Server (log);

	new thread (boost::bind (&Server::run, server, 2));

	/* Let the server get itself ready */
	dvdomatic_sleep (1);

	ServerDescription description ("localhost", 2);

	list<thread*> threads;
	for (int i = 0; i < 8; ++i) {
		threads.push_back (new thread (boost::bind (do_remote_encode, frame, &description, locally_encoded)));
	}

	for (list<thread*>::iterator i = threads.begin(); i != threads.end(); ++i) {
		(*i)->join ();
	}

	for (list<thread*>::iterator i = threads.begin(); i != threads.end(); ++i) {
		delete *i;
	}
}

BOOST_AUTO_TEST_CASE (make_dcp_test)
{
	shared_ptr<Film> film = new_test_film ("make_dcp_test");
	film->set_name ("test_film2");
	film->set_content ("../../../test/test.mp4");
	film->set_format (Format::from_nickname ("Flat"));
	film->set_dcp_content_type (DCPContentType::from_pretty_name ("Test"));
	film->make_dcp ();
	film->write_metadata ();

	while (JobManager::instance()->work_to_do ()) {
		dvdomatic_sleep (1);
	}
	
	BOOST_CHECK_EQUAL (JobManager::instance()->errors(), false);
}

/** Test Film::have_dcp().  Requires the output from make_dcp_test above */
BOOST_AUTO_TEST_CASE (have_dcp_test)
{
	boost::filesystem::path p = test_film_dir ("make_dcp_test");
	Film f (p.string ());
	BOOST_CHECK (f.have_dcp());

	p /= f.dcp_name();
	p /= f.dcp_video_mxf_filename();
	boost::filesystem::remove (p);
	BOOST_CHECK (!f.have_dcp ());
}

BOOST_AUTO_TEST_CASE (make_dcp_with_range_test)
{
	shared_ptr<Film> film = new_test_film ("make_dcp_with_range_test");
	film->set_name ("test_film3");
	film->set_content ("../../../test/test.mp4");
	film->examine_content ();
	film->set_format (Format::from_nickname ("Flat"));
	film->set_dcp_content_type (DCPContentType::from_pretty_name ("Test"));
	film->set_trim_end (42);
	film->make_dcp ();

	while (JobManager::instance()->work_to_do() && !JobManager::instance()->errors()) {
		dvdomatic_sleep (1);
	}

	BOOST_CHECK_EQUAL (JobManager::instance()->errors(), false);
}

/* Test best_dcp_frame_rate and FrameRateConversion */
BOOST_AUTO_TEST_CASE (best_dcp_frame_rate_test)
{
	/* Run some tests with a limited range of allowed rates */
	
	std::list<int> afr;
	afr.push_back (24);
	afr.push_back (25);
	afr.push_back (30);
	Config::instance()->set_allowed_dcp_frame_rates (afr);

	int best = best_dcp_frame_rate (60);
	FrameRateConversion frc = FrameRateConversion (60, best);
	BOOST_CHECK_EQUAL (best, 30);
	BOOST_CHECK_EQUAL (frc.skip, true);
	BOOST_CHECK_EQUAL (frc.repeat, false);
	BOOST_CHECK_EQUAL (frc.change_speed, false);
	
	best = best_dcp_frame_rate (50);
	frc = FrameRateConversion (50, best);
	BOOST_CHECK_EQUAL (best, 25);
	BOOST_CHECK_EQUAL (frc.skip, true);
	BOOST_CHECK_EQUAL (frc.repeat, false);
	BOOST_CHECK_EQUAL (frc.change_speed, false);

	best = best_dcp_frame_rate (48);
	frc = FrameRateConversion (48, best);
	BOOST_CHECK_EQUAL (best, 24);
	BOOST_CHECK_EQUAL (frc.skip, true);
	BOOST_CHECK_EQUAL (frc.repeat, false);
	BOOST_CHECK_EQUAL (frc.change_speed, false);
	
	best = best_dcp_frame_rate (30);
	frc = FrameRateConversion (30, best);
	BOOST_CHECK_EQUAL (best, 30);
	BOOST_CHECK_EQUAL (frc.skip, false);
	BOOST_CHECK_EQUAL (frc.repeat, false);
	BOOST_CHECK_EQUAL (frc.change_speed, false);

	best = best_dcp_frame_rate (29.97);
	frc = FrameRateConversion (29.97, best);
	BOOST_CHECK_EQUAL (best, 30);
	BOOST_CHECK_EQUAL (frc.skip, false);
	BOOST_CHECK_EQUAL (frc.repeat, false);
	BOOST_CHECK_EQUAL (frc.change_speed, true);
	
	best = best_dcp_frame_rate (25);
	frc = FrameRateConversion (25, best);
	BOOST_CHECK_EQUAL (best, 25);
	BOOST_CHECK_EQUAL (frc.skip, false);
	BOOST_CHECK_EQUAL (frc.repeat, false);
	BOOST_CHECK_EQUAL (frc.change_speed, false);

	best = best_dcp_frame_rate (24);
	frc = FrameRateConversion (24, best);
	BOOST_CHECK_EQUAL (best, 24);
	BOOST_CHECK_EQUAL (frc.skip, false);
	BOOST_CHECK_EQUAL (frc.repeat, false);
	BOOST_CHECK_EQUAL (frc.change_speed, false);

	best = best_dcp_frame_rate (14.5);
	frc = FrameRateConversion (14.5, best);
	BOOST_CHECK_EQUAL (best, 30);
	BOOST_CHECK_EQUAL (frc.skip, false);
	BOOST_CHECK_EQUAL (frc.repeat, true);
	BOOST_CHECK_EQUAL (frc.change_speed, true);

	best = best_dcp_frame_rate (12.6);
	frc = FrameRateConversion (12.6, best);
	BOOST_CHECK_EQUAL (best, 25);
	BOOST_CHECK_EQUAL (frc.skip, false);
	BOOST_CHECK_EQUAL (frc.repeat, true);
	BOOST_CHECK_EQUAL (frc.change_speed, true);

	best = best_dcp_frame_rate (12.4);
	frc = FrameRateConversion (12.4, best);
	BOOST_CHECK_EQUAL (best, 25);
	BOOST_CHECK_EQUAL (frc.skip, false);
	BOOST_CHECK_EQUAL (frc.repeat, true);
	BOOST_CHECK_EQUAL (frc.change_speed, true);

	best = best_dcp_frame_rate (12);
	frc = FrameRateConversion (12, best);
	BOOST_CHECK_EQUAL (best, 24);
	BOOST_CHECK_EQUAL (frc.skip, false);
	BOOST_CHECK_EQUAL (frc.repeat, true);
	BOOST_CHECK_EQUAL (frc.change_speed, false);

	/* Now add some more rates and see if it will use them
	   in preference to skip/repeat.
	*/

	afr.push_back (48);
	afr.push_back (50);
	afr.push_back (60);
	Config::instance()->set_allowed_dcp_frame_rates (afr);

	best = best_dcp_frame_rate (60);
	frc = FrameRateConversion (60, best);
	BOOST_CHECK_EQUAL (best, 60);
	BOOST_CHECK_EQUAL (frc.skip, false);
	BOOST_CHECK_EQUAL (frc.repeat, false);
	BOOST_CHECK_EQUAL (frc.change_speed, false);
	
	best = best_dcp_frame_rate (50);
	frc = FrameRateConversion (50, best);
	BOOST_CHECK_EQUAL (best, 50);
	BOOST_CHECK_EQUAL (frc.skip, false);
	BOOST_CHECK_EQUAL (frc.repeat, false);
	BOOST_CHECK_EQUAL (frc.change_speed, false);

	best = best_dcp_frame_rate (48);
	frc = FrameRateConversion (48, best);
	BOOST_CHECK_EQUAL (best, 48);
	BOOST_CHECK_EQUAL (frc.skip, false);
	BOOST_CHECK_EQUAL (frc.repeat, false);
	BOOST_CHECK_EQUAL (frc.change_speed, false);

	/* Check some out-there conversions (not the best) */
	
	frc = FrameRateConversion (14.99, 24);
	BOOST_CHECK_EQUAL (frc.skip, false);
	BOOST_CHECK_EQUAL (frc.repeat, true);
	BOOST_CHECK_EQUAL (frc.change_speed, true);

	/* Check some conversions with limited DCP targets */

	afr.clear ();
	afr.push_back (24);
	Config::instance()->set_allowed_dcp_frame_rates (afr);

	best = best_dcp_frame_rate (25);
	frc = FrameRateConversion (25, best);
	BOOST_CHECK_EQUAL (best, 24);
	BOOST_CHECK_EQUAL (frc.skip, false);
	BOOST_CHECK_EQUAL (frc.repeat, false);
	BOOST_CHECK_EQUAL (frc.change_speed, true);
}

BOOST_AUTO_TEST_CASE (audio_sampling_rate_test)
{
	std::list<int> afr;
	afr.push_back (24);
	afr.push_back (25);
	afr.push_back (30);
	Config::instance()->set_allowed_dcp_frame_rates (afr);

	shared_ptr<Film> f = new_test_film ("audio_sampling_rate_test");
	f->set_source_frame_rate (24);
	f->set_dcp_frame_rate (24);

	f->set_content_audio_stream (shared_ptr<AudioStream> (new FFmpegAudioStream ("a", 42, 48000, 0)));
	BOOST_CHECK_EQUAL (f->target_audio_sample_rate(), 48000);

	f->set_content_audio_stream (shared_ptr<AudioStream> (new FFmpegAudioStream ("a", 42, 44100, 0)));
	BOOST_CHECK_EQUAL (f->target_audio_sample_rate(), 48000);

	f->set_content_audio_stream (shared_ptr<AudioStream> (new FFmpegAudioStream ("a", 42, 80000, 0)));
	BOOST_CHECK_EQUAL (f->target_audio_sample_rate(), 96000);

	f->set_source_frame_rate (23.976);
	f->set_dcp_frame_rate (best_dcp_frame_rate (23.976));
	f->set_content_audio_stream (shared_ptr<AudioStream> (new FFmpegAudioStream ("a", 42, 48000, 0)));
	BOOST_CHECK_EQUAL (f->target_audio_sample_rate(), 47952);

	f->set_source_frame_rate (29.97);
	f->set_dcp_frame_rate (best_dcp_frame_rate (29.97));
	BOOST_CHECK_EQUAL (f->dcp_frame_rate (), 30);
	f->set_content_audio_stream (shared_ptr<AudioStream> (new FFmpegAudioStream ("a", 42, 48000, 0)));
	BOOST_CHECK_EQUAL (f->target_audio_sample_rate(), 47952);

	f->set_source_frame_rate (25);
	f->set_dcp_frame_rate (24);
	f->set_content_audio_stream (shared_ptr<AudioStream> (new FFmpegAudioStream ("a", 42, 48000, 0)));
	BOOST_CHECK_EQUAL (f->target_audio_sample_rate(), 50000);

	f->set_source_frame_rate (25);
	f->set_dcp_frame_rate (24);
	f->set_content_audio_stream (shared_ptr<AudioStream> (new FFmpegAudioStream ("a", 42, 44100, 0)));
	BOOST_CHECK_EQUAL (f->target_audio_sample_rate(), 50000);

	/* Check some out-there conversions (not the best) */
	
	f->set_source_frame_rate (14.99);
	f->set_dcp_frame_rate (25);
	f->set_content_audio_stream (shared_ptr<AudioStream> (new FFmpegAudioStream ("a", 42, 16000, 0)));
	/* The FrameRateConversion within target_audio_sample_rate should choose to double-up
	   the 14.99 fps video to 30 and then run it slow at 25.
	*/
	BOOST_CHECK_EQUAL (f->target_audio_sample_rate(), rint (48000 * 2 * 14.99 / 25));
}

class TestJob : public Job
{
public:
	TestJob (shared_ptr<Film> f)
		: Job (f)
	{

	}

	void set_finished_ok () {
		set_state (FINISHED_OK);
	}

	void set_finished_error () {
		set_state (FINISHED_ERROR);
	}

	void run ()
	{
		while (1) {
			if (finished ()) {
				return;
			}
		}
	}

	string name () const {
		return "";
	}
};

BOOST_AUTO_TEST_CASE (job_manager_test)
{
	shared_ptr<Film> f;

	/* Single job */
	shared_ptr<TestJob> a (new TestJob (f));

	JobManager::instance()->add (a);
	dvdomatic_sleep (1);
	BOOST_CHECK_EQUAL (a->running (), true);
	a->set_finished_ok ();
	dvdomatic_sleep (2);
	BOOST_CHECK_EQUAL (a->finished_ok(), true);
}

BOOST_AUTO_TEST_CASE (compact_image_test)
{
	SimpleImage* s = new SimpleImage (PIX_FMT_RGB24, libdcp::Size (50, 50), false);
	BOOST_CHECK_EQUAL (s->components(), 1);
	BOOST_CHECK_EQUAL (s->stride()[0], 50 * 3);
	BOOST_CHECK_EQUAL (s->line_size()[0], 50 * 3);
	BOOST_CHECK (s->data()[0]);
	BOOST_CHECK (!s->data()[1]);
	BOOST_CHECK (!s->data()[2]);
	BOOST_CHECK (!s->data()[3]);

	/* copy constructor */
	SimpleImage* t = new SimpleImage (*s);
	BOOST_CHECK_EQUAL (t->components(), 1);
	BOOST_CHECK_EQUAL (t->stride()[0], 50 * 3);
	BOOST_CHECK_EQUAL (t->line_size()[0], 50 * 3);
	BOOST_CHECK (t->data()[0]);
	BOOST_CHECK (!t->data()[1]);
	BOOST_CHECK (!t->data()[2]);
	BOOST_CHECK (!t->data()[3]);
	BOOST_CHECK (t->data() != s->data());
	BOOST_CHECK (t->data()[0] != s->data()[0]);
	BOOST_CHECK (t->line_size() != s->line_size());
	BOOST_CHECK (t->line_size()[0] == s->line_size()[0]);
	BOOST_CHECK (t->stride() != s->stride());
	BOOST_CHECK (t->stride()[0] == s->stride()[0]);

	/* assignment operator */
	SimpleImage* u = new SimpleImage (PIX_FMT_YUV422P, libdcp::Size (150, 150), true);
	*u = *s;
	BOOST_CHECK_EQUAL (u->components(), 1);
	BOOST_CHECK_EQUAL (u->stride()[0], 50 * 3);
	BOOST_CHECK_EQUAL (u->line_size()[0], 50 * 3);
	BOOST_CHECK (u->data()[0]);
	BOOST_CHECK (!u->data()[1]);
	BOOST_CHECK (!u->data()[2]);
	BOOST_CHECK (!u->data()[3]);
	BOOST_CHECK (u->data() != s->data());
	BOOST_CHECK (u->data()[0] != s->data()[0]);
	BOOST_CHECK (u->line_size() != s->line_size());
	BOOST_CHECK (u->line_size()[0] == s->line_size()[0]);
	BOOST_CHECK (u->stride() != s->stride());
	BOOST_CHECK (u->stride()[0] == s->stride()[0]);

	delete s;
	delete t;
	delete u;
}

BOOST_AUTO_TEST_CASE (aligned_image_test)
{
	SimpleImage* s = new SimpleImage (PIX_FMT_RGB24, libdcp::Size (50, 50), true);
	BOOST_CHECK_EQUAL (s->components(), 1);
	/* 160 is 150 aligned to the nearest 32 bytes */
	BOOST_CHECK_EQUAL (s->stride()[0], 160);
	BOOST_CHECK_EQUAL (s->line_size()[0], 150);
	BOOST_CHECK (s->data()[0]);
	BOOST_CHECK (!s->data()[1]);
	BOOST_CHECK (!s->data()[2]);
	BOOST_CHECK (!s->data()[3]);

	/* copy constructor */
	SimpleImage* t = new SimpleImage (*s);
	BOOST_CHECK_EQUAL (t->components(), 1);
	BOOST_CHECK_EQUAL (t->stride()[0], 160);
	BOOST_CHECK_EQUAL (t->line_size()[0], 150);
	BOOST_CHECK (t->data()[0]);
	BOOST_CHECK (!t->data()[1]);
	BOOST_CHECK (!t->data()[2]);
	BOOST_CHECK (!t->data()[3]);
	BOOST_CHECK (t->data() != s->data());
	BOOST_CHECK (t->data()[0] != s->data()[0]);
	BOOST_CHECK (t->line_size() != s->line_size());
	BOOST_CHECK (t->line_size()[0] == s->line_size()[0]);
	BOOST_CHECK (t->stride() != s->stride());
	BOOST_CHECK (t->stride()[0] == s->stride()[0]);

	/* assignment operator */
	SimpleImage* u = new SimpleImage (PIX_FMT_YUV422P, libdcp::Size (150, 150), false);
	*u = *s;
	BOOST_CHECK_EQUAL (u->components(), 1);
	BOOST_CHECK_EQUAL (u->stride()[0], 160);
	BOOST_CHECK_EQUAL (u->line_size()[0], 150);
	BOOST_CHECK (u->data()[0]);
	BOOST_CHECK (!u->data()[1]);
	BOOST_CHECK (!u->data()[2]);
	BOOST_CHECK (!u->data()[3]);
	BOOST_CHECK (u->data() != s->data());
	BOOST_CHECK (u->data()[0] != s->data()[0]);
	BOOST_CHECK (u->line_size() != s->line_size());
	BOOST_CHECK (u->line_size()[0] == s->line_size()[0]);
	BOOST_CHECK (u->stride() != s->stride());
	BOOST_CHECK (u->stride()[0] == s->stride()[0]);

	delete s;
	delete t;
	delete u;
}<|MERGE_RESOLUTION|>--- conflicted
+++ resolved
@@ -277,104 +277,6 @@
 	void do_log (string) {}
 };
 
-<<<<<<< HEAD
-=======
-void
-do_positive_delay_line_test (int delay_length, int data_length)
-{
-	shared_ptr<NullLog> log (new NullLog);
-	
-	DelayLine d (log, 6, delay_length);
-	shared_ptr<AudioBuffers> data (new AudioBuffers (6, data_length));
-
-	int in = 0;
-	int out = 0;
-	int returned = 0;
-	int zeros = 0;
-	
-	for (int i = 0; i < 64; ++i) {
-		for (int j = 0; j < data_length; ++j) {
-			for (int c = 0; c < 6; ++c ) {
-				data->data(c)[j] = in;
-				++in;
-			}
-		}
-
-		/* This only works because the delay line modifies the parameter */
-		d.process_audio (data);
-		returned += data->frames ();
-
-		for (int j = 0; j < data->frames(); ++j) {
-			if (zeros < delay_length) {
-				for (int c = 0; c < 6; ++c) {
-					BOOST_CHECK_EQUAL (data->data(c)[j], 0);
-				}
-				++zeros;
-			} else {
-				for (int c = 0; c < 6; ++c) {
-					BOOST_CHECK_EQUAL (data->data(c)[j], out);
-					++out;
-				}
-			}
-		}
-	}
-
-	BOOST_CHECK_EQUAL (returned, 64 * data_length);
-}
-
-void
-do_negative_delay_line_test (int delay_length, int data_length)
-{
-	shared_ptr<NullLog> log (new NullLog);
-
-	DelayLine d (log, 6, delay_length);
-	shared_ptr<AudioBuffers> data (new AudioBuffers (6, data_length));
-
-	int in = 0;
-	int out = -delay_length * 6;
-	int returned = 0;
-	
-	for (int i = 0; i < 256; ++i) {
-		data->set_frames (data_length);
-		for (int j = 0; j < data_length; ++j) {
-			for (int c = 0; c < 6; ++c) {
-				data->data(c)[j] = in;
-				++in;
-			}
-		}
-
-		/* This only works because the delay line modifies the parameter */
-		d.process_audio (data);
-		returned += data->frames ();
-
-		for (int j = 0; j < data->frames(); ++j) {
-			for (int c = 0; c < 6; ++c) {
-				BOOST_CHECK_EQUAL (data->data(c)[j], out);
-				++out;
-			}
-		}
-	}
-
-	returned += -delay_length;
-	BOOST_CHECK_EQUAL (returned, 256 * data_length);
-}
-
-BOOST_AUTO_TEST_CASE (delay_line_test)
-{
-	do_positive_delay_line_test (64, 128);
-	do_positive_delay_line_test (128, 64);
-	do_positive_delay_line_test (3, 512);
-	do_positive_delay_line_test (512, 3);
-
-	do_positive_delay_line_test (0, 64);
-
-	do_negative_delay_line_test (-64, 128);
-	do_negative_delay_line_test (-128, 64);
-	do_negative_delay_line_test (-3, 512);
-	do_negative_delay_line_test (-512, 3);
-}
-
->>>>>>> 606b3f75
 BOOST_AUTO_TEST_CASE (md5_digest_test)
 {
 	string const t = md5_digest ("test/md5.test");
