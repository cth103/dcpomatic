/*
    Copyright (C) 2014 Carl Hetherington <cth@carlh.net>

    This program is free software; you can redistribute it and/or modify
    it under the terms of the GNU General Public License as published by
    the Free Software Foundation; either version 2 of the License, or
    (at your option) any later version.

    This program is distributed in the hope that it will be useful,
    but WITHOUT ANY WARRANTY; without even the implied warranty of
    MERCHANTABILITY or FITNESS FOR A PARTICULAR PURPOSE.  See the
    GNU General Public License for more details.

    You should have received a copy of the GNU General Public License
    along with this program; if not, write to the Free Software
    Foundation, Inc., 675 Mass Ave, Cambridge, MA 02139, USA.

*/

/** @file  test/audio_mapping_test.cc
 *  @brief Basic tests of the AudioMapping class, which itself doesn't really do much.
 */

#include <boost/test/unit_test.hpp>
#include "lib/audio_mapping.h"
#include "lib/util.h"

BOOST_AUTO_TEST_CASE (audio_mapping_test)
{
	AudioMapping none;
	BOOST_CHECK_EQUAL (none.content_channels(), 0);

	AudioMapping four (4);
	BOOST_CHECK_EQUAL (four.content_channels(), 4);
	four.make_default ();

	for (int i = 0; i < 4; ++i) {
<<<<<<< HEAD
		for (int j = 0; j < MAX_AUDIO_CHANNELS; ++j) {
			BOOST_CHECK_EQUAL (four.get (i, static_cast<dcp::Channel> (j)), i == j ? 1 : 0);
=======
		for (int j = 0; j < MAX_DCP_AUDIO_CHANNELS; ++j) {
			BOOST_CHECK_EQUAL (four.get (i, static_cast<libdcp::Channel> (j)), i == j ? 1 : 0);
>>>>>>> 5575a950
		}
	}

	four.set (0, dcp::RIGHT, 1);
	BOOST_CHECK_EQUAL (four.get (0, dcp::RIGHT), 1);
}<|MERGE_RESOLUTION|>--- conflicted
+++ resolved
@@ -35,13 +35,8 @@
 	four.make_default ();
 
 	for (int i = 0; i < 4; ++i) {
-<<<<<<< HEAD
-		for (int j = 0; j < MAX_AUDIO_CHANNELS; ++j) {
+		for (int j = 0; j < MAX_DCP_AUDIO_CHANNELS; ++j) {
 			BOOST_CHECK_EQUAL (four.get (i, static_cast<dcp::Channel> (j)), i == j ? 1 : 0);
-=======
-		for (int j = 0; j < MAX_DCP_AUDIO_CHANNELS; ++j) {
-			BOOST_CHECK_EQUAL (four.get (i, static_cast<libdcp::Channel> (j)), i == j ? 1 : 0);
->>>>>>> 5575a950
 		}
 	}
 
