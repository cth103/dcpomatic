--- conflicted
+++ resolved
@@ -304,7 +304,6 @@
 }
 
 
-<<<<<<< HEAD
 BOOST_AUTO_TEST_CASE(subtitle_font_ids_survive_project_save)
 {
 	std::string const name = "subtitle_font_ids_survive_project_save";
@@ -312,18 +311,10 @@
 	auto subs = content_factory("test/data/short.srt")[0];
 	auto film = new_test_film(name + "_film", { subs });
 	film->set_interop(false);
-=======
-BOOST_AUTO_TEST_CASE(cope_with_unloaded_font_id)
-{
-	/* This file has a <Font> with an ID that corresponds to no <LoadFont> */
-	auto subs = content_factory("test/data/unloaded_font.xml")[0];
-	auto film = new_test_film2("cope_with_unloaded_font_id", { subs });
->>>>>>> 3dbe0b9f
-	make_and_verify_dcp(
-		film,
-		{
-			dcp::VerificationNote::Code::MISSING_SUBTITLE_LANGUAGE,
-<<<<<<< HEAD
+	make_and_verify_dcp(
+		film,
+		{
+			dcp::VerificationNote::Code::MISSING_SUBTITLE_LANGUAGE,
 			dcp::VerificationNote::Code::INVALID_SUBTITLE_FIRST_TEXT_TIME,
 			dcp::VerificationNote::Code::MISSING_CPL_METADATA
 		});
@@ -339,8 +330,19 @@
 	BOOST_REQUIRE(check_dcp);
 
 	check_dcp->check_font_ids();
-=======
-			dcp::VerificationNote::Code::MISSING_CPL_METADATA,
-		});
->>>>>>> 3dbe0b9f
-}
+}
+
+
+BOOST_AUTO_TEST_CASE(cope_with_unloaded_font_id)
+{
+	/* This file has a <Font> with an ID that corresponds to no <LoadFont> */
+	auto subs = content_factory("test/data/unloaded_font.xml")[0];
+	auto film = new_test_film2("cope_with_unloaded_font_id", { subs });
+
+	make_and_verify_dcp(
+		film,
+		{
+			dcp::VerificationNote::Code::MISSING_SUBTITLE_LANGUAGE,
+			dcp::VerificationNote::Code::MISSING_CPL_METADATA
+		});
+}
