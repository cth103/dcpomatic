--- conflicted
+++ resolved
@@ -89,12 +89,12 @@
 	BOOST_CHECK_EQUAL (divide_with_round (1000, 500), 2);
 }
 
-<<<<<<< HEAD
 BOOST_AUTO_TEST_CASE (timecode_test)
 {
 	DCPTime t = DCPTime::from_seconds (2 * 60 * 60 + 4 * 60 + 31) + DCPTime::from_frames (19, 24);
 	BOOST_CHECK_EQUAL (t.timecode (24), "02:04:31:19");
-=======
+}
+
 BOOST_AUTO_TEST_CASE (seconds_to_approximate_hms_test)
 {
 	BOOST_CHECK_EQUAL (seconds_to_approximate_hms (1), "1 second");
@@ -106,5 +106,4 @@
 	BOOST_CHECK_EQUAL (seconds_to_approximate_hms (1 * 3600), "1 hour");
 	BOOST_CHECK_EQUAL (seconds_to_approximate_hms (3600 + 40 * 60), "1 hour 40 minutes");
 	BOOST_CHECK_EQUAL (seconds_to_approximate_hms (13 * 3600 + 40 * 60), "14 hours");
->>>>>>> 4861afba
 }