--- conflicted
+++ resolved
@@ -54,7 +54,6 @@
 	BOOST_CHECK_THROW (md5_digest (p, shared_ptr<Job> ()), std::runtime_error);
 }
 
-<<<<<<< HEAD
 /* Straightforward test of time_round_up_test */
 BOOST_AUTO_TEST_CASE (time_round_up_test)
 {
@@ -67,7 +66,9 @@
 	BOOST_CHECK_EQUAL (time_round_up (1, 42), 42);
 	BOOST_CHECK_EQUAL (time_round_up (42, 42), 42);
 	BOOST_CHECK_EQUAL (time_round_up (43, 42), 84);
-=======
+}
+
+
 BOOST_AUTO_TEST_CASE (divide_with_round_test)
 {
 	BOOST_CHECK_EQUAL (divide_with_round (0, 4), 0);
@@ -79,5 +80,4 @@
 	BOOST_CHECK_EQUAL (divide_with_round (6, 4), 2);
 
 	BOOST_CHECK_EQUAL (divide_with_round (1000, 500), 2);
->>>>>>> f0738a22
 }