# SOME DESCRIPTIVE TITLE.
# Copyright (C) YEAR THE PACKAGE'S COPYRIGHT HOLDER
# This file is distributed under the same license as the PACKAGE package.
# FIRST AUTHOR <EMAIL@ADDRESS>, YEAR.
#
msgid ""
msgstr ""
"Project-Id-Version: DCP-o-matic FRENCH\n"
"Report-Msgid-Bugs-To: \n"
"POT-Creation-Date: 2013-04-22 15:06+0100\n"
"PO-Revision-Date: 2013-03-13 22:33+0100\n"
"Last-Translator: \n"
"Language-Team: \n"
"Language: \n"
"MIME-Version: 1.0\n"
"Content-Type: text/plain; charset=UTF-8\n"
"Content-Transfer-Encoding: 8bit\n"

<<<<<<< HEAD
#: src/tools/dcpomatic.cc:177
msgid "&Analyse audio"
msgstr "&Analyser le son"

#: src/tools/dcpomatic.cc:183
msgid "&Edit"
msgstr "&Edition"

#: src/tools/dcpomatic.cc:182
msgid "&File"
msgstr "&Fichier"

#: src/tools/dcpomatic.cc:185
msgid "&Help"
msgstr "&Aide"

#: src/tools/dcpomatic.cc:184
msgid "&Jobs"
msgstr "&Travaux"

#: src/tools/dcpomatic.cc:173
msgid "&Make DCP"
msgstr "&Créer le DCP"

#: src/tools/dcpomatic.cc:161
msgid "&Open..."
msgstr "&Ouvrir..."

#: src/tools/dcpomatic.cc:170
msgid "&Preferences..."
msgstr "&Préférences..."

#: src/tools/dcpomatic.cc:165
msgid "&Properties..."
msgstr "&Propriétés..."

#: src/tools/dcpomatic.cc:167
msgid "&Quit"
msgstr "&Quitter"

#: src/tools/dcpomatic.cc:163
msgid "&Save"
msgstr "&Enregistrer"

#: src/tools/dcpomatic.cc:174
msgid "&Send DCP to TMS"
msgstr "&Envoyer le DCP dans le TMS"

#: src/tools/dcpomatic.cc:417
=======
#: src/tools/dvdomatic.cc:179
msgid "&Analyse audio"
msgstr "&Analyser le son"

#: src/tools/dvdomatic.cc:185
msgid "&Edit"
msgstr "&Edition"

#: src/tools/dvdomatic.cc:184
msgid "&File"
msgstr "&Fichier"

#: src/tools/dvdomatic.cc:187
msgid "&Help"
msgstr "&Aide"

#: src/tools/dvdomatic.cc:186
msgid "&Jobs"
msgstr "&Travaux"

#: src/tools/dvdomatic.cc:175
msgid "&Make DCP"
msgstr "&Créer le DCP"

#: src/tools/dvdomatic.cc:163
msgid "&Open..."
msgstr "&Ouvrir..."

#: src/tools/dvdomatic.cc:172
msgid "&Preferences..."
msgstr "&Préférences..."

#: src/tools/dvdomatic.cc:167
msgid "&Properties..."
msgstr "&Propriétés..."

#: src/tools/dvdomatic.cc:169
msgid "&Quit"
msgstr "&Quitter"

#: src/tools/dvdomatic.cc:165
msgid "&Save"
msgstr "&Enregistrer"

#: src/tools/dvdomatic.cc:176
msgid "&Send DCP to TMS"
msgstr "&Envoyer le DCP dans le TMS"

#: src/tools/dvdomatic.cc:419
>>>>>>> 86011ad6
msgid ""
"(C) 2012-2013 Carl Hetherington, Terrence Meiczinger, Paul Davis, Ole Laursen"
msgstr ""
"(C) 2012-2013 Carl Hetherington, Terrence Meiczinger, Paul Davis, Ole Laursen"

<<<<<<< HEAD
#: src/tools/dcpomatic.cc:180
msgid "About"
msgstr "A Propos"

#: src/tools/dcpomatic.cc:527
=======
#: src/tools/dvdomatic.cc:182
msgid "About"
msgstr "A Propos"

#: src/tools/dvdomatic.cc:538
>>>>>>> 86011ad6
#, fuzzy
msgid "Could not load film %1 (%2)"
msgstr "Impossible de charger le film %s (%s)"

<<<<<<< HEAD
#: src/tools/dcpomatic.cc:339
=======
#: src/tools/dvdomatic.cc:341
>>>>>>> 86011ad6
#, c-format
msgid "Could not open film at %s (%s)"
msgstr "Impossible d'ouvrir le film à %s (%s)"

<<<<<<< HEAD
#: src/tools/dcpomatic.cc:287 src/tools/dcpomatic.cc:410
#: src/tools/dcpomatic.cc:531
msgid "DCP-o-matic"
msgstr "DCP-o-matic"

#: src/tools/dcpomatic.cc:75
msgid "Film changed"
msgstr "Film changé"

#: src/tools/dcpomatic.cc:416
msgid "Free, open-source DCP generation from almost anything."
msgstr "Création de DCP libre et open-source à partir de presque tout."

#: src/tools/dcpomatic.cc:160
msgid "New..."
msgstr "Nouveau..."

#: src/tools/dcpomatic.cc:175
msgid "S&how DCP"
msgstr "Voir le DCP"

#: src/tools/dcpomatic.cc:74
msgid "Save changes to film \"%s\" before closing?"
msgstr ""

#: src/tools/dcpomatic.cc:319
msgid "Select film to open"
msgstr "Sélectionner le film à ouvrir"

#: src/tools/dcpomatic.cc:303
=======
#: src/tools/dvdomatic.cc:289 src/tools/dvdomatic.cc:412
#: src/tools/dvdomatic.cc:542
msgid "DVD-o-matic"
msgstr "DVD-o-matic"

#: src/tools/dvdomatic.cc:77
msgid "Film changed"
msgstr "Film changé"

#: src/tools/dvdomatic.cc:418
msgid "Free, open-source DCP generation from almost anything."
msgstr "Création de DCP libre et open-source à partir de presque tout."

#: src/tools/dvdomatic.cc:162
msgid "New..."
msgstr "Nouveau..."

#: src/tools/dvdomatic.cc:177
msgid "S&how DCP"
msgstr "Voir le DCP"

#: src/tools/dvdomatic.cc:76
#, c-format
msgid "Save changes to film \"%s\" before closing?"
msgstr ""

#: src/tools/dvdomatic.cc:321
msgid "Select film to open"
msgstr "Sélectionner le film à ouvrir"

#: src/tools/dvdomatic.cc:305
>>>>>>> 86011ad6
#, fuzzy
msgid "The directory %1 already exists."
msgstr "Le dossier %s existe déjà."

<<<<<<< HEAD
#: src/tools/dcpomatic.cc:324
=======
#: src/tools/dvdomatic.cc:326
>>>>>>> 86011ad6
msgid ""
"You did not select a folder.  Make sure that you select a folder before "
"clicking Open."
msgstr ""<|MERGE_RESOLUTION|>--- conflicted
+++ resolved
@@ -16,7 +16,6 @@
 "Content-Type: text/plain; charset=UTF-8\n"
 "Content-Transfer-Encoding: 8bit\n"
 
-<<<<<<< HEAD
 #: src/tools/dcpomatic.cc:177
 msgid "&Analyse audio"
 msgstr "&Analyser le son"
@@ -66,89 +65,25 @@
 msgstr "&Envoyer le DCP dans le TMS"
 
 #: src/tools/dcpomatic.cc:417
-=======
-#: src/tools/dvdomatic.cc:179
-msgid "&Analyse audio"
-msgstr "&Analyser le son"
-
-#: src/tools/dvdomatic.cc:185
-msgid "&Edit"
-msgstr "&Edition"
-
-#: src/tools/dvdomatic.cc:184
-msgid "&File"
-msgstr "&Fichier"
-
-#: src/tools/dvdomatic.cc:187
-msgid "&Help"
-msgstr "&Aide"
-
-#: src/tools/dvdomatic.cc:186
-msgid "&Jobs"
-msgstr "&Travaux"
-
-#: src/tools/dvdomatic.cc:175
-msgid "&Make DCP"
-msgstr "&Créer le DCP"
-
-#: src/tools/dvdomatic.cc:163
-msgid "&Open..."
-msgstr "&Ouvrir..."
-
-#: src/tools/dvdomatic.cc:172
-msgid "&Preferences..."
-msgstr "&Préférences..."
-
-#: src/tools/dvdomatic.cc:167
-msgid "&Properties..."
-msgstr "&Propriétés..."
-
-#: src/tools/dvdomatic.cc:169
-msgid "&Quit"
-msgstr "&Quitter"
-
-#: src/tools/dvdomatic.cc:165
-msgid "&Save"
-msgstr "&Enregistrer"
-
-#: src/tools/dvdomatic.cc:176
-msgid "&Send DCP to TMS"
-msgstr "&Envoyer le DCP dans le TMS"
-
-#: src/tools/dvdomatic.cc:419
->>>>>>> 86011ad6
 msgid ""
 "(C) 2012-2013 Carl Hetherington, Terrence Meiczinger, Paul Davis, Ole Laursen"
 msgstr ""
 "(C) 2012-2013 Carl Hetherington, Terrence Meiczinger, Paul Davis, Ole Laursen"
 
-<<<<<<< HEAD
 #: src/tools/dcpomatic.cc:180
 msgid "About"
 msgstr "A Propos"
 
 #: src/tools/dcpomatic.cc:527
-=======
-#: src/tools/dvdomatic.cc:182
-msgid "About"
-msgstr "A Propos"
-
-#: src/tools/dvdomatic.cc:538
->>>>>>> 86011ad6
 #, fuzzy
 msgid "Could not load film %1 (%2)"
 msgstr "Impossible de charger le film %s (%s)"
 
-<<<<<<< HEAD
 #: src/tools/dcpomatic.cc:339
-=======
-#: src/tools/dvdomatic.cc:341
->>>>>>> 86011ad6
 #, c-format
 msgid "Could not open film at %s (%s)"
 msgstr "Impossible d'ouvrir le film à %s (%s)"
 
-<<<<<<< HEAD
 #: src/tools/dcpomatic.cc:287 src/tools/dcpomatic.cc:410
 #: src/tools/dcpomatic.cc:531
 msgid "DCP-o-matic"
@@ -179,48 +114,11 @@
 msgstr "Sélectionner le film à ouvrir"
 
 #: src/tools/dcpomatic.cc:303
-=======
-#: src/tools/dvdomatic.cc:289 src/tools/dvdomatic.cc:412
-#: src/tools/dvdomatic.cc:542
-msgid "DVD-o-matic"
-msgstr "DVD-o-matic"
-
-#: src/tools/dvdomatic.cc:77
-msgid "Film changed"
-msgstr "Film changé"
-
-#: src/tools/dvdomatic.cc:418
-msgid "Free, open-source DCP generation from almost anything."
-msgstr "Création de DCP libre et open-source à partir de presque tout."
-
-#: src/tools/dvdomatic.cc:162
-msgid "New..."
-msgstr "Nouveau..."
-
-#: src/tools/dvdomatic.cc:177
-msgid "S&how DCP"
-msgstr "Voir le DCP"
-
-#: src/tools/dvdomatic.cc:76
-#, c-format
-msgid "Save changes to film \"%s\" before closing?"
-msgstr ""
-
-#: src/tools/dvdomatic.cc:321
-msgid "Select film to open"
-msgstr "Sélectionner le film à ouvrir"
-
-#: src/tools/dvdomatic.cc:305
->>>>>>> 86011ad6
 #, fuzzy
 msgid "The directory %1 already exists."
 msgstr "Le dossier %s existe déjà."
 
-<<<<<<< HEAD
 #: src/tools/dcpomatic.cc:324
-=======
-#: src/tools/dvdomatic.cc:326
->>>>>>> 86011ad6
 msgid ""
 "You did not select a folder.  Make sure that you select a folder before "
 "clicking Open."
