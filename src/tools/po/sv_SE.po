--- conflicted
+++ resolved
@@ -7,11 +7,7 @@
 msgstr ""
 "Project-Id-Version: DCP-o-matic\n"
 "Report-Msgid-Bugs-To: \n"
-<<<<<<< HEAD
 "POT-Creation-Date: 2014-10-15 09:37+0100\n"
-=======
-"POT-Creation-Date: 2014-10-23 22:03+0100\n"
->>>>>>> 0dcbc398
 "PO-Revision-Date: 2014-01-19 08:59+0100\n"
 "Last-Translator: Adam Klotblixt <adam.klotblixt@gmail.com>\n"
 "Language-Team: \n"
@@ -107,29 +103,17 @@
 "author (carl@dcpomatic.com)."
 msgstr ""
 
-<<<<<<< HEAD
-#: src/tools/dcpomatic.cc:829 src/tools/dcpomatic.cc:838
-=======
 #: src/tools/dcpomatic.cc:418
 msgid "An unknown exception occurred."
 msgstr ""
 
 #: src/tools/dcpomatic.cc:823 src/tools/dcpomatic.cc:832
->>>>>>> 0dcbc398
 msgid ""
 "An unknown exception occurred.  Please report this problem to the DCP-o-"
 "matic author (carl@dcpomatic.com)."
 msgstr ""
 
-<<<<<<< HEAD
-#: src/tools/dcpomatic.cc:421
-msgid "An unknown exeception occurred."
-msgstr ""
-
-#: src/tools/dcpomatic.cc:417
-=======
 #: src/tools/dcpomatic.cc:414
->>>>>>> 0dcbc398
 msgid "CPL's content is not encrypted."
 msgstr ""
 
