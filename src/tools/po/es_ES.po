--- conflicted
+++ resolved
@@ -17,7 +17,6 @@
 "Content-Transfer-Encoding: 8bit\n"
 "X-Generator: Poedit 1.5.5\n"
 
-<<<<<<< HEAD
 #: src/tools/dcpomatic.cc:177
 msgid "&Analyse audio"
 msgstr "&Analizar audio"
@@ -67,89 +66,25 @@
 msgstr "&Enviar DCP al TMS"
 
 #: src/tools/dcpomatic.cc:417
-=======
-#: src/tools/dvdomatic.cc:179
-msgid "&Analyse audio"
-msgstr "&Analizar audio"
-
-#: src/tools/dvdomatic.cc:185
-msgid "&Edit"
-msgstr "&Editar"
-
-#: src/tools/dvdomatic.cc:184
-msgid "&File"
-msgstr "&Archivo"
-
-#: src/tools/dvdomatic.cc:187
-msgid "&Help"
-msgstr "&Ayuda"
-
-#: src/tools/dvdomatic.cc:186
-msgid "&Jobs"
-msgstr "&Tareas"
-
-#: src/tools/dvdomatic.cc:175
-msgid "&Make DCP"
-msgstr "&Crear DCP"
-
-#: src/tools/dvdomatic.cc:163
-msgid "&Open..."
-msgstr "&Abrir..."
-
-#: src/tools/dvdomatic.cc:172
-msgid "&Preferences..."
-msgstr "&Preferencias..."
-
-#: src/tools/dvdomatic.cc:167
-msgid "&Properties..."
-msgstr "&Propiedades..."
-
-#: src/tools/dvdomatic.cc:169
-msgid "&Quit"
-msgstr "&Salir"
-
-#: src/tools/dvdomatic.cc:165
-msgid "&Save"
-msgstr "&Guardar"
-
-#: src/tools/dvdomatic.cc:176
-msgid "&Send DCP to TMS"
-msgstr "&Enviar DCP al TMS"
-
-#: src/tools/dvdomatic.cc:419
->>>>>>> 86011ad6
 msgid ""
 "(C) 2012-2013 Carl Hetherington, Terrence Meiczinger, Paul Davis, Ole Laursen"
 msgstr ""
 "(C) 2012-2013 Carl Hetherington, Terrence Meiczinger, Paul Davis, Ole Laursen"
 
-<<<<<<< HEAD
 #: src/tools/dcpomatic.cc:180
 msgid "About"
 msgstr "Acerca de"
 
 #: src/tools/dcpomatic.cc:527
-=======
-#: src/tools/dvdomatic.cc:182
-msgid "About"
-msgstr "Acerca de"
-
-#: src/tools/dvdomatic.cc:538
->>>>>>> 86011ad6
 #, fuzzy
 msgid "Could not load film %1 (%2)"
 msgstr "No se pudo cargar la película %s (%s)"
 
-<<<<<<< HEAD
 #: src/tools/dcpomatic.cc:339
-=======
-#: src/tools/dvdomatic.cc:341
->>>>>>> 86011ad6
 #, c-format
 msgid "Could not open film at %s (%s)"
 msgstr "No se pudo cargar la película en %s (%s)"
 
-<<<<<<< HEAD
 #: src/tools/dcpomatic.cc:287 src/tools/dcpomatic.cc:410
 #: src/tools/dcpomatic.cc:531
 msgid "DCP-o-matic"
@@ -160,24 +95,11 @@
 msgstr "Película cambiada"
 
 #: src/tools/dcpomatic.cc:416
-=======
-#: src/tools/dvdomatic.cc:289 src/tools/dvdomatic.cc:412
-#: src/tools/dvdomatic.cc:542
-msgid "DVD-o-matic"
-msgstr "DVD-o-matic"
-
-#: src/tools/dvdomatic.cc:77
-msgid "Film changed"
-msgstr "Película cambiada"
-
-#: src/tools/dvdomatic.cc:418
->>>>>>> 86011ad6
 msgid "Free, open-source DCP generation from almost anything."
 msgstr ""
 "Generación de DCP a partir de casi cualquier fuente, libre y de código "
 "abierto."
 
-<<<<<<< HEAD
 #: src/tools/dcpomatic.cc:160
 msgid "New..."
 msgstr "Nuevo..."
@@ -195,35 +117,11 @@
 msgstr "Selecciona la película a abrir"
 
 #: src/tools/dcpomatic.cc:303
-=======
-#: src/tools/dvdomatic.cc:162
-msgid "New..."
-msgstr "Nuevo..."
-
-#: src/tools/dvdomatic.cc:177
-msgid "S&how DCP"
-msgstr "&Mostrar DCP"
-
-#: src/tools/dvdomatic.cc:76
-#, c-format
-msgid "Save changes to film \"%s\" before closing?"
-msgstr ""
-
-#: src/tools/dvdomatic.cc:321
-msgid "Select film to open"
-msgstr "Selecciona la película a abrir"
-
-#: src/tools/dvdomatic.cc:305
->>>>>>> 86011ad6
 #, fuzzy
 msgid "The directory %1 already exists."
 msgstr "La carpeta %s ya existe."
 
-<<<<<<< HEAD
 #: src/tools/dcpomatic.cc:324
-=======
-#: src/tools/dvdomatic.cc:326
->>>>>>> 86011ad6
 msgid ""
 "You did not select a folder.  Make sure that you select a folder before "
 "clicking Open."
