--- conflicted
+++ resolved
@@ -17,7 +17,6 @@
 "Content-Transfer-Encoding: 8bit\n"
 "X-Generator: Poedit 1.5.5\n"
 
-<<<<<<< HEAD
 #: src/tools/dcpomatic.cc:177
 msgid "&Analyse audio"
 msgstr "&Analizza audio"
@@ -67,63 +66,11 @@
 msgstr "&Invia DCP a TMS"
 
 #: src/tools/dcpomatic.cc:417
-=======
-#: src/tools/dvdomatic.cc:179
-msgid "&Analyse audio"
-msgstr "&Analizza audio"
-
-#: src/tools/dvdomatic.cc:185
-msgid "&Edit"
-msgstr "&Modifica"
-
-#: src/tools/dvdomatic.cc:184
-msgid "&File"
-msgstr "&File"
-
-#: src/tools/dvdomatic.cc:187
-msgid "&Help"
-msgstr "&Aiuto"
-
-#: src/tools/dvdomatic.cc:186
-msgid "&Jobs"
-msgstr "&Lavori"
-
-#: src/tools/dvdomatic.cc:175
-msgid "&Make DCP"
-msgstr "&Crea DCP"
-
-#: src/tools/dvdomatic.cc:163
-msgid "&Open..."
-msgstr "&Apri..."
-
-#: src/tools/dvdomatic.cc:172
-msgid "&Preferences..."
-msgstr "&Preferenze..."
-
-#: src/tools/dvdomatic.cc:167
-msgid "&Properties..."
-msgstr "&Proprieta'..."
-
-#: src/tools/dvdomatic.cc:169
-msgid "&Quit"
-msgstr "&Esci"
-
-#: src/tools/dvdomatic.cc:165
-msgid "&Save"
-msgstr "&Salva"
-
-#: src/tools/dvdomatic.cc:176
-msgid "&Send DCP to TMS"
-msgstr "&Invia DCP a TMS"
-
-#: src/tools/dvdomatic.cc:419
->>>>>>> 86011ad6
 msgid ""
 "(C) 2012-2013 Carl Hetherington, Terrence Meiczinger, Paul Davis, Ole Laursen"
 msgstr ""
 "(C) 2012-2013 Carl Hetherington, Terrence Meiczinger, Paul Davis, Ole Laursen"
 
-<<<<<<< HEAD
 #: src/tools/dcpomatic.cc:180
 msgid "About"
 msgstr "Informazioni"
@@ -133,22 +80,10 @@
 msgstr "Non posso caricare il film %s (%s)"
 
 #: src/tools/dcpomatic.cc:339
-=======
-#: src/tools/dvdomatic.cc:182
-msgid "About"
-msgstr "Informazioni"
-
-#: src/tools/dvdomatic.cc:538
-msgid "Could not load film %1 (%2)"
-msgstr "Non posso caricare il film %s (%s)"
-
-#: src/tools/dvdomatic.cc:341
->>>>>>> 86011ad6
 #, c-format
 msgid "Could not open film at %s (%s)"
 msgstr "Non posso aprire il film in %s (%s)"
 
-<<<<<<< HEAD
 #: src/tools/dcpomatic.cc:287 src/tools/dcpomatic.cc:410
 #: src/tools/dcpomatic.cc:531
 msgid "DCP-o-matic"
@@ -183,43 +118,6 @@
 msgstr "La directory %s esiste gia'."
 
 #: src/tools/dcpomatic.cc:324
-=======
-#: src/tools/dvdomatic.cc:289 src/tools/dvdomatic.cc:412
-#: src/tools/dvdomatic.cc:542
-msgid "DVD-o-matic"
-msgstr "DVD-o-matic"
-
-#: src/tools/dvdomatic.cc:77
-msgid "Film changed"
-msgstr "Film modificato"
-
-#: src/tools/dvdomatic.cc:418
-msgid "Free, open-source DCP generation from almost anything."
-msgstr "Genera DCP da quasi tutto, free e open-source."
-
-#: src/tools/dvdomatic.cc:162
-msgid "New..."
-msgstr "Nuovo"
-
-#: src/tools/dvdomatic.cc:177
-msgid "S&how DCP"
-msgstr "&Mostra DCP"
-
-#: src/tools/dvdomatic.cc:76
-#, c-format
-msgid "Save changes to film \"%s\" before closing?"
-msgstr "Salvare i cambiamenti del film \"%s\" prima di chiudere?"
-
-#: src/tools/dvdomatic.cc:321
-msgid "Select film to open"
-msgstr "Seleziona il film da aprire"
-
-#: src/tools/dvdomatic.cc:305
-msgid "The directory %1 already exists."
-msgstr "La directory %s esiste gia'."
-
-#: src/tools/dvdomatic.cc:326
->>>>>>> 86011ad6
 msgid ""
 "You did not select a folder.  Make sure that you select a folder before "
 "clicking Open."
