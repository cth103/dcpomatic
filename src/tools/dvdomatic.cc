--- conflicted
+++ resolved
@@ -174,11 +174,7 @@
 	add_item (jobs_menu, _("&Send DCP to TMS"), ID_jobs_send_dcp_to_tms, NEEDS_FILM);
 	add_item (jobs_menu, _("S&how DCP"), ID_jobs_show_dcp, NEEDS_FILM);
 	jobs_menu->AppendSeparator ();
-<<<<<<< HEAD
-	add_item (jobs_menu, "&Analyse audio", ID_jobs_analyse_audio, NEEDS_FILM);
-=======
-	add_item (jobs_menu, _("&Examine content"), ID_jobs_examine_content, NEEDS_FILM);
->>>>>>> 7b3f53a8
+	add_item (jobs_menu, _("&Analyse audio"), ID_jobs_analyse_audio, NEEDS_FILM);
 
 	wxMenu* help = new wxMenu;
 	add_item (help, _("About"), ID_help_about, ALWAYS);
