import os
import glob
from waflib import Logs
import i18n

def build(bld):
    for t in ['dcpomatic_cli', 'dcpomatic_server_cli']:
        obj = bld(features = 'cxx cxxprogram')
<<<<<<< HEAD
        obj.uselib = 'BOOST_THREAD OPENJPEG DCP CXML AVFORMAT AVFILTER AVCODEC AVUTIL SWSCALE POSTPROC'
=======
        obj.uselib = 'BOOST_THREAD OPENJPEG DCP AVFORMAT AVFILTER AVCODEC AVUTIL SWSCALE POSTPROC CXML WXWIDGETS'
>>>>>>> d2ff6a6b
        obj.includes = ['..']
        obj.use    = ['libdcpomatic']
        obj.source = '%s.cc' % t
        obj.target = t

    if not bld.env.DISABLE_GUI:
        for t in ['dcpomatic', 'dcpomatic_batch', 'dcpomatic_server']:
            obj = bld(features = 'cxx cxxprogram')
<<<<<<< HEAD
            obj.uselib = 'DCP CXML OPENJPEG AVFORMAT AVFILTER AVCODEC AVUTIL SWSCALE POSTPROC'
=======
            obj.uselib = 'DCP OPENJPEG AVFORMAT AVFILTER AVCODEC AVUTIL SWSCALE POSTPROC CXML WXWIDGETS'
            if bld.env.STATIC:
                obj.uselib += ' GTK'
>>>>>>> d2ff6a6b
            obj.includes = ['..']
            obj.use    = ['libdcpomatic', 'libdcpomatic-wx']
            obj.source = '%s.cc' % t
            if bld.env.TARGET_WINDOWS:
                obj.source += ' ../../platform/windows/dcpomatic.rc'
            obj.target = t

        i18n.po_to_mo(os.path.join('src', 'tools'), 'dcpomatic', bld)

def pot(bld):
    i18n.pot(os.path.join('src', 'tools'), 'dcpomatic.cc', 'dcpomatic')

def pot_merge(bld):
    i18n.pot_merge(os.path.join('src', 'tools'), 'dcpomatic')<|MERGE_RESOLUTION|>--- conflicted
+++ resolved
@@ -6,11 +6,7 @@
 def build(bld):
     for t in ['dcpomatic_cli', 'dcpomatic_server_cli']:
         obj = bld(features = 'cxx cxxprogram')
-<<<<<<< HEAD
-        obj.uselib = 'BOOST_THREAD OPENJPEG DCP CXML AVFORMAT AVFILTER AVCODEC AVUTIL SWSCALE POSTPROC'
-=======
-        obj.uselib = 'BOOST_THREAD OPENJPEG DCP AVFORMAT AVFILTER AVCODEC AVUTIL SWSCALE POSTPROC CXML WXWIDGETS'
->>>>>>> d2ff6a6b
+        obj.uselib = 'BOOST_THREAD OPENJPEG DCP CXML AVFORMAT AVFILTER AVCODEC AVUTIL SWSCALE POSTPROC WXWIDGETS'
         obj.includes = ['..']
         obj.use    = ['libdcpomatic']
         obj.source = '%s.cc' % t
@@ -19,13 +15,9 @@
     if not bld.env.DISABLE_GUI:
         for t in ['dcpomatic', 'dcpomatic_batch', 'dcpomatic_server']:
             obj = bld(features = 'cxx cxxprogram')
-<<<<<<< HEAD
-            obj.uselib = 'DCP CXML OPENJPEG AVFORMAT AVFILTER AVCODEC AVUTIL SWSCALE POSTPROC'
-=======
             obj.uselib = 'DCP OPENJPEG AVFORMAT AVFILTER AVCODEC AVUTIL SWSCALE POSTPROC CXML WXWIDGETS'
             if bld.env.STATIC:
                 obj.uselib += ' GTK'
->>>>>>> d2ff6a6b
             obj.includes = ['..']
             obj.use    = ['libdcpomatic', 'libdcpomatic-wx']
             obj.source = '%s.cc' % t
