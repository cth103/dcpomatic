/*
    Copyright (C) 2012 Carl Hetherington <cth@carlh.net>

    This program is free software; you can redistribute it and/or modify
    it under the terms of the GNU General Public License as published by
    the Free Software Foundation; either version 2 of the License, or
    (at your option) any later version.

    This program is distributed in the hope that it will be useful,
    but WITHOUT ANY WARRANTY; without even the implied warranty of
    MERCHANTABILITY or FITNESS FOR A PARTICULAR PURPOSE.  See the
    GNU General Public License for more details.

    You should have received a copy of the GNU General Public License
    along with this program; if not, write to the Free Software
    Foundation, Inc., 675 Mass Ave, Cambridge, MA 02139, USA.

*/

#include <iostream>
#include <iomanip>
#include <exception>
#include <getopt.h>
#include "lib/ratio.h"
#include "lib/film.h"
#include "lib/filter.h"
#include "lib/util.h"
#include "lib/scaler.h"
#include "lib/server.h"
#include "lib/dcp_video_frame.h"
#include "lib/decoder.h"
#include "lib/exceptions.h"
#include "lib/scaler.h"
#include "lib/log.h"
#include "lib/video_decoder.h"
#include "lib/player.h"

using std::cout;
using std::cerr;
using std::string;
using std::pair;
using boost::shared_ptr;

static shared_ptr<Film> film;
static ServerDescription* server;
static shared_ptr<FileLog> log_ (new FileLog ("servomatictest.log"));
static int frame = 0;

void
process_video (shared_ptr<PlayerImage> image, Eyes eyes, ColourConversion conversion, DCPTime)
{
<<<<<<< HEAD
	shared_ptr<DCPVideoFrame> local  (
		new DCPVideoFrame (image->image (PIX_FMT_RGB24, false), frame, eyes, conversion, film->video_frame_rate(), 250000000, log_)
		);
	
	shared_ptr<DCPVideoFrame> remote (
		new DCPVideoFrame (image->image (PIX_FMT_RGB24, false), frame, eyes, conversion, film->video_frame_rate(), 250000000, log_)
		);
=======
	shared_ptr<DCPVideoFrame> local  (new DCPVideoFrame (image->image(), frame, eyes, conversion, film->video_frame_rate(), 250000000, RESOLUTION_2K, log_));
	shared_ptr<DCPVideoFrame> remote (new DCPVideoFrame (image->image(), frame, eyes, conversion, film->video_frame_rate(), 250000000, RESOLUTION_2K, log_));
>>>>>>> 3318969a

	cout << "Frame " << frame << ": ";
	cout.flush ();

	++frame;

	shared_ptr<EncodedData> local_encoded = local->encode_locally ();
	shared_ptr<EncodedData> remote_encoded;

	string remote_error;
	try {
		remote_encoded = remote->encode_remotely (*server);
	} catch (NetworkError& e) {
		remote_error = e.what ();
	}

	if (!remote_error.empty ()) {
		cout << "\033[0;31mnetwork problem: " << remote_error << "\033[0m\n";
		return;
	}

	if (local_encoded->size() != remote_encoded->size()) {
		cout << "\033[0;31msizes differ\033[0m\n";
		return;
	}
		
	uint8_t* p = local_encoded->data();
	uint8_t* q = remote_encoded->data();
	for (int i = 0; i < local_encoded->size(); ++i) {
		if (*p++ != *q++) {
			cout << "\033[0;31mdata differ\033[0m at byte " << i << "\n";
			return;
		}
	}

	cout << "\033[0;32mgood\033[0m\n";
}

static void
help (string n)
{
	cerr << "Syntax: " << n << " [--help] --film <film> --server <host>\n";
	exit (EXIT_FAILURE);
}

int
main (int argc, char* argv[])
{
	string film_dir;
	string server_host;

	while (1) {
		static struct option long_options[] = {
			{ "help", no_argument, 0, 'h'},
			{ "server", required_argument, 0, 's'},
			{ "film", required_argument, 0, 'f'},
			{ 0, 0, 0, 0 }
		};

		int option_index = 0;
		int c = getopt_long (argc, argv, "hs:f:", long_options, &option_index);

		if (c == -1) {
			break;
		}

		switch (c) {
		case 'h':
			help (argv[0]);
			exit (EXIT_SUCCESS);
		case 's':
			server_host = optarg;
			break;
		case 'f':
			film_dir = optarg;
			break;
		}
	}
	
	if (server_host.empty() || film_dir.empty()) {
		help (argv[0]);
		exit (EXIT_FAILURE);
	}

	dcpomatic_setup ();

	server = new ServerDescription (server_host, 1);
	film.reset (new Film (film_dir));
	film->read_metadata ();

	shared_ptr<Player> player = film->make_player ();
	player->disable_audio ();

	try {
		player->Video.connect (boost::bind (process_video, _1, _2, _3, _5));
		bool done = false;
		while (!done) {
			done = player->pass ();
		}
	} catch (std::exception& e) {
		cerr << "Error: " << e.what() << "\n";
	}

	return 0;
}<|MERGE_RESOLUTION|>--- conflicted
+++ resolved
@@ -49,18 +49,13 @@
 void
 process_video (shared_ptr<PlayerImage> image, Eyes eyes, ColourConversion conversion, DCPTime)
 {
-<<<<<<< HEAD
 	shared_ptr<DCPVideoFrame> local  (
-		new DCPVideoFrame (image->image (PIX_FMT_RGB24, false), frame, eyes, conversion, film->video_frame_rate(), 250000000, log_)
+		new DCPVideoFrame (image->image (PIX_FMT_RGB24, false), frame, eyes, conversion, film->video_frame_rate(), 250000000, RESOLUTION_2K, log_)
 		);
 	
 	shared_ptr<DCPVideoFrame> remote (
-		new DCPVideoFrame (image->image (PIX_FMT_RGB24, false), frame, eyes, conversion, film->video_frame_rate(), 250000000, log_)
+		new DCPVideoFrame (image->image (PIX_FMT_RGB24, false), frame, eyes, conversion, film->video_frame_rate(), 250000000, RESOLUTION_2K, log_)
 		);
-=======
-	shared_ptr<DCPVideoFrame> local  (new DCPVideoFrame (image->image(), frame, eyes, conversion, film->video_frame_rate(), 250000000, RESOLUTION_2K, log_));
-	shared_ptr<DCPVideoFrame> remote (new DCPVideoFrame (image->image(), frame, eyes, conversion, film->video_frame_rate(), 250000000, RESOLUTION_2K, log_));
->>>>>>> 3318969a
 
 	cout << "Frame " << frame << ": ";
 	cout.flush ();
