--- conflicted
+++ resolved
@@ -34,11 +34,7 @@
 #include "lib/log.h"
 #include "lib/video_decoder.h"
 #include "lib/player.h"
-<<<<<<< HEAD
-#include "lib/dcp_video.h"
-=======
 #include "lib/player_video_frame.h"
->>>>>>> 884093ed
 
 using std::cout;
 using std::cerr;
@@ -52,26 +48,10 @@
 static int frame_count = 0;
 
 void
-<<<<<<< HEAD
-process_video (shared_ptr<DCPVideo> frame)
-{
-	shared_ptr<DCPVideoFrame> local  (
-		new DCPVideoFrame (
-			frame->image (PIX_FMT_RGB24, false), frame_count, frame->eyes(), frame->conversion(), film->video_frame_rate(), 250000000, RESOLUTION_2K, log_
-			)
-		);
-	
-	shared_ptr<DCPVideoFrame> remote (
-		new DCPVideoFrame (
-			frame->image (PIX_FMT_RGB24, false), frame_count, frame->eyes(), frame->conversion(), film->video_frame_rate(), 250000000, RESOLUTION_2K, log_
-			)
-		);
-=======
 process_video (shared_ptr<PlayerVideoFrame> pvf)
 {
-	shared_ptr<DCPVideoFrame> local  (new DCPVideoFrame (pvf, frame, film->video_frame_rate(), 250000000, RESOLUTION_2K, log_));
-	shared_ptr<DCPVideoFrame> remote (new DCPVideoFrame (pvf, frame, film->video_frame_rate(), 250000000, RESOLUTION_2K, log_));
->>>>>>> 884093ed
+	shared_ptr<DCPVideoFrame> local  (new DCPVideoFrame (pvf, frame_count, film->video_frame_rate(), 250000000, RESOLUTION_2K, log_));
+	shared_ptr<DCPVideoFrame> remote (new DCPVideoFrame (pvf, frame_count, film->video_frame_rate(), 250000000, RESOLUTION_2K, log_));
 
 	cout << "Frame " << frame_count << ": ";
 	cout.flush ();
@@ -165,16 +145,9 @@
 		
 		shared_ptr<Player> player = film->make_player ();
 
-<<<<<<< HEAD
 		DCPTime const frame = DCPTime::from_frames (1, film->video_frame_rate ());
 		for (DCPTime t; t < film->length(); t += frame) {
 			process_video (player->get_video(t, true).front ());
-=======
-		player->Video.connect (boost::bind (process_video, _1));
-		bool done = false;
-		while (!done) {
-			done = player->pass ();
->>>>>>> 884093ed
 		}
 	} catch (std::exception& e) {
 		cerr << "Error: " << e.what() << "\n";
