/*
    Copyright (C) 2012-2014 Carl Hetherington <cth@carlh.net>

    This program is free software; you can redistribute it and/or modify
    it under the terms of the GNU General Public License as published by
    the Free Software Foundation; either version 2 of the License, or
    (at your option) any later version.

    This program is distributed in the hope that it will be useful,
    but WITHOUT ANY WARRANTY; without even the implied warranty of
    MERCHANTABILITY or FITNESS FOR A PARTICULAR PURPOSE.  See the
    GNU General Public License for more details.

    You should have received a copy of the GNU General Public License
    along with this program; if not, write to the Free Software
    Foundation, Inc., 675 Mass Ave, Cambridge, MA 02139, USA.

*/

/** @file  src/film_viewer.h
 *  @brief A wx widget to view `thumbnails' of a Film.
 */

#include <wx/wx.h>
#include "lib/film.h"

class wxToggleButton;
class FFmpegPlayer;
class Image;
class RGBPlusAlphaImage;
class PlayerVideoFrame;

/** @class FilmViewer
 *  @brief A wx widget to view a preview of a Film.
 */
class FilmViewer : public wxPanel
{
public:
	FilmViewer (boost::shared_ptr<Film>, wxWindow *);

	void set_film (boost::shared_ptr<Film>);

private:
	void paint_panel ();
	void panel_sized (wxSizeEvent &);
	void slider_moved ();
	void play_clicked ();
	void timer ();
<<<<<<< HEAD
=======
	void process_video (boost::shared_ptr<PlayerVideoFrame>, Time);
>>>>>>> 884093ed
	void calculate_sizes ();
	void check_play_state ();
	void active_jobs_changed (bool);
	void back_clicked ();
	void forward_clicked ();
	void player_changed (bool);
	void set_position_text ();
	void get (DCPTime, bool);

	boost::shared_ptr<Film> _film;
	boost::shared_ptr<Player> _player;

	wxSizer* _v_sizer;
	wxPanel* _panel;
	wxSlider* _slider;
	wxButton* _back_button;
	wxButton* _forward_button;
	wxStaticText* _frame_number;
	wxStaticText* _timecode;
	wxToggleButton* _play_button;
	wxTimer _timer;

	boost::shared_ptr<const Image> _frame;
	DCPTime _position;

	/** Size of our output (including padding if we have any) */
	dcp::Size _out_size;
	/** Size of the panel that we have available */
	dcp::Size _panel_size;
};<|MERGE_RESOLUTION|>--- conflicted
+++ resolved
@@ -46,10 +46,6 @@
 	void slider_moved ();
 	void play_clicked ();
 	void timer ();
-<<<<<<< HEAD
-=======
-	void process_video (boost::shared_ptr<PlayerVideoFrame>, Time);
->>>>>>> 884093ed
 	void calculate_sizes ();
 	void check_play_state ();
 	void active_jobs_changed (bool);
