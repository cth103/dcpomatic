--- conflicted
+++ resolved
@@ -91,12 +91,7 @@
 	wxToggleButton* _play_button;
 	wxTimer _timer;
 
-<<<<<<< HEAD
-	boost::shared_ptr<Image> _raw_frame;
-=======
-	Decoders _decoders;
 	boost::shared_ptr<const Image> _raw_frame;
->>>>>>> 86011ad6
 	boost::shared_ptr<Subtitle> _raw_sub;
 	boost::shared_ptr<const Image> _display_frame;
 	/* The x offset at which we display the actual film content; this corresponds
