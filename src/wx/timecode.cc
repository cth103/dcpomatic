--- conflicted
+++ resolved
@@ -85,19 +85,10 @@
 void
 Timecode::set (DCPTime t, int fps)
 {
-<<<<<<< HEAD
-	int const h = t.seconds() / 3600;
-	t -= DCPTime::from_seconds (h * 3600);
-	int const m = t.seconds() / 60;
-	t -= DCPTime::from_seconds (m * 60);
-	int const s = t.seconds();
-	t -= DCPTime::from_seconds (s);
-	int const f = rint (t.seconds() * fps);
-=======
 	/* Do this calculation with frames so that we can round
 	   to a frame boundary at the start rather than the end.
 	*/
-	int64_t f = divide_with_round (t * fps, TIME_HZ);
+	int64_t f = rint (t.seconds() * fps);
 	
 	int const h = f / (3600 * fps);
 	f -= h * 3600 * fps;
@@ -105,7 +96,6 @@
 	f -= m * 60 * fps;
 	int const s = f / fps;
 	f -= s * fps;
->>>>>>> 4ec7a807
 
 	checked_set (_hours, lexical_cast<string> (h));
 	checked_set (_minutes, lexical_cast<string> (m));
