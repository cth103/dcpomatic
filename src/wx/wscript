import os
import glob
from waflib import Logs
import i18n

sources = """
          config_dialog.cc
          dci_metadata_dialog.cc
          dir_picker_ctrl.cc
          film_editor.cc
          film_viewer.cc
          filter_dialog.cc
          filter_view.cc
          gain_calculator_dialog.cc
          job_manager_view.cc
          job_wrapper.cc
          new_film_dialog.cc
          properties_dialog.cc
          server_dialog.cc
          wx_util.cc
          wx_ui_signaller.cc
          """

def configure(conf):
    conf.check_cfg(package = '', path = conf.options.wx_config, args = '--cppflags --cxxflags --libs', uselib_store = 'WXWIDGETS', mandatory = True)

def build(bld):
    if bld.env.STATIC:
        obj = bld(features = 'cxx cxxstlib')
    else:
        obj = bld(features = 'cxx cxxshlib')

    obj.name   = 'libdvdomatic-wx'
    obj.includes = [ '..' ]
    obj.export_includes = ['.']
    obj.uselib = 'WXWIDGETS'
    obj.use = 'libdvdomatic'
<<<<<<< HEAD
    obj.source = """
                 audio_dialog.cc
                 audio_plot.cc
                 config_dialog.cc
                 dci_metadata_dialog.cc
                 dir_picker_ctrl.cc
                 film_editor.cc
                 film_viewer.cc
                 filter_dialog.cc
                 filter_view.cc
                 gain_calculator_dialog.cc
                 job_manager_view.cc
                 job_wrapper.cc
                 new_film_dialog.cc
                 properties_dialog.cc
                 server_dialog.cc
                 wx_util.cc
                 wx_ui_signaller.cc
                 """
=======
    obj.source = sources
    obj.target = 'dvdomatic-wx'

    i18n.po_to_mo(os.path.join('src', 'wx'), 'libdvdomatic-wx', bld)
>>>>>>> 7b3f53a8

def pot(bld):
    i18n.pot(os.path.join('src', 'wx'), sources, 'libdvdomatic-wx')<|MERGE_RESOLUTION|>--- conflicted
+++ resolved
@@ -4,6 +4,8 @@
 import i18n
 
 sources = """
+          audio_dialog.cc
+          audio_plot.cc
           config_dialog.cc
           dci_metadata_dialog.cc
           dir_picker_ctrl.cc
@@ -35,32 +37,10 @@
     obj.export_includes = ['.']
     obj.uselib = 'WXWIDGETS'
     obj.use = 'libdvdomatic'
-<<<<<<< HEAD
-    obj.source = """
-                 audio_dialog.cc
-                 audio_plot.cc
-                 config_dialog.cc
-                 dci_metadata_dialog.cc
-                 dir_picker_ctrl.cc
-                 film_editor.cc
-                 film_viewer.cc
-                 filter_dialog.cc
-                 filter_view.cc
-                 gain_calculator_dialog.cc
-                 job_manager_view.cc
-                 job_wrapper.cc
-                 new_film_dialog.cc
-                 properties_dialog.cc
-                 server_dialog.cc
-                 wx_util.cc
-                 wx_ui_signaller.cc
-                 """
-=======
     obj.source = sources
     obj.target = 'dvdomatic-wx'
 
     i18n.po_to_mo(os.path.join('src', 'wx'), 'libdvdomatic-wx', bld)
->>>>>>> 7b3f53a8
 
 def pot(bld):
     i18n.pot(os.path.join('src', 'wx'), sources, 'libdvdomatic-wx')