--- conflicted
+++ resolved
@@ -154,11 +154,7 @@
 	_frame_rate_description->SetFont(font);
 	++r;
 	
-<<<<<<< HEAD
 	add_label_to_grid_bag_sizer (grid, _film_panel, _("Length"), wxGBPosition (r, 0));
-=======
-	video_control (add_label_to_grid_bag_sizer (grid, _film_panel, _("Length"), wxGBPosition (r, 0)));
->>>>>>> be5dfa3e
 	_length = new wxStaticText (_film_panel, wxID_ANY, wxT (""));
 	grid->Add (_length, wxGBPosition (r, 1), wxDefaultSpan, wxALIGN_CENTER_VERTICAL);
 	++r;
@@ -178,32 +174,13 @@
 	}
 	++r;
 
-<<<<<<< HEAD
+	add_label_to_grid_bag_sizer (grid, _film_panel, _("Trim method"), wxGBPosition (r, 0));
+	_trim_type = new wxChoice (_film_panel, wxID_ANY);
+	grid->Add (_trim_type, wxGBPosition (r, 1), wxDefaultSpan, wxALIGN_CENTER_VERTICAL);
+	++r;
+
 	_ab = new wxCheckBox (_film_panel, wxID_ANY, _("A/B"));
 	grid->Add (_ab, wxGBPosition (r, 0));
-=======
-	video_control (add_label_to_grid_bag_sizer (grid, _film_panel, _("Trim method"), wxGBPosition (r, 0)));
-	_trim_type = new wxChoice (_film_panel, wxID_ANY);
-	grid->Add (video_control (_trim_type), wxGBPosition (r, 1), wxDefaultSpan, wxALIGN_CENTER_VERTICAL);
-	++r;
-
-	_dcp_ab = new wxCheckBox (_film_panel, wxID_ANY, _("A/B"));
-	video_control (_dcp_ab);
-	grid->Add (_dcp_ab, wxGBPosition (r, 0));
-	++r;
-
-	/* STILL-only stuff */
-	{
-		still_control (add_label_to_grid_bag_sizer (grid, _film_panel, _("Duration"), wxGBPosition (r, 0)));
-		wxSizer* s = new wxBoxSizer (wxHORIZONTAL);
-		_still_duration = new wxSpinCtrl (_film_panel);
-		still_control (_still_duration);
-		s->Add (_still_duration, 1, wxEXPAND);
-		/// TRANSLATORS: `s' here is an abbreviation for seconds, the unit of time
-		still_control (add_label_to_sizer (s, _film_panel, _("s")));
-		grid->Add (s, wxGBPosition (r, 1));
-	}
->>>>>>> be5dfa3e
 	++r;
 
 	vector<DCPContentType const *> const ct = DCPContentType::all ();
@@ -223,87 +200,45 @@
 void
 FilmEditor::connect_to_widgets ()
 {
-<<<<<<< HEAD
-	_name->Connect (wxID_ANY, wxEVT_COMMAND_TEXT_UPDATED, wxCommandEventHandler (FilmEditor::name_changed), 0, this);
-	_use_dci_name->Connect (wxID_ANY, wxEVT_COMMAND_CHECKBOX_CLICKED, wxCommandEventHandler (FilmEditor::use_dci_name_toggled), 0, this);
-	_edit_dci_button->Connect (wxID_ANY, wxEVT_COMMAND_BUTTON_CLICKED, wxCommandEventHandler (FilmEditor::edit_dci_button_clicked), 0, this);
-	_format->Connect (wxID_ANY, wxEVT_COMMAND_CHOICE_SELECTED, wxCommandEventHandler (FilmEditor::format_changed), 0, this);
-	_trust_content_headers->Connect (wxID_ANY, wxEVT_COMMAND_CHECKBOX_CLICKED, wxCommandEventHandler (FilmEditor::trust_content_headers_changed), 0, this);
-	_content->Connect (wxID_ANY, wxEVT_COMMAND_LIST_ITEM_SELECTED, wxListEventHandler (FilmEditor::content_selection_changed), 0, this);
-	_content->Connect (wxID_ANY, wxEVT_COMMAND_LIST_ITEM_DESELECTED, wxListEventHandler (FilmEditor::content_selection_changed), 0, this);
-	_content->Connect (wxID_ANY, wxEVT_COMMAND_LIST_ITEM_ACTIVATED, wxListEventHandler (FilmEditor::content_activated), 0, this);
-	_content_add->Connect (wxID_ANY, wxEVT_COMMAND_BUTTON_CLICKED, wxCommandEventHandler (FilmEditor::content_add_clicked), 0, this);
-	_content_remove->Connect (wxID_ANY, wxEVT_COMMAND_BUTTON_CLICKED, wxCommandEventHandler (FilmEditor::content_remove_clicked), 0, this);
-	_content_edit->Connect (wxID_ANY, wxEVT_COMMAND_BUTTON_CLICKED, wxCommandEventHandler (FilmEditor::content_edit_clicked), 0, this);
-	_content_earlier->Connect (wxID_ANY, wxEVT_COMMAND_BUTTON_CLICKED, wxCommandEventHandler (FilmEditor::content_earlier_clicked), 0, this);
-	_content_later->Connect (wxID_ANY, wxEVT_COMMAND_BUTTON_CLICKED, wxCommandEventHandler (FilmEditor::content_later_clicked), 0, this);
-	_left_crop->Connect (wxID_ANY, wxEVT_COMMAND_SPINCTRL_UPDATED, wxCommandEventHandler (FilmEditor::left_crop_changed), 0, this);
-	_right_crop->Connect (wxID_ANY, wxEVT_COMMAND_SPINCTRL_UPDATED, wxCommandEventHandler (FilmEditor::right_crop_changed), 0, this);
-	_top_crop->Connect (wxID_ANY, wxEVT_COMMAND_SPINCTRL_UPDATED, wxCommandEventHandler (FilmEditor::top_crop_changed), 0, this);
-	_bottom_crop->Connect (wxID_ANY, wxEVT_COMMAND_SPINCTRL_UPDATED, wxCommandEventHandler (FilmEditor::bottom_crop_changed), 0, this);
-	_filters_button->Connect (wxID_ANY, wxEVT_COMMAND_BUTTON_CLICKED, wxCommandEventHandler (FilmEditor::edit_filters_clicked), 0, this);
-	_scaler->Connect (wxID_ANY, wxEVT_COMMAND_CHOICE_SELECTED, wxCommandEventHandler (FilmEditor::scaler_changed), 0, this);
-	_dcp_content_type->Connect (wxID_ANY, wxEVT_COMMAND_CHOICE_SELECTED, wxCommandEventHandler (FilmEditor::dcp_content_type_changed), 0, this);
-	_dcp_frame_rate->Connect (wxID_ANY, wxEVT_COMMAND_CHOICE_SELECTED, wxCommandEventHandler (FilmEditor::dcp_frame_rate_changed), 0, this);
-	_best_dcp_frame_rate->Connect (wxID_ANY, wxEVT_COMMAND_BUTTON_CLICKED, wxCommandEventHandler (FilmEditor::best_dcp_frame_rate_clicked), 0, this);
-	_ab->Connect (wxID_ANY, wxEVT_COMMAND_CHECKBOX_CLICKED, wxCommandEventHandler (FilmEditor::ab_toggled), 0, this);
-	_trim_start->Connect (wxID_ANY, wxEVT_COMMAND_SPINCTRL_UPDATED, wxCommandEventHandler (FilmEditor::trim_start_changed), 0, this);
-	_trim_end->Connect (wxID_ANY, wxEVT_COMMAND_SPINCTRL_UPDATED, wxCommandEventHandler (FilmEditor::trim_end_changed), 0, this);
-	_with_subtitles->Connect (wxID_ANY, wxEVT_COMMAND_CHECKBOX_CLICKED, wxCommandEventHandler (FilmEditor::with_subtitles_toggled), 0, this);
-	_subtitle_offset->Connect (wxID_ANY, wxEVT_COMMAND_SPINCTRL_UPDATED, wxCommandEventHandler (FilmEditor::subtitle_offset_changed), 0, this);
-	_subtitle_scale->Connect (wxID_ANY, wxEVT_COMMAND_SPINCTRL_UPDATED, wxCommandEventHandler (FilmEditor::subtitle_scale_changed), 0, this);
-	_colour_lut->Connect (wxID_ANY, wxEVT_COMMAND_CHOICE_SELECTED, wxCommandEventHandler (FilmEditor::colour_lut_changed), 0, this);
-	_j2k_bandwidth->Connect (wxID_ANY, wxEVT_COMMAND_SPINCTRL_UPDATED, wxCommandEventHandler (FilmEditor::j2k_bandwidth_changed), 0, this);
-	_ffmpeg_subtitle_stream->Connect (wxID_ANY, wxEVT_COMMAND_CHOICE_SELECTED, wxCommandEventHandler (FilmEditor::ffmpeg_subtitle_stream_changed), 0, this);
-	_ffmpeg_audio_stream->Connect (wxID_ANY, wxEVT_COMMAND_CHOICE_SELECTED, wxCommandEventHandler (FilmEditor::ffmpeg_audio_stream_changed), 0, this);
-	_audio_gain->Connect (wxID_ANY, wxEVT_COMMAND_SPINCTRL_UPDATED, wxCommandEventHandler (FilmEditor::audio_gain_changed), 0, this);
+	_name->Connect                   (wxID_ANY, wxEVT_COMMAND_TEXT_UPDATED,         wxCommandEventHandler (FilmEditor::name_changed), 0, this);
+	_use_dci_name->Connect           (wxID_ANY, wxEVT_COMMAND_CHECKBOX_CLICKED,     wxCommandEventHandler (FilmEditor::use_dci_name_toggled), 0, this);
+	_edit_dci_button->Connect        (wxID_ANY, wxEVT_COMMAND_BUTTON_CLICKED,       wxCommandEventHandler (FilmEditor::edit_dci_button_clicked), 0, this);
+	_format->Connect                 (wxID_ANY, wxEVT_COMMAND_CHOICE_SELECTED,      wxCommandEventHandler (FilmEditor::format_changed), 0, this);
+	_trust_content_headers->Connect  (wxID_ANY, wxEVT_COMMAND_CHECKBOX_CLICKED,     wxCommandEventHandler (FilmEditor::trust_content_headers_changed), 0, this);
+	_content->Connect                (wxID_ANY, wxEVT_COMMAND_LIST_ITEM_SELECTED,   wxListEventHandler    (FilmEditor::content_selection_changed), 0, this);
+	_content->Connect                (wxID_ANY, wxEVT_COMMAND_LIST_ITEM_DESELECTED, wxListEventHandler    (FilmEditor::content_selection_changed), 0, this);
+	_content->Connect                (wxID_ANY, wxEVT_COMMAND_LIST_ITEM_ACTIVATED,  wxListEventHandler    (FilmEditor::content_activated), 0, this);
+	_content_add->Connect            (wxID_ANY, wxEVT_COMMAND_BUTTON_CLICKED,       wxCommandEventHandler (FilmEditor::content_add_clicked), 0, this);
+	_content_remove->Connect         (wxID_ANY, wxEVT_COMMAND_BUTTON_CLICKED,       wxCommandEventHandler (FilmEditor::content_remove_clicked), 0, this);
+	_content_edit->Connect           (wxID_ANY, wxEVT_COMMAND_BUTTON_CLICKED,       wxCommandEventHandler (FilmEditor::content_edit_clicked), 0, this);
+	_content_earlier->Connect        (wxID_ANY, wxEVT_COMMAND_BUTTON_CLICKED,       wxCommandEventHandler (FilmEditor::content_earlier_clicked), 0, this);
+	_content_later->Connect          (wxID_ANY, wxEVT_COMMAND_BUTTON_CLICKED,       wxCommandEventHandler (FilmEditor::content_later_clicked), 0, this);
+	_left_crop->Connect              (wxID_ANY, wxEVT_COMMAND_SPINCTRL_UPDATED,     wxCommandEventHandler (FilmEditor::left_crop_changed), 0, this);
+	_right_crop->Connect             (wxID_ANY, wxEVT_COMMAND_SPINCTRL_UPDATED,     wxCommandEventHandler (FilmEditor::right_crop_changed), 0, this);
+	_top_crop->Connect               (wxID_ANY, wxEVT_COMMAND_SPINCTRL_UPDATED,     wxCommandEventHandler (FilmEditor::top_crop_changed), 0, this);
+	_bottom_crop->Connect            (wxID_ANY, wxEVT_COMMAND_SPINCTRL_UPDATED,     wxCommandEventHandler (FilmEditor::bottom_crop_changed), 0, this);
+	_filters_button->Connect         (wxID_ANY, wxEVT_COMMAND_BUTTON_CLICKED,       wxCommandEventHandler (FilmEditor::edit_filters_clicked), 0, this);
+	_scaler->Connect                 (wxID_ANY, wxEVT_COMMAND_CHOICE_SELECTED,      wxCommandEventHandler (FilmEditor::scaler_changed), 0, this);
+	_dcp_content_type->Connect       (wxID_ANY, wxEVT_COMMAND_CHOICE_SELECTED,      wxCommandEventHandler (FilmEditor::dcp_content_type_changed), 0, this);
+	_dcp_frame_rate->Connect         (wxID_ANY, wxEVT_COMMAND_CHOICE_SELECTED,      wxCommandEventHandler (FilmEditor::dcp_frame_rate_changed), 0, this);
+	_best_dcp_frame_rate->Connect    (wxID_ANY, wxEVT_COMMAND_BUTTON_CLICKED,       wxCommandEventHandler (FilmEditor::best_dcp_frame_rate_clicked), 0, this);
+	_ab->Connect                     (wxID_ANY, wxEVT_COMMAND_CHECKBOX_CLICKED,     wxCommandEventHandler (FilmEditor::ab_toggled), 0, this);
+	_trim_start->Connect             (wxID_ANY, wxEVT_COMMAND_SPINCTRL_UPDATED,     wxCommandEventHandler (FilmEditor::trim_start_changed), 0, this);
+	_trim_end->Connect               (wxID_ANY, wxEVT_COMMAND_SPINCTRL_UPDATED,     wxCommandEventHandler (FilmEditor::trim_end_changed), 0, this);
+	_trim_type->Connect              (wxID_ANY, wxEVT_COMMAND_CHOICE_SELECTED,      wxCommandEventHandler (FilmEditor::trim_type_changed), 0, this);
+	_with_subtitles->Connect         (wxID_ANY, wxEVT_COMMAND_CHECKBOX_CLICKED,     wxCommandEventHandler (FilmEditor::with_subtitles_toggled), 0, this);
+	_subtitle_offset->Connect        (wxID_ANY, wxEVT_COMMAND_SPINCTRL_UPDATED,     wxCommandEventHandler (FilmEditor::subtitle_offset_changed), 0, this);
+	_subtitle_scale->Connect         (wxID_ANY, wxEVT_COMMAND_SPINCTRL_UPDATED,     wxCommandEventHandler (FilmEditor::subtitle_scale_changed), 0, this);
+	_colour_lut->Connect             (wxID_ANY, wxEVT_COMMAND_CHOICE_SELECTED,      wxCommandEventHandler (FilmEditor::colour_lut_changed), 0, this);
+	_j2k_bandwidth->Connect          (wxID_ANY, wxEVT_COMMAND_SPINCTRL_UPDATED,     wxCommandEventHandler (FilmEditor::j2k_bandwidth_changed), 0, this);
+	_ffmpeg_subtitle_stream->Connect (wxID_ANY, wxEVT_COMMAND_CHOICE_SELECTED,      wxCommandEventHandler (FilmEditor::ffmpeg_subtitle_stream_changed), 0, this);
+	_ffmpeg_audio_stream->Connect    (wxID_ANY, wxEVT_COMMAND_CHOICE_SELECTED,      wxCommandEventHandler (FilmEditor::ffmpeg_audio_stream_changed), 0, this);
+	_audio_gain->Connect             (wxID_ANY, wxEVT_COMMAND_SPINCTRL_UPDATED,     wxCommandEventHandler (FilmEditor::audio_gain_changed), 0, this);
 	_audio_gain_calculate_button->Connect (
 		wxID_ANY, wxEVT_COMMAND_BUTTON_CLICKED, wxCommandEventHandler (FilmEditor::audio_gain_calculate_button_clicked), 0, this
 		);
-	_show_audio->Connect (wxID_ANY, wxEVT_COMMAND_BUTTON_CLICKED, wxCommandEventHandler (FilmEditor::show_audio_clicked), 0, this);
-	_audio_delay->Connect (wxID_ANY, wxEVT_COMMAND_SPINCTRL_UPDATED, wxCommandEventHandler (FilmEditor::audio_delay_changed), 0, this);
-=======
-	_name->Connect                 (wxID_ANY, wxEVT_COMMAND_TEXT_UPDATED,         wxCommandEventHandler (FilmEditor::name_changed), 0, this);
-	_use_dci_name->Connect         (wxID_ANY, wxEVT_COMMAND_CHECKBOX_CLICKED,     wxCommandEventHandler (FilmEditor::use_dci_name_toggled), 0, this);
-	_edit_dci_button->Connect      (wxID_ANY, wxEVT_COMMAND_BUTTON_CLICKED,       wxCommandEventHandler (FilmEditor::edit_dci_button_clicked), 0, this);
-	_format->Connect               (wxID_ANY, wxEVT_COMMAND_CHOICE_SELECTED,      wxCommandEventHandler (FilmEditor::format_changed), 0, this);
-	_content->Connect              (wxID_ANY, wxEVT_COMMAND_FILEPICKER_CHANGED,   wxCommandEventHandler (FilmEditor::content_changed), 0, this);
-	_trust_content_header->Connect (wxID_ANY, wxEVT_COMMAND_CHECKBOX_CLICKED,     wxCommandEventHandler (FilmEditor::trust_content_header_changed), 0, this);
-	_left_crop->Connect            (wxID_ANY, wxEVT_COMMAND_SPINCTRL_UPDATED,     wxCommandEventHandler (FilmEditor::left_crop_changed), 0, this);
-	_right_crop->Connect           (wxID_ANY, wxEVT_COMMAND_SPINCTRL_UPDATED,     wxCommandEventHandler (FilmEditor::right_crop_changed), 0, this);
-	_top_crop->Connect             (wxID_ANY, wxEVT_COMMAND_SPINCTRL_UPDATED,     wxCommandEventHandler (FilmEditor::top_crop_changed), 0, this);
-	_bottom_crop->Connect          (wxID_ANY, wxEVT_COMMAND_SPINCTRL_UPDATED,     wxCommandEventHandler (FilmEditor::bottom_crop_changed), 0, this);
-	_filters_button->Connect       (wxID_ANY, wxEVT_COMMAND_BUTTON_CLICKED,       wxCommandEventHandler (FilmEditor::edit_filters_clicked), 0, this);
-	_scaler->Connect               (wxID_ANY, wxEVT_COMMAND_CHOICE_SELECTED,      wxCommandEventHandler (FilmEditor::scaler_changed), 0, this);
-	_dcp_content_type->Connect     (wxID_ANY, wxEVT_COMMAND_CHOICE_SELECTED,      wxCommandEventHandler (FilmEditor::dcp_content_type_changed), 0, this);
-	_dcp_frame_rate->Connect       (wxID_ANY, wxEVT_COMMAND_CHOICE_SELECTED,      wxCommandEventHandler (FilmEditor::dcp_frame_rate_changed), 0, this);
-	_best_dcp_frame_rate->Connect  (wxID_ANY, wxEVT_COMMAND_BUTTON_CLICKED,       wxCommandEventHandler (FilmEditor::best_dcp_frame_rate_clicked), 0, this);
-	_dcp_ab->Connect               (wxID_ANY, wxEVT_COMMAND_CHECKBOX_CLICKED,     wxCommandEventHandler (FilmEditor::dcp_ab_toggled), 0, this);
-	_still_duration->Connect       (wxID_ANY, wxEVT_COMMAND_SPINCTRL_UPDATED,     wxCommandEventHandler (FilmEditor::still_duration_changed), 0, this);
-	_trim_start->Connect           (wxID_ANY, wxEVT_COMMAND_SPINCTRL_UPDATED,     wxCommandEventHandler (FilmEditor::trim_start_changed), 0, this);
-	_trim_end->Connect             (wxID_ANY, wxEVT_COMMAND_SPINCTRL_UPDATED,     wxCommandEventHandler (FilmEditor::trim_end_changed), 0, this);
-	_trim_type->Connect            (wxID_ANY, wxEVT_COMMAND_CHOICE_SELECTED,      wxCommandEventHandler (FilmEditor::trim_type_changed), 0, this);
-	_with_subtitles->Connect       (wxID_ANY, wxEVT_COMMAND_CHECKBOX_CLICKED,     wxCommandEventHandler (FilmEditor::with_subtitles_toggled), 0, this);
-	_subtitle_offset->Connect      (wxID_ANY, wxEVT_COMMAND_SPINCTRL_UPDATED,     wxCommandEventHandler (FilmEditor::subtitle_offset_changed), 0, this);
-	_subtitle_scale->Connect       (wxID_ANY, wxEVT_COMMAND_SPINCTRL_UPDATED,     wxCommandEventHandler (FilmEditor::subtitle_scale_changed), 0, this);
-	_colour_lut->Connect           (wxID_ANY, wxEVT_COMMAND_CHOICE_SELECTED,      wxCommandEventHandler (FilmEditor::colour_lut_changed), 0, this);
-	_j2k_bandwidth->Connect        (wxID_ANY, wxEVT_COMMAND_SPINCTRL_UPDATED,     wxCommandEventHandler (FilmEditor::j2k_bandwidth_changed), 0, this);
-	_subtitle_stream->Connect      (wxID_ANY, wxEVT_COMMAND_CHOICE_SELECTED,      wxCommandEventHandler (FilmEditor::subtitle_stream_changed), 0, this);
-	_audio_stream->Connect         (wxID_ANY, wxEVT_COMMAND_CHOICE_SELECTED,      wxCommandEventHandler (FilmEditor::audio_stream_changed), 0, this);
-	_audio_gain->Connect           (wxID_ANY, wxEVT_COMMAND_SPINCTRL_UPDATED,     wxCommandEventHandler (FilmEditor::audio_gain_changed), 0, this);
-	_audio_gain_calculate_button->Connect (
-		wxID_ANY, wxEVT_COMMAND_BUTTON_CLICKED, wxCommandEventHandler (FilmEditor::audio_gain_calculate_button_clicked), 0, this
-		);
-	_show_audio->Connect           (wxID_ANY, wxEVT_COMMAND_BUTTON_CLICKED,       wxCommandEventHandler (FilmEditor::show_audio_clicked), 0, this);
-	_audio_delay->Connect          (wxID_ANY, wxEVT_COMMAND_SPINCTRL_UPDATED,     wxCommandEventHandler (FilmEditor::audio_delay_changed), 0, this);
-	_use_content_audio->Connect    (wxID_ANY, wxEVT_COMMAND_RADIOBUTTON_SELECTED, wxCommandEventHandler (FilmEditor::use_audio_changed), 0, this);
-	_use_external_audio->Connect   (wxID_ANY, wxEVT_COMMAND_RADIOBUTTON_SELECTED, wxCommandEventHandler (FilmEditor::use_audio_changed), 0, this);
-	for (int i = 0; i < MAX_AUDIO_CHANNELS; ++i) {
-		_external_audio[i]->Connect (
-			wxID_ANY, wxEVT_COMMAND_FILEPICKER_CHANGED, wxCommandEventHandler (FilmEditor::external_audio_changed), 0, this
-			);
-	}
->>>>>>> be5dfa3e
+	_show_audio->Connect             (wxID_ANY, wxEVT_COMMAND_BUTTON_CLICKED,       wxCommandEventHandler (FilmEditor::show_audio_clicked), 0, this);
+	_audio_delay->Connect            (wxID_ANY, wxEVT_COMMAND_SPINCTRL_UPDATED,     wxCommandEventHandler (FilmEditor::audio_delay_changed), 0, this);
 }
 
 void
@@ -712,31 +647,6 @@
 		checked_set (_name, _film->name());
 		setup_dcp_name ();
 		break;
-<<<<<<< HEAD
-=======
-	case Film::SOURCE_FRAME_RATE:
-		s << fixed << setprecision(2) << _film->source_frame_rate();
-		_source_frame_rate->SetLabel (std_to_wx (s.str ()));
-		setup_frame_rate_description ();
-		break;
-	case Film::SIZE:
-		setup_scaling_description ();
-		break;
-	case Film::LENGTH:
-		if (_film->source_frame_rate() > 0 && _film->length()) {
-			s << _film->length().get() << " "
-			  << wx_to_std (_("frames")) << "; " << seconds_to_hms (_film->length().get() / _film->source_frame_rate());
-		} else if (_film->length()) {
-			s << _film->length().get() << " "
-			  << wx_to_std (_("frames"));
-		} 
-		_length->SetLabel (std_to_wx (s.str ()));
-		if (_film->length()) {
-			_trim_start->SetRange (0, _film->length().get());
-			_trim_end->SetRange (0, _film->length().get());
-		}
-		break;
->>>>>>> be5dfa3e
 	case Film::DCP_CONTENT_TYPE:
 		checked_set (_dcp_content_type, DCPContentType::as_index (_film->dcp_content_type ()));
 		setup_dcp_name ();
@@ -978,15 +888,8 @@
 	film_changed (Film::SCALER);
 	film_changed (Film::TRIM_START);
 	film_changed (Film::TRIM_END);
-<<<<<<< HEAD
 	film_changed (Film::AB);
-=======
 	film_changed (Film::TRIM_TYPE);
-	film_changed (Film::DCP_AB);
-	film_changed (Film::CONTENT_AUDIO_STREAM);
-	film_changed (Film::EXTERNAL_AUDIO);
-	film_changed (Film::USE_CONTENT_AUDIO);
->>>>>>> be5dfa3e
 	film_changed (Film::AUDIO_GAIN);
 	film_changed (Film::AUDIO_DELAY);
 	film_changed (Film::WITH_SUBTITLES);
@@ -1030,12 +933,8 @@
 	_dcp_frame_rate->Enable (s);
 	_trim_start->Enable (s);
 	_trim_end->Enable (s);
-<<<<<<< HEAD
 	_ab->Enable (s);
-=======
 	_trim_type->Enable (s);
-	_dcp_ab->Enable (s);
->>>>>>> be5dfa3e
 	_colour_lut->Enable (s);
 	_j2k_bandwidth->Enable (s);
 	_audio_gain->Enable (s);
