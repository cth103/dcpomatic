/*
    Copyright (C) 2012-2014 Carl Hetherington <cth@carlh.net>

    This program is free software; you can redistribute it and/or modify
    it under the terms of the GNU General Public License as published by
    the Free Software Foundation; either version 2 of the License, or
    (at your option) any later version.

    This program is distributed in the hope that it will be useful,
    but WITHOUT ANY WARRANTY; without even the implied warranty of
    MERCHANTABILITY or FITNESS FOR A PARTICULAR PURPOSE.  See the
    GNU General Public License for more details.

    You should have received a copy of the GNU General Public License
    along with this program; if not, write to the Free Software
    Foundation, Inc., 675 Mass Ave, Cambridge, MA 02139, USA.

*/

/** @file src/film_editor.cc
 *  @brief A wx widget to edit a film's metadata, and perform various functions.
 */

#include <iostream>
#include <iomanip>
#include <wx/wx.h>
#include <wx/notebook.h>
#include <wx/listctrl.h>
#include <boost/thread.hpp>
#include <boost/filesystem.hpp>
#include <boost/lexical_cast.hpp>
#include "lib/film.h"
#include "lib/transcode_job.h"
#include "lib/exceptions.h"
#include "lib/job_manager.h"
#include "lib/filter.h"
#include "lib/ratio.h"
#include "lib/config.h"
#include "lib/image_content.h"
#include "lib/ffmpeg_content.h"
#include "lib/sndfile_content.h"
#include "lib/dcp_content_type.h"
#include "lib/scaler.h"
#include "lib/playlist.h"
#include "lib/content.h"
#include "lib/content_factory.h"
#include "lib/dcp_content.h"
#include "lib/safe_stringstream.h"
#include "timecode.h"
#include "wx_util.h"
#include "film_editor.h"
#include "timeline_dialog.h"
#include "timing_panel.h"
#include "subtitle_panel.h"
#include "audio_panel.h"
#include "video_panel.h"
#include "content_panel.h"
#include "dcp_panel.h"

using std::string;
using std::cout;
using std::pair;
using std::fixed;
using std::setprecision;
using std::list;
using std::vector;
using std::max;
using boost::shared_ptr;
using boost::weak_ptr;
using boost::dynamic_pointer_cast;
using boost::lexical_cast;

/** @param f Film to edit */
FilmEditor::FilmEditor (wxWindow* parent)
	: wxPanel (parent)
{
	wxBoxSizer* s = new wxBoxSizer (wxVERTICAL);

	_main_notebook = new wxNotebook (this, wxID_ANY);
	s->Add (_main_notebook, 1);

	_content_panel = new ContentPanel (_main_notebook, _film);
	_main_notebook->AddPage (_content_panel->panel (), _("Content"), true);
	_dcp_panel = new DCPPanel (_main_notebook, _film);
	_main_notebook->AddPage (_dcp_panel->panel (), _("DCP"), false);
	
<<<<<<< HEAD
	set_film (f);
=======
	connect_to_widgets ();
>>>>>>> 7edf8e60

	JobManager::instance()->ActiveJobsChanged.connect (
		bind (&FilmEditor::active_jobs_changed, this, _1)
		);

<<<<<<< HEAD
=======
	Config::instance()->Changed.connect (boost::bind (&FilmEditor::config_changed, this));

	set_film (shared_ptr<Film> ());
>>>>>>> 7edf8e60
	SetSizerAndFit (s);
}


/** Called when the metadata stored in the Film object has changed;
 *  so that we can update the GUI.
 *  @param p Property of the Film that has changed.
 */
void
FilmEditor::film_changed (Film::Property p)
{
	ensure_ui_thread ();
	
	if (!_film) {
		return;
	}

	_content_panel->film_changed (p);
	_dcp_panel->film_changed (p);
}

void
FilmEditor::film_content_changed (int property)
{
	ensure_ui_thread ();
	
	if (!_film) {
		/* We call this method ourselves (as well as using it as a signal handler)
		   so _film can be 0.
		*/
		return;
	}

	_content_panel->film_content_changed (property);
	_dcp_panel->film_content_changed (property);
}

/** Sets the Film that we are editing */
void
FilmEditor::set_film (shared_ptr<Film> f)
{
	set_general_sensitivity (f != 0);

	if (_film == f) {
		return;
	}
	
	_film = f;

	_content_panel->set_film (_film);
	_dcp_panel->set_film (_film);

	if (_film) {
		_film->Changed.connect (bind (&FilmEditor::film_changed, this, _1));
		_film->ContentChanged.connect (bind (&FilmEditor::film_content_changed, this, _2));
	}

	if (_film) {
		FileChanged (_film->directory ());
	} else {
		FileChanged ("");
	}

	if (!_film->content().empty ()) {
		_content_panel->set_selection (_film->content().front ());
	}
}

void
FilmEditor::set_general_sensitivity (bool s)
{
	_content_panel->set_general_sensitivity (s);
	_dcp_panel->set_general_sensitivity (s);
}

void
FilmEditor::active_jobs_changed (bool a)
{
	set_general_sensitivity (!a);
}<|MERGE_RESOLUTION|>--- conflicted
+++ resolved
@@ -84,22 +84,12 @@
 	_dcp_panel = new DCPPanel (_main_notebook, _film);
 	_main_notebook->AddPage (_dcp_panel->panel (), _("DCP"), false);
 	
-<<<<<<< HEAD
-	set_film (f);
-=======
-	connect_to_widgets ();
->>>>>>> 7edf8e60
-
 	JobManager::instance()->ActiveJobsChanged.connect (
 		bind (&FilmEditor::active_jobs_changed, this, _1)
 		);
 
-<<<<<<< HEAD
-=======
-	Config::instance()->Changed.connect (boost::bind (&FilmEditor::config_changed, this));
-
 	set_film (shared_ptr<Film> ());
->>>>>>> 7edf8e60
+	
 	SetSizerAndFit (s);
 }
 
