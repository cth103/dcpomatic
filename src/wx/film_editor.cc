--- conflicted
+++ resolved
@@ -146,13 +146,8 @@
 	}
 	++r;
 
-<<<<<<< HEAD
-	_frame_rate_description = new wxStaticText (_film_panel, wxID_ANY, wxT (" \n \n "), wxDefaultPosition, wxDefaultSize);
+	_frame_rate_description = new wxStaticText (_film_panel, wxID_ANY, wxT ("\n \n "), wxDefaultPosition, wxDefaultSize);
 	grid->Add (_frame_rate_description, wxGBPosition (r, 0), wxGBSpan (1, 2), wxEXPAND | wxALIGN_CENTER_VERTICAL | wxALL, 6);
-=======
-	_frame_rate_description = new wxStaticText (_film_panel, wxID_ANY, wxT ("\n \n "), wxDefaultPosition, wxDefaultSize);
-	grid->Add (video_control (_frame_rate_description), wxGBPosition (r, 0), wxGBSpan (1, 2), wxEXPAND | wxALIGN_CENTER_VERTICAL | wxALL, 6);
->>>>>>> 01bb4ca2
 	wxFont font = _frame_rate_description->GetFont();
 	font.SetStyle(wxFONTSTYLE_ITALIC);
 	font.SetPointSize(font.GetPointSize() - 1);
@@ -790,16 +785,11 @@
 FilmEditor::setup_frame_rate_description ()
 {
 	wxString d;
-<<<<<<< HEAD
+	int lines = 0;
+	
 	if (_film->video_frame_rate()) {
 		d << std_to_wx (FrameRateConversion (_film->video_frame_rate(), _film->dcp_frame_rate()).description);
-=======
-	int lines = 0;
-	
-	if (_film->source_frame_rate()) {
-		d << std_to_wx (FrameRateConversion (_film->source_frame_rate(), _film->dcp_frame_rate()).description);
 		++lines;
->>>>>>> 01bb4ca2
 #ifdef HAVE_SWRESAMPLE
 		if (_film->audio_frame_rate() && _film->audio_frame_rate() != _film->target_audio_sample_rate ()) {
 			d << wxString::Format (
@@ -1416,24 +1406,14 @@
 
 	int lines = 0;
 
-<<<<<<< HEAD
-	d << wxString::Format (
-		_("Original video is %dx%d (%.2f:1)\n"),
-		_film->video_size().width, _film->video_size().height,
-		float (_film->video_size().width) / _film->video_size().height
-		);
-
-	++lines;
-=======
-	if (_film->size().width && _film->size().height) {
+	if (_film->video_size().width && _film->video_size().height) {
 		d << wxString::Format (
 			_("Original video is %dx%d (%.2f:1)\n"),
-			_film->size().width, _film->size().height,
-			float (_film->size().width) / _film->size().height
+			_film->video_size().width, _film->video_size().height,
+			float (_film->video_size().width) / _film->video_size().height
 			);
 		++lines;
 	}
->>>>>>> 01bb4ca2
 
 	Crop const crop = _film->crop ();
 	if (crop.left || crop.right || crop.top || crop.bottom) {
