--- conflicted
+++ resolved
@@ -87,7 +87,6 @@
 	void j2k_bandwidth_changed (wxCommandEvent &);
 	void dcp_frame_rate_changed (wxCommandEvent &);
 	void best_dcp_frame_rate_clicked (wxCommandEvent &);
-<<<<<<< HEAD
 	void edit_filters_clicked (wxCommandEvent &);
 	void loop_content_toggled (wxCommandEvent &);
 	void loop_count_changed (wxCommandEvent &);
@@ -98,10 +97,8 @@
 	void start_changed ();
 	void length_changed ();
 	void ratio_changed (wxCommandEvent &);
-=======
 	void pad_with_silence_toggled (wxCommandEvent &);
 	void minimum_audio_channels_changed (wxCommandEvent &);
->>>>>>> d2ff6a6b
 
 	/* Handle changes to the model */
 	void film_changed (Film::Property);
@@ -113,17 +110,12 @@
 	void setup_dcp_name ();
 	void setup_show_audio_sensitivity ();
 	void setup_scaling_description ();
-<<<<<<< HEAD
 	void setup_main_notebook_size ();
 	void setup_content ();
 	void setup_container ();
 	void setup_content_sensitivity ();
 	void setup_loop_sensitivity ();
-=======
-	void setup_notebook_size ();
-	void setup_frame_rate_description ();
 	void setup_minimum_audio_channels ();
->>>>>>> d2ff6a6b
 	
 	void active_jobs_changed (bool);
 	boost::shared_ptr<Content> selected_content ();
@@ -178,33 +170,14 @@
 	wxChoice* _dcp_content_type;
 	wxChoice* _dcp_frame_rate;
 	wxButton* _best_dcp_frame_rate;
-<<<<<<< HEAD
+	wxCheckBox* _pad_with_silence;
+	wxSpinCtrl* _minimum_audio_channels;
 	wxChoice* _audio_stream;
 	wxStaticText* _audio_description;
 	wxChoice* _subtitle_stream;
 	AudioMappingView* _audio_mapping;
 	Timecode* _start;
 	Timecode* _length;
-=======
-	wxCheckBox* _pad_with_silence;
-	wxSpinCtrl* _minimum_audio_channels;
-	wxStaticText* _frame_rate_description;
-	/** The Film's length */
-	wxStaticText* _length;
-	/** The Film's audio details */
-	wxStaticText* _audio;
-	/** The Film's duration for still sources */
-	wxSpinCtrl* _still_duration;
-
-	wxSpinCtrl* _trim_start;
-	wxSpinCtrl* _trim_end;
-	wxChoice* _trim_type;
-	/** Selector to generate an A/B comparison DCP */
-	wxCheckBox* _dcp_ab;
-
-	std::list<wxControl*> _video_controls;
-	std::list<wxControl*> _still_controls;
->>>>>>> d2ff6a6b
 
 	std::vector<Ratio const *> _ratios;
 
