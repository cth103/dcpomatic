--- conflicted
+++ resolved
@@ -63,15 +63,8 @@
 	void content_changed (wxCommandEvent &);
 	void trust_content_header_changed (wxCommandEvent &);
 	void format_changed (wxCommandEvent &);
-<<<<<<< HEAD
 	void trim_start_changed (wxCommandEvent &);
 	void trim_end_changed (wxCommandEvent &);
-	void multiple_reels_toggled (wxCommandEvent &);
-	void reel_size_changed (wxCommandEvent &);
-=======
-	void dcp_trim_start_changed (wxCommandEvent &);
-	void dcp_trim_end_changed (wxCommandEvent &);
->>>>>>> 742f0fb1
 	void dcp_content_type_changed (wxCommandEvent &);
 	void dcp_ab_toggled (wxCommandEvent &);
 	void scaler_changed (wxCommandEvent &);
@@ -172,15 +165,8 @@
 	/** The Film's duration for still sources */
 	wxSpinCtrl* _still_duration;
 
-<<<<<<< HEAD
 	wxSpinCtrl* _trim_start;
 	wxSpinCtrl* _trim_end;
-	wxCheckBox* _multiple_reels;
-	wxSpinCtrl* _reel_size;
-=======
-	wxSpinCtrl* _dcp_trim_start;
-	wxSpinCtrl* _dcp_trim_end;
->>>>>>> 742f0fb1
 	/** Selector to generate an A/B comparison DCP */
 	wxCheckBox* _dcp_ab;
 
