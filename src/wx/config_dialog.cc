/*
    Copyright (C) 2012-2014 Carl Hetherington <cth@carlh.net>

    This program is free software; you can redistribute it and/or modify
    it under the terms of the GNU General Public License as published by
    the Free Software Foundation; either version 2 of the License, or
    (at your option) any later version.

    This program is distributed in the hope that it will be useful,
    but WITHOUT ANY WARRANTY; without even the implied warranty of
    MERCHANTABILITY or FITNESS FOR A PARTICULAR PURPOSE.  See the
    GNU General Public License for more details.

    You should have received a copy of the GNU General Public License
    along with this program; if not, write to the Free Software
    Foundation, Inc., 675 Mass Ave, Cambridge, MA 02139, USA.

*/

/** @file src/config_dialog.cc
 *  @brief A dialogue to edit DCP-o-matic configuration.
 */

#include <iostream>
#include <boost/lexical_cast.hpp>
#include <boost/filesystem.hpp>
#include <wx/stdpaths.h>
<<<<<<< HEAD
#include <wx/notebook.h>
#include <dcp/colour_matrix.h>
=======
#include <wx/preferences.h>
#include <wx/filepicker.h>
#include <wx/spinctrl.h>
#include <libdcp/colour_matrix.h>
>>>>>>> 48b2c7b8
#include "lib/config.h"
#include "lib/ratio.h"
#include "lib/scaler.h"
#include "lib/filter.h"
#include "lib/dcp_content_type.h"
#include "lib/colour_conversion.h"
#include "config_dialog.h"
#include "wx_util.h"
#include "editable_list.h"
#include "filter_dialog.h"
#include "dir_picker_ctrl.h"
#include "dci_metadata_dialog.h"
#include "preset_colour_conversion_dialog.h"
#include "server_dialog.h"

using std::vector;
using std::string;
using std::list;
using std::cout;
using boost::bind;
using boost::shared_ptr;
using boost::lexical_cast;

class Page
{
public:
	Page (wxSize panel_size, int border)
		: _panel_size (panel_size)
		, _border (border)
	{}

protected:
	wxSize _panel_size;
	int _border;
};

class GeneralPage : public wxStockPreferencesPage, public Page
{
public:
	GeneralPage (wxSize panel_size, int border)
		: wxStockPreferencesPage (Kind_General)
		, Page (panel_size, border)
	{}

	wxWindow* CreateWindow (wxWindow* parent)
	{
		wxPanel* panel = new wxPanel (parent);
		wxBoxSizer* s = new wxBoxSizer (wxVERTICAL);
		panel->SetSizer (s);

		wxFlexGridSizer* table = new wxFlexGridSizer (2, DCPOMATIC_SIZER_X_GAP, DCPOMATIC_SIZER_Y_GAP);
		table->AddGrowableCol (1, 1);
		s->Add (table, 1, wxALL | wxEXPAND, _border);
		
		_set_language = new wxCheckBox (panel, wxID_ANY, _("Set language"));
		table->Add (_set_language, 1);
		_language = new wxChoice (panel, wxID_ANY);
		_language->Append (wxT ("English"));
		_language->Append (wxT ("Français"));
		_language->Append (wxT ("Italiano"));
		_language->Append (wxT ("Español"));
		_language->Append (wxT ("Svenska"));
		_language->Append (wxT ("Deutsch"));
		table->Add (_language);
		
		wxStaticText* restart = add_label_to_sizer (table, panel, _("(restart DCP-o-matic to see language changes)"), false);
		wxFont font = restart->GetFont();
		font.SetStyle (wxFONTSTYLE_ITALIC);
		font.SetPointSize (font.GetPointSize() - 1);
		restart->SetFont (font);
		table->AddSpacer (0);
		
		add_label_to_sizer (table, panel, _("Threads to use for encoding on this host"), true);
		_num_local_encoding_threads = new wxSpinCtrl (panel);
		table->Add (_num_local_encoding_threads, 1);
		
		add_label_to_sizer (table, panel, _("Outgoing mail server"), true);
		_mail_server = new wxTextCtrl (panel, wxID_ANY);
		table->Add (_mail_server, 1, wxEXPAND | wxALL);
		
		add_label_to_sizer (table, panel, _("Mail user name"), true);
		_mail_user = new wxTextCtrl (panel, wxID_ANY);
		table->Add (_mail_user, 1, wxEXPAND | wxALL);
		
		add_label_to_sizer (table, panel, _("Mail password"), true);
		_mail_password = new wxTextCtrl (panel, wxID_ANY);
		table->Add (_mail_password, 1, wxEXPAND | wxALL);
		
		wxStaticText* plain = add_label_to_sizer (table, panel, _("(password will be stored on disk in plaintext)"), false);
		plain->SetFont (font);
		table->AddSpacer (0);
		
		add_label_to_sizer (table, panel, _("From address for KDM emails"), true);
		_kdm_from = new wxTextCtrl (panel, wxID_ANY);
		table->Add (_kdm_from, 1, wxEXPAND | wxALL);
		
		_check_for_updates = new wxCheckBox (panel, wxID_ANY, _("Check for updates on startup"));
		table->Add (_check_for_updates, 1, wxEXPAND | wxALL);
		table->AddSpacer (0);
		
		_check_for_test_updates = new wxCheckBox (panel, wxID_ANY, _("Check for testing updates as well as stable ones"));
		table->Add (_check_for_test_updates, 1, wxEXPAND | wxALL);
		table->AddSpacer (0);
		
		Config* config = Config::instance ();
		
		_set_language->SetValue (config->language ());
		
		if (config->language().get_value_or ("") == "fr") {
			_language->SetSelection (1);
		} else if (config->language().get_value_or ("") == "it") {
		_language->SetSelection (2);
		} else if (config->language().get_value_or ("") == "es") {
			_language->SetSelection (3);
		} else if (config->language().get_value_or ("") == "sv") {
			_language->SetSelection (4);
		} else if (config->language().get_value_or ("") == "de") {
			_language->SetSelection (5);
		} else {
			_language->SetSelection (0);
		}
		
		setup_language_sensitivity ();
		
		_set_language->Bind (wxEVT_COMMAND_CHECKBOX_CLICKED, boost::bind (&GeneralPage::set_language_changed, this));
		_language->Bind     (wxEVT_COMMAND_CHOICE_SELECTED,  boost::bind (&GeneralPage::language_changed,     this));
		
		_num_local_encoding_threads->SetRange (1, 128);
		_num_local_encoding_threads->SetValue (config->num_local_encoding_threads ());
		_num_local_encoding_threads->Bind (wxEVT_COMMAND_SPINCTRL_UPDATED, boost::bind (&GeneralPage::num_local_encoding_threads_changed, this));
		
		_mail_server->SetValue (std_to_wx (config->mail_server ()));
		_mail_server->Bind (wxEVT_COMMAND_TEXT_UPDATED, boost::bind (&GeneralPage::mail_server_changed, this));
		_mail_user->SetValue (std_to_wx (config->mail_user ()));
		_mail_user->Bind (wxEVT_COMMAND_TEXT_UPDATED, boost::bind (&GeneralPage::mail_user_changed, this));
		_mail_password->SetValue (std_to_wx (config->mail_password ()));
		_mail_password->Bind (wxEVT_COMMAND_TEXT_UPDATED, boost::bind (&GeneralPage::mail_password_changed, this));
		_kdm_from->SetValue (std_to_wx (config->kdm_from ()));
		_kdm_from->Bind (wxEVT_COMMAND_TEXT_UPDATED, boost::bind (&GeneralPage::kdm_from_changed, this));
		_check_for_updates->SetValue (config->check_for_updates ());
		_check_for_updates->Bind (wxEVT_COMMAND_CHECKBOX_CLICKED, boost::bind (&GeneralPage::check_for_updates_changed, this));
		_check_for_test_updates->SetValue (config->check_for_test_updates ());
		_check_for_test_updates->Bind (wxEVT_COMMAND_CHECKBOX_CLICKED, boost::bind (&GeneralPage::check_for_test_updates_changed, this));
		
		return panel;
	}

private:	
	void setup_language_sensitivity ()
	{
		_language->Enable (_set_language->GetValue ());
	}

	void set_language_changed ()
	{
		setup_language_sensitivity ();
		if (_set_language->GetValue ()) {
			language_changed ();
		} else {
			Config::instance()->unset_language ();
		}
	}

	void language_changed ()
	{
		switch (_language->GetSelection ()) {
		case 0:
			Config::instance()->set_language ("en");
			break;
		case 1:
			Config::instance()->set_language ("fr");
			break;
		case 2:
			Config::instance()->set_language ("it");
			break;
		case 3:
			Config::instance()->set_language ("es");
			break;
		case 4:
			Config::instance()->set_language ("sv");
			break;
		case 5:
			Config::instance()->set_language ("de");
			break;
		}
	}
	
	void mail_server_changed ()
	{
		Config::instance()->set_mail_server (wx_to_std (_mail_server->GetValue ()));
	}
	
	void mail_user_changed ()
	{
		Config::instance()->set_mail_user (wx_to_std (_mail_user->GetValue ()));
	}
	
	void mail_password_changed ()
	{
		Config::instance()->set_mail_password (wx_to_std (_mail_password->GetValue ()));
	}
	
	void kdm_from_changed ()
	{
		Config::instance()->set_kdm_from (wx_to_std (_kdm_from->GetValue ()));
	}

	void check_for_updates_changed ()
	{
		Config::instance()->set_check_for_updates (_check_for_updates->GetValue ());
	}
	
	void check_for_test_updates_changed ()
	{
		Config::instance()->set_check_for_test_updates (_check_for_test_updates->GetValue ());
	}

	void num_local_encoding_threads_changed ()
	{
		Config::instance()->set_num_local_encoding_threads (_num_local_encoding_threads->GetValue ());
	}
	
	wxCheckBox* _set_language;
	wxChoice* _language;
	wxSpinCtrl* _num_local_encoding_threads;
	wxTextCtrl* _mail_server;
	wxTextCtrl* _mail_user;
	wxTextCtrl* _mail_password;
	wxTextCtrl* _kdm_from;
	wxCheckBox* _check_for_updates;
	wxCheckBox* _check_for_test_updates;
};

class DefaultsPage : public wxPreferencesPage, public Page
{
public:
	DefaultsPage (wxSize panel_size, int border)
		: Page (panel_size, border)
	{}
	
	wxString GetName () const
	{
		return _("Defaults");
	}

#ifdef DCPOMATIC_OSX	
	wxBitmap GetLargeIcon () const
	{
		return wxBitmap ("defaults", wxBITMAP_TYPE_PNG_RESOURCE);
	}
#endif	

	wxWindow* CreateWindow (wxWindow* parent)
	{
		wxPanel* panel = new wxPanel (parent);
		wxBoxSizer* s = new wxBoxSizer (wxVERTICAL);
		panel->SetSizer (s);

		wxFlexGridSizer* table = new wxFlexGridSizer (2, DCPOMATIC_SIZER_X_GAP, DCPOMATIC_SIZER_Y_GAP);
		table->AddGrowableCol (1, 1);
		s->Add (table, 1, wxALL | wxEXPAND, _border);
		
		{
			add_label_to_sizer (table, panel, _("Default duration of still images"), true);
			wxBoxSizer* s = new wxBoxSizer (wxHORIZONTAL);
			_still_length = new wxSpinCtrl (panel);
			s->Add (_still_length);
			add_label_to_sizer (s, panel, _("s"), false);
			table->Add (s, 1);
		}
		
		add_label_to_sizer (table, panel, _("Default directory for new films"), true);
#ifdef DCPOMATIC_USE_OWN_DIR_PICKER
		_directory = new DirPickerCtrl (panel);
#else	
		_directory = new wxDirPickerCtrl (panel, wxDD_DIR_MUST_EXIST);
#endif
		table->Add (_directory, 1, wxEXPAND);
		
		add_label_to_sizer (table, panel, _("Default DCI name details"), true);
		_dci_metadata_button = new wxButton (panel, wxID_ANY, _("Edit..."));
		table->Add (_dci_metadata_button);
		
		add_label_to_sizer (table, panel, _("Default container"), true);
		_container = new wxChoice (panel, wxID_ANY);
		table->Add (_container);
		
		add_label_to_sizer (table, panel, _("Default content type"), true);
		_dcp_content_type = new wxChoice (panel, wxID_ANY);
		table->Add (_dcp_content_type);
		
		{
			add_label_to_sizer (table, panel, _("Default JPEG2000 bandwidth"), true);
			wxBoxSizer* s = new wxBoxSizer (wxHORIZONTAL);
			_j2k_bandwidth = new wxSpinCtrl (panel);
			s->Add (_j2k_bandwidth);
			add_label_to_sizer (s, panel, _("Mbit/s"), false);
			table->Add (s, 1);
		}
		
		{
			add_label_to_sizer (table, panel, _("Default audio delay"), true);
			wxBoxSizer* s = new wxBoxSizer (wxHORIZONTAL);
			_audio_delay = new wxSpinCtrl (panel);
			s->Add (_audio_delay);
			add_label_to_sizer (s, panel, _("ms"), false);
			table->Add (s, 1);
		}

		add_label_to_sizer (table, panel, _("Default issuer"), true);
		_issuer = new wxTextCtrl (panel, wxID_ANY);
		table->Add (_issuer, 1, wxEXPAND);

		add_label_to_sizer (table, panel, _("Default creator"), true);
		_creator = new wxTextCtrl (panel, wxID_ANY);
		table->Add (_creator, 1, wxEXPAND);
		
		Config* config = Config::instance ();
		
		_still_length->SetRange (1, 3600);
		_still_length->SetValue (config->default_still_length ());
		_still_length->Bind (wxEVT_COMMAND_SPINCTRL_UPDATED, boost::bind (&DefaultsPage::still_length_changed, this));
		
		_directory->SetPath (std_to_wx (config->default_directory_or (wx_to_std (wxStandardPaths::Get().GetDocumentsDir())).string ()));
		_directory->Bind (wxEVT_COMMAND_DIRPICKER_CHANGED, boost::bind (&DefaultsPage::directory_changed, this));
		
		_dci_metadata_button->Bind (wxEVT_COMMAND_BUTTON_CLICKED, boost::bind (&DefaultsPage::edit_dci_metadata_clicked, this, parent));
		
		vector<Ratio const *> ratio = Ratio::all ();
		int n = 0;
		for (vector<Ratio const *>::iterator i = ratio.begin(); i != ratio.end(); ++i) {
			_container->Append (std_to_wx ((*i)->nickname ()));
			if (*i == config->default_container ()) {
				_container->SetSelection (n);
			}
			++n;
		}
		
		_container->Bind (wxEVT_COMMAND_CHOICE_SELECTED, boost::bind (&DefaultsPage::container_changed, this));
		
		vector<DCPContentType const *> const ct = DCPContentType::all ();
		n = 0;
		for (vector<DCPContentType const *>::const_iterator i = ct.begin(); i != ct.end(); ++i) {
			_dcp_content_type->Append (std_to_wx ((*i)->pretty_name ()));
			if (*i == config->default_dcp_content_type ()) {
				_dcp_content_type->SetSelection (n);
			}
			++n;
		}
		
		_dcp_content_type->Bind (wxEVT_COMMAND_CHOICE_SELECTED, boost::bind (&DefaultsPage::dcp_content_type_changed, this));
		
		_j2k_bandwidth->SetRange (50, 250);
		_j2k_bandwidth->SetValue (config->default_j2k_bandwidth() / 1000000);
		_j2k_bandwidth->Bind (wxEVT_COMMAND_SPINCTRL_UPDATED, boost::bind (&DefaultsPage::j2k_bandwidth_changed, this));
		
		_audio_delay->SetRange (-1000, 1000);
		_audio_delay->SetValue (config->default_audio_delay ());
		_audio_delay->Bind (wxEVT_COMMAND_SPINCTRL_UPDATED, boost::bind (&DefaultsPage::audio_delay_changed, this));

		_issuer->SetValue (std_to_wx (config->dcp_metadata().issuer));
		_issuer->Bind (wxEVT_COMMAND_TEXT_UPDATED, boost::bind (&DefaultsPage::issuer_changed, this));
		_creator->SetValue (std_to_wx (config->dcp_metadata().creator));
		_creator->Bind (wxEVT_COMMAND_TEXT_UPDATED, boost::bind (&DefaultsPage::creator_changed, this));

		return panel;
	}

private:
	void j2k_bandwidth_changed ()
	{
		Config::instance()->set_default_j2k_bandwidth (_j2k_bandwidth->GetValue() * 1000000);
	}
	
	void audio_delay_changed ()
	{
		Config::instance()->set_default_audio_delay (_audio_delay->GetValue());
	}

	void directory_changed ()
	{
		Config::instance()->set_default_directory (wx_to_std (_directory->GetPath ()));
	}

	void edit_dci_metadata_clicked (wxWindow* parent)
	{
		DCIMetadataDialog* d = new DCIMetadataDialog (parent, Config::instance()->default_dci_metadata ());
		d->ShowModal ();
		Config::instance()->set_default_dci_metadata (d->dci_metadata ());
		d->Destroy ();
	}

	void still_length_changed ()
	{
		Config::instance()->set_default_still_length (_still_length->GetValue ());
	}
	
	void container_changed ()
	{
		vector<Ratio const *> ratio = Ratio::all ();
		Config::instance()->set_default_container (ratio[_container->GetSelection()]);
	}
	
	void dcp_content_type_changed ()
	{
		vector<DCPContentType const *> ct = DCPContentType::all ();
		Config::instance()->set_default_dcp_content_type (ct[_dcp_content_type->GetSelection()]);
	}

	void issuer_changed ()
	{
		libdcp::XMLMetadata m = Config::instance()->dcp_metadata ();
		m.issuer = wx_to_std (_issuer->GetValue ());
		Config::instance()->set_dcp_metadata (m);
	}
	
	void creator_changed ()
	{
		libdcp::XMLMetadata m = Config::instance()->dcp_metadata ();
		m.creator = wx_to_std (_creator->GetValue ());
		Config::instance()->set_dcp_metadata (m);
	}
	
	wxSpinCtrl* _j2k_bandwidth;
	wxSpinCtrl* _audio_delay;
	wxButton* _dci_metadata_button;
	wxSpinCtrl* _still_length;
#ifdef DCPOMATIC_USE_OWN_DIR_PICKER
	DirPickerCtrl* _directory;
#else
	wxDirPickerCtrl* _directory;
#endif
	wxChoice* _container;
	wxChoice* _dcp_content_type;
	wxTextCtrl* _issuer;
	wxTextCtrl* _creator;
};

class EncodingServersPage : public wxPreferencesPage, public Page
{
public:
	EncodingServersPage (wxSize panel_size, int border)
		: Page (panel_size, border)
	{}
	
	wxString GetName () const
	{
		return _("Servers");
	}

#ifdef DCPOMATIC_OSX	
	wxBitmap GetLargeIcon () const
	{
		return wxBitmap ("servers", wxBITMAP_TYPE_PNG_RESOURCE);
	}
#endif	

	wxWindow* CreateWindow (wxWindow* parent)
	{
		wxPanel* panel = new wxPanel (parent, wxID_ANY, wxDefaultPosition, _panel_size);
		wxBoxSizer* s = new wxBoxSizer (wxVERTICAL);
		panel->SetSizer (s);
		
		_use_any_servers = new wxCheckBox (panel, wxID_ANY, _("Use all servers"));
		s->Add (_use_any_servers, 0, wxALL, _border);
		
		vector<string> columns;
		columns.push_back (wx_to_std (_("IP address / host name")));
		_servers_list = new EditableList<string, ServerDialog> (
			panel,
			columns,
			boost::bind (&Config::servers, Config::instance()),
			boost::bind (&Config::set_servers, Config::instance(), _1),
			boost::bind (&EncodingServersPage::server_column, this, _1)
			);
		
		s->Add (_servers_list, 1, wxEXPAND | wxALL, _border);
		
		_use_any_servers->SetValue (Config::instance()->use_any_servers ());
		_use_any_servers->Bind (wxEVT_COMMAND_CHECKBOX_CLICKED, boost::bind (&EncodingServersPage::use_any_servers_changed, this));

		return panel;
	}

private:	

	void use_any_servers_changed ()
	{
		Config::instance()->set_use_any_servers (_use_any_servers->GetValue ());
	}

	string server_column (string s)
	{
		return s;
	}

	wxCheckBox* _use_any_servers;
	EditableList<string, ServerDialog>* _servers_list;
};

class ColourConversionsPage : public wxPreferencesPage, public Page
{
public:
	ColourConversionsPage (wxSize panel_size, int border)
		: Page (panel_size, border)
	{}
	
	wxString GetName () const
	{
		return _("Colour Conversions");
	}

#ifdef DCPOMATIC_OSX	
	wxBitmap GetLargeIcon () const
	{
		return wxBitmap ("colour_conversions", wxBITMAP_TYPE_PNG_RESOURCE);
	}
#endif	
	wxWindow* CreateWindow (wxWindow* parent)
	{
		wxPanel* panel = new wxPanel (parent, wxID_ANY, wxDefaultPosition, _panel_size);
		wxBoxSizer* s = new wxBoxSizer (wxVERTICAL);
		panel->SetSizer (s);

		vector<string> columns;
		columns.push_back (wx_to_std (_("Name")));
		wxPanel* list = new EditableList<PresetColourConversion, PresetColourConversionDialog> (
			panel,
			columns,
			boost::bind (&Config::colour_conversions, Config::instance()),
			boost::bind (&Config::set_colour_conversions, Config::instance(), _1),
			boost::bind (&ColourConversionsPage::colour_conversion_column, this, _1),
			300
			);

		s->Add (list, 1, wxEXPAND | wxALL, _border);
		return panel;
	}

<<<<<<< HEAD
void
ConfigDialog::issuer_changed ()
{
	dcp::XMLMetadata m = Config::instance()->dcp_metadata ();
	m.issuer = wx_to_std (_issuer->GetValue ());
	Config::instance()->set_dcp_metadata (m);
}
=======
private:
	string colour_conversion_column (PresetColourConversion c)
	{
		return c.name;
	}
};
>>>>>>> 48b2c7b8

class TMSPage : public wxPreferencesPage, public Page
{
<<<<<<< HEAD
	dcp::XMLMetadata m = Config::instance()->dcp_metadata ();
	m.creator = wx_to_std (_creator->GetValue ());
	Config::instance()->set_dcp_metadata (m);
}
=======
public:
	TMSPage (wxSize panel_size, int border)
		: Page (panel_size, border)
	{}
>>>>>>> 48b2c7b8

	wxString GetName () const
	{
		return _("TMS");
	}

#ifdef DCPOMATIC_OSX	
	wxBitmap GetLargeIcon () const
	{
		return wxBitmap ("tms", wxBITMAP_TYPE_PNG_RESOURCE);
	}
#endif	

	wxWindow* CreateWindow (wxWindow* parent)
	{
		wxPanel* panel = new wxPanel (parent, wxID_ANY, wxDefaultPosition, _panel_size);
		wxBoxSizer* s = new wxBoxSizer (wxVERTICAL);
		panel->SetSizer (s);

		wxFlexGridSizer* table = new wxFlexGridSizer (2, DCPOMATIC_SIZER_X_GAP, DCPOMATIC_SIZER_Y_GAP);
		table->AddGrowableCol (1, 1);
		s->Add (table, 1, wxALL | wxEXPAND, _border);
		
		add_label_to_sizer (table, panel, _("IP address"), true);
		_tms_ip = new wxTextCtrl (panel, wxID_ANY);
		table->Add (_tms_ip, 1, wxEXPAND);
		
		add_label_to_sizer (table, panel, _("Target path"), true);
		_tms_path = new wxTextCtrl (panel, wxID_ANY);
		table->Add (_tms_path, 1, wxEXPAND);
		
		add_label_to_sizer (table, panel, _("User name"), true);
		_tms_user = new wxTextCtrl (panel, wxID_ANY);
		table->Add (_tms_user, 1, wxEXPAND);
		
		add_label_to_sizer (table, panel, _("Password"), true);
		_tms_password = new wxTextCtrl (panel, wxID_ANY);
		table->Add (_tms_password, 1, wxEXPAND);
		
		Config* config = Config::instance ();
		
		_tms_ip->SetValue (std_to_wx (config->tms_ip ()));
		_tms_ip->Bind (wxEVT_COMMAND_TEXT_UPDATED, boost::bind (&TMSPage::tms_ip_changed, this));
		_tms_path->SetValue (std_to_wx (config->tms_path ()));
		_tms_path->Bind (wxEVT_COMMAND_TEXT_UPDATED, boost::bind (&TMSPage::tms_path_changed, this));
		_tms_user->SetValue (std_to_wx (config->tms_user ()));
		_tms_user->Bind (wxEVT_COMMAND_TEXT_UPDATED, boost::bind (&TMSPage::tms_user_changed, this));
		_tms_password->SetValue (std_to_wx (config->tms_password ()));
		_tms_password->Bind (wxEVT_COMMAND_TEXT_UPDATED, boost::bind (&TMSPage::tms_password_changed, this));

		return panel;
	}

private:
	void tms_ip_changed ()
	{
		Config::instance()->set_tms_ip (wx_to_std (_tms_ip->GetValue ()));
	}
	
	void tms_path_changed ()
	{
		Config::instance()->set_tms_path (wx_to_std (_tms_path->GetValue ()));
	}
	
	void tms_user_changed ()
	{
		Config::instance()->set_tms_user (wx_to_std (_tms_user->GetValue ()));
	}
	
	void tms_password_changed ()
	{
		Config::instance()->set_tms_password (wx_to_std (_tms_password->GetValue ()));
	}

	wxTextCtrl* _tms_ip;
	wxTextCtrl* _tms_path;
	wxTextCtrl* _tms_user;
	wxTextCtrl* _tms_password;
};

class KDMEmailPage : public wxPreferencesPage, public Page
{
public:

	KDMEmailPage (wxSize panel_size, int border)
		: Page (panel_size, border)
	{}
	
	wxString GetName () const
	{
		return _("KDM Email");
	}

#ifdef DCPOMATIC_OSX	
	wxBitmap GetLargeIcon () const
	{
		return wxBitmap ("kdm_email", wxBITMAP_TYPE_PNG_RESOURCE);
	}
#endif	

	wxWindow* CreateWindow (wxWindow* parent)
	{
		/* We have to force both width and height of this one */
#ifdef DCPOMATIC_OSX
		wxPanel* panel = new wxPanel (parent, wxID_ANY, wxDefaultPosition, wxSize (480, 128));
#else		
		wxPanel* panel = new wxPanel (parent);
#endif		
		wxBoxSizer* s = new wxBoxSizer (wxVERTICAL);
		panel->SetSizer (s);
		
		_kdm_email = new wxTextCtrl (panel, wxID_ANY, wxEmptyString, wxDefaultPosition, wxSize (480, 128), wxTE_MULTILINE);
		s->Add (_kdm_email, 1, wxEXPAND | wxALL, _border);
		
		_kdm_email->Bind (wxEVT_COMMAND_TEXT_UPDATED, boost::bind (&KDMEmailPage::kdm_email_changed, this));
		_kdm_email->SetValue (wx_to_std (Config::instance()->kdm_email ()));

		return panel;
	}

private:	
	void kdm_email_changed ()
	{
		Config::instance()->set_kdm_email (wx_to_std (_kdm_email->GetValue ()));
	}

	wxTextCtrl* _kdm_email;
};

wxPreferencesEditor*
create_config_dialog ()
{
	wxPreferencesEditor* e = new wxPreferencesEditor ();

#ifdef DCPOMATIC_OSX
	/* Width that we force some of the config panels to be on OSX so that
	   the containing window doesn't shrink too much when we select those panels.
	   This is obviously an unpleasant hack.
	*/
	wxSize ps = wxSize (480, -1);
	int const border = 16;
#else
	wxSize ps = wxDefaultSize;
	int const border = 8;
#endif
	
	e->AddPage (new GeneralPage (ps, border));
	e->AddPage (new DefaultsPage (ps, border));
	e->AddPage (new EncodingServersPage (ps, border));
	e->AddPage (new ColourConversionsPage (ps, border));
	e->AddPage (new TMSPage (ps, border));
	e->AddPage (new KDMEmailPage (ps, border));
	return e;
}<|MERGE_RESOLUTION|>--- conflicted
+++ resolved
@@ -25,15 +25,10 @@
 #include <boost/lexical_cast.hpp>
 #include <boost/filesystem.hpp>
 #include <wx/stdpaths.h>
-<<<<<<< HEAD
-#include <wx/notebook.h>
-#include <dcp/colour_matrix.h>
-=======
 #include <wx/preferences.h>
 #include <wx/filepicker.h>
 #include <wx/spinctrl.h>
-#include <libdcp/colour_matrix.h>
->>>>>>> 48b2c7b8
+#include <dcp/colour_matrix.h>
 #include "lib/config.h"
 #include "lib/ratio.h"
 #include "lib/scaler.h"
@@ -573,36 +568,19 @@
 		return panel;
 	}
 
-<<<<<<< HEAD
-void
-ConfigDialog::issuer_changed ()
-{
-	dcp::XMLMetadata m = Config::instance()->dcp_metadata ();
-	m.issuer = wx_to_std (_issuer->GetValue ());
-	Config::instance()->set_dcp_metadata (m);
-}
-=======
 private:
 	string colour_conversion_column (PresetColourConversion c)
 	{
 		return c.name;
 	}
 };
->>>>>>> 48b2c7b8
 
 class TMSPage : public wxPreferencesPage, public Page
 {
-<<<<<<< HEAD
-	dcp::XMLMetadata m = Config::instance()->dcp_metadata ();
-	m.creator = wx_to_std (_creator->GetValue ());
-	Config::instance()->set_dcp_metadata (m);
-}
-=======
 public:
 	TMSPage (wxSize panel_size, int border)
 		: Page (panel_size, border)
 	{}
->>>>>>> 48b2c7b8
 
 	wxString GetName () const
 	{
