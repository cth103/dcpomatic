--- conflicted
+++ resolved
@@ -42,15 +42,9 @@
 	wxString wildcard,
 	bool open,
 	bool warn_overwrite,
-<<<<<<< HEAD
-	string initial_path_key,
-	optional<std::string> initial_filename,
-	optional<boost::filesystem::path> override_path
-=======
 	std::string initial_path_key,
 	boost::optional<std::string> initial_filename,
 	boost::optional<boost::filesystem::path> override_path
->>>>>>> fefcccd5
 	)
 	: wxPanel (parent)
 	, _prompt (prompt)
