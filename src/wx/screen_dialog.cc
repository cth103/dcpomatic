/*
    Copyright (C) 2012-2014 Carl Hetherington <cth@carlh.net>

    This program is free software; you can redistribute it and/or modify
    it under the terms of the GNU General Public License as published by
    the Free Software Foundation; either version 2 of the License, or
    (at your option) any later version.

    This program is distributed in the hope that it will be useful,
    but WITHOUT ANY WARRANTY; without even the implied warranty of
    MERCHANTABILITY or FITNESS FOR A PARTICULAR PURPOSE.  See the
    GNU General Public License for more details.

    You should have received a copy of the GNU General Public License
    along with this program; if not, write to the Free Software
    Foundation, Inc., 675 Mass Ave, Cambridge, MA 02139, USA.

*/

#include <wx/filepicker.h>
#include <wx/validate.h>
#include <dcp/exceptions.h>
#include "lib/compose.hpp"
#include "lib/util.h"
#include "screen_dialog.h"
#include "wx_util.h"
#include "doremi_certificate_dialog.h"
#include "dolby_certificate_dialog.h"

using std::string;
using std::cout;
using boost::shared_ptr;

ScreenDialog::ScreenDialog (wxWindow* parent, string title, string name, shared_ptr<dcp::Certificate> certificate)
	: TableDialog (parent, std_to_wx (title), 2, true)
	, _certificate (certificate)
{
	add (_("Name"), true);
	_name = add (new wxTextCtrl (this, wxID_ANY, std_to_wx (name), wxDefaultPosition, wxSize (320, -1)));

	add (_("Server manufacturer"), true);
	_manufacturer = add (new wxChoice (this, wxID_ANY));

	add (_("Certificate"), true);
	wxBoxSizer* s = new wxBoxSizer (wxHORIZONTAL);
	_load_certificate = new wxButton (this, wxID_ANY, _("Load from file..."));
	_download_certificate = new wxButton (this, wxID_ANY, _("Download"));
	s->Add (_load_certificate, 1, wxEXPAND);
	s->Add (_download_certificate, 1, wxEXPAND);
	add (s);

	add_spacer ();
	_certificate_text = new wxTextCtrl (this, wxID_ANY, wxT (""), wxDefaultPosition, wxSize (320, 256), wxTE_MULTILINE | wxTE_READONLY);
	if (certificate) {
		_certificate_text->SetValue (certificate->certificate ());
	}
	wxFont font = wxSystemSettings::GetFont (wxSYS_ANSI_FIXED_FONT);
	font.SetPointSize (font.GetPointSize() / 2);
	_certificate_text->SetFont (font);
	add (_certificate_text);

	_manufacturer->Append (_("Unknown"));
	_manufacturer->Append (_("Doremi"));
	_manufacturer->Append (_("Dolby"));
	_manufacturer->Append (_("Other"));
	_manufacturer->SetSelection (0);

	_load_certificate->Bind (wxEVT_COMMAND_BUTTON_CLICKED, boost::bind (&ScreenDialog::select_certificate, this));
	_download_certificate->Bind (wxEVT_COMMAND_BUTTON_CLICKED, boost::bind (&ScreenDialog::download_certificate, this));
	_manufacturer->Bind (wxEVT_COMMAND_CHOICE_SELECTED, boost::bind (&ScreenDialog::setup_sensitivity, this));

	setup_sensitivity ();
	layout ();
}

string
ScreenDialog::name () const
{
	return wx_to_std (_name->GetValue());
}

shared_ptr<dcp::Certificate>
ScreenDialog::certificate () const
{
	return _certificate;
}

void
ScreenDialog::load_certificate (boost::filesystem::path file)
{
	try {
		_certificate.reset (new dcp::Certificate (file));
		_certificate_text->SetValue (_certificate->certificate ());
<<<<<<< HEAD
	} catch (dcp::MiscError& e) {
		error_dialog (this, String::compose ("Could not read certificate file (%1)", e.what()));
=======
	} catch (libdcp::MiscError& e) {
		error_dialog (this, wxString::Format (_("Could not read certificate file (%s)"), e.what()));
>>>>>>> 14b1f672
	}
}

void
ScreenDialog::select_certificate ()
{
	wxFileDialog* d = new wxFileDialog (this, _("Select Certificate File"));
	if (d->ShowModal () == wxID_OK) {
		load_certificate (boost::filesystem::path (wx_to_std (d->GetPath ())));
	}
	d->Destroy ();

	setup_sensitivity ();
}

void
ScreenDialog::download_certificate ()
{
	if (_manufacturer->GetStringSelection() == _("Doremi")) {
		DownloadCertificateDialog* d = new DoremiCertificateDialog (this, boost::bind (&ScreenDialog::load_certificate, this, _1));
		d->ShowModal ();
		d->Destroy ();
	} else if (_manufacturer->GetStringSelection() == _("Dolby")) {
		DownloadCertificateDialog* d = new DolbyCertificateDialog (this, boost::bind (&ScreenDialog::load_certificate, this, _1));
		d->ShowModal ();
		d->Destroy ();
	}

	setup_sensitivity ();
}

void
ScreenDialog::setup_sensitivity ()
{
	wxButton* ok = dynamic_cast<wxButton*> (FindWindowById (wxID_OK, this));
	ok->Enable (_certificate.get ());

	_download_certificate->Enable (
		_manufacturer->GetStringSelection() == _("Doremi") ||
		_manufacturer->GetStringSelection() == _("Dolby")
		);
}<|MERGE_RESOLUTION|>--- conflicted
+++ resolved
@@ -91,13 +91,8 @@
 	try {
 		_certificate.reset (new dcp::Certificate (file));
 		_certificate_text->SetValue (_certificate->certificate ());
-<<<<<<< HEAD
 	} catch (dcp::MiscError& e) {
-		error_dialog (this, String::compose ("Could not read certificate file (%1)", e.what()));
-=======
-	} catch (libdcp::MiscError& e) {
 		error_dialog (this, wxString::Format (_("Could not read certificate file (%s)"), e.what()));
->>>>>>> 14b1f672
 	}
 }
 
