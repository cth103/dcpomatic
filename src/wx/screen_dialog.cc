--- conflicted
+++ resolved
@@ -31,13 +31,8 @@
 using std::cout;
 using boost::shared_ptr;
 
-<<<<<<< HEAD
 ScreenDialog::ScreenDialog (wxWindow* parent, string title, string name, shared_ptr<dcp::Certificate> certificate)
-	: wxDialog (parent, wxID_ANY, std_to_wx (title))
-=======
-ScreenDialog::ScreenDialog (wxWindow* parent, string title, string name, shared_ptr<libdcp::Certificate> certificate)
 	: TableDialog (parent, std_to_wx (title), 2, true)
->>>>>>> 931fa4ef
 	, _certificate (certificate)
 {
 	add ("Name", true);
@@ -94,9 +89,9 @@
 ScreenDialog::load_certificate (boost::filesystem::path file)
 {
 	try {
-		_certificate.reset (new libdcp::Certificate (file));
+		_certificate.reset (new dcp::Certificate (file));
 		_certificate_text->SetValue (_certificate->certificate ());
-	} catch (libdcp::MiscError& e) {
+	} catch (dcp::MiscError& e) {
 		error_dialog (this, String::compose ("Could not read certificate file (%1)", e.what()));
 	}
 }
@@ -106,16 +101,7 @@
 {
 	wxFileDialog* d = new wxFileDialog (this, _("Select Certificate File"));
 	if (d->ShowModal () == wxID_OK) {
-<<<<<<< HEAD
-		try {
-			_certificate.reset (new dcp::Certificate (boost::filesystem::path (wx_to_std (d->GetPath ()))));
-			_certificate_text->SetValue (_certificate->certificate ());
-		} catch (dcp::MiscError& e) {
-			error_dialog (this, String::compose ("Could not read certificate file (%1)", e.what()));
-		}
-=======
 		load_certificate (boost::filesystem::path (wx_to_std (d->GetPath ())));
->>>>>>> 931fa4ef
 	}
 	d->Destroy ();
 
@@ -142,14 +128,10 @@
 ScreenDialog::setup_sensitivity ()
 {
 	wxButton* ok = dynamic_cast<wxButton*> (FindWindowById (wxID_OK, this));
-<<<<<<< HEAD
 	ok->Enable (_certificate.get ());
-=======
-	ok->Enable (_certificate);
 
 	_download_certificate->Enable (
 		_manufacturer->GetStringSelection() == _("Doremi") ||
 		_manufacturer->GetStringSelection() == _("Dolby")
 		);
->>>>>>> 931fa4ef
 }