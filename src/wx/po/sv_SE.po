--- conflicted
+++ resolved
@@ -7,11 +7,7 @@
 msgstr ""
 "Project-Id-Version: DCP-o-matic\n"
 "Report-Msgid-Bugs-To: \n"
-<<<<<<< HEAD
-"POT-Creation-Date: 2014-10-15 09:37+0100\n"
-=======
 "POT-Creation-Date: 2014-10-16 16:38+0100\n"
->>>>>>> 5c859959
 "PO-Revision-Date: 2014-01-19 09:14+0100\n"
 "Last-Translator: Adam Klotblixt <adam.klotblixt@gmail.com>\n"
 "Language-Team: \n"
@@ -1135,11 +1131,7 @@
 msgid "Subtitles"
 msgstr "Undertexter"
 
-<<<<<<< HEAD
-#: src/wx/about_dialog.cc:168
-=======
 #: src/wx/about_dialog.cc:165
->>>>>>> 5c859959
 msgid "Supported by"
 msgstr "Stöd från"
 
@@ -1164,11 +1156,7 @@
 msgid "Test version "
 msgstr "Testversion"
 
-<<<<<<< HEAD
-#: src/wx/about_dialog.cc:213
-=======
 #: src/wx/about_dialog.cc:210
->>>>>>> 5c859959
 #, fuzzy
 msgid "Tested by"
 msgstr "Översatt av"
