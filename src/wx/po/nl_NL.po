--- conflicted
+++ resolved
@@ -45,15 +45,11 @@
 msgid "1 / "
 msgstr "1 / "
 
-<<<<<<< HEAD
-#: src/wx/video_panel.cc:193
-=======
 #: src/wx/audio_panel.cc:273
 msgid "1 channel"
 msgstr "1 channel"
 
 #: src/wx/video_panel.cc:197
->>>>>>> 0dcbc398
 msgid "2D"
 msgstr "2D"
 
@@ -114,15 +110,6 @@
 msgid "Add Screen..."
 msgstr "Voeg Scherm toe..."
 
-<<<<<<< HEAD
-#: src/wx/content_panel.cc:67
-msgid "Add file(s)..."
-msgstr "Voeg bestande(n) toe..."
-
-#: src/wx/content_panel.cc:69
-msgid "Add folder..."
-msgstr "Voeg map toe..."
-=======
 #: src/wx/film_editor.cc:285
 msgid ""
 "Add a directory of image files which will be used as a moving image sequence."
@@ -141,7 +128,6 @@
 #: src/wx/film_editor.cc:281
 msgid "Add video, image or sound files to the film."
 msgstr ""
->>>>>>> 0dcbc398
 
 #: src/wx/config_dialog.cc:597 src/wx/editable_list.h:62
 msgid "Add..."
@@ -204,9 +190,6 @@
 "Audio wordt doorgestuurd van content kanaal %d naar DCP kanaal %d met gain "
 "%1fdB."
 
-<<<<<<< HEAD
-#: src/wx/config_dialog.cc:1022
-=======
 #: src/wx/audio_panel.cc:248
 #, c-format
 msgid "Audio will be resampled from %.3fkHz to %.3fkHz."
@@ -217,7 +200,6 @@
 msgstr ""
 
 #: src/wx/config_dialog.cc:683
->>>>>>> 0dcbc398
 msgid "BCC address"
 msgstr "BCC adres"
 
@@ -319,19 +301,11 @@
 msgid "Choose a file"
 msgstr "Kies een bestand"
 
-<<<<<<< HEAD
-#: src/wx/content_panel.cc:241
-msgid "Choose a file or files"
-msgstr "Kies bestand(en)"
-
-#: src/wx/content_menu.cc:191 src/wx/content_panel.cc:264
-=======
 #: src/wx/film_editor.cc:815
 msgid "Choose a file or files"
 msgstr "Kies bestand(en)"
 
 #: src/wx/content_menu.cc:175 src/wx/film_editor.cc:838
->>>>>>> 0dcbc398
 msgid "Choose a folder"
 msgstr "Kies map"
 
@@ -510,11 +484,7 @@
 msgid "Doremi serial numbers must have 6 digits"
 msgstr "Doremi serial numbers moeten bestaan uit 6 digits"
 
-<<<<<<< HEAD
-#: src/wx/content_panel.cc:75
-=======
 #: src/wx/film_editor.cc:296
->>>>>>> 0dcbc398
 msgid "Down"
 msgstr "Naar beneden"
 
@@ -672,13 +642,10 @@
 msgid "Host name or IP address"
 msgstr "Host naam of IP address"
 
-<<<<<<< HEAD
-=======
 #: src/wx/audio_panel.cc:277
 msgid "Hz"
 msgstr "Hz"
 
->>>>>>> 0dcbc398
 #: src/wx/gain_calculator_dialog.cc:29
 msgid "I want to play this back at fader"
 msgstr "Ik wil dit afspelen met fader"
@@ -731,11 +698,7 @@
 msgid "KDM|Timing"
 msgstr "KDM|Timing"
 
-<<<<<<< HEAD
 #: src/wx/content_panel.cc:85
-=======
-#: src/wx/timeline_dialog.cc:41
->>>>>>> 0dcbc398
 msgid "Keep video in sequence"
 msgstr "Behoud video in tijdlijn"
 
@@ -793,11 +756,7 @@
 msgid "Ls"
 msgstr "Ls"
 
-<<<<<<< HEAD
-#: src/wx/content_panel.cc:438
-=======
 #: src/wx/film_editor.cc:789
->>>>>>> 0dcbc398
 msgid "MISSING: "
 msgstr "ONTBREEKT:"
 
@@ -835,9 +794,6 @@
 msgid "Mbit/s"
 msgstr "Mbit/s"
 
-<<<<<<< HEAD
-#: src/wx/video_panel.cc:301
-=======
 #: src/wx/film_editor.cc:293
 msgid "Move the selected piece of content earlier in the film."
 msgstr ""
@@ -847,7 +803,6 @@
 msgstr ""
 
 #: src/wx/video_panel.cc:280
->>>>>>> 0dcbc398
 msgid "Multiple content selected"
 msgstr "Meedere content geselecteerd"
 
@@ -889,7 +844,6 @@
 msgid "Off"
 msgstr "Uit"
 
-<<<<<<< HEAD
 #: src/wx/config_dialog.cc:1167
 msgid "Open console window"
 msgstr ""
@@ -900,10 +854,10 @@
 
 #: src/wx/make_signer_chain_dialog.cc:27
 msgid "Organisational unit"
-=======
+msgstr ""
+
 #: src/wx/film_editor.cc:301
 msgid "Open the timeline for the film."
->>>>>>> 0dcbc398
 msgstr ""
 
 #: src/wx/screen_dialog.cc:65
@@ -1009,13 +963,8 @@
 msgid "Red band"
 msgstr "Rode tape"
 
-<<<<<<< HEAD
 #: src/wx/config_dialog.cc:599 src/wx/content_menu.cc:59
 #: src/wx/content_panel.cc:71 src/wx/editable_list.h:68
-=======
-#: src/wx/content_menu.cc:54 src/wx/film_editor.cc:288
-#: src/wx/editable_list.h:68
->>>>>>> 0dcbc398
 msgid "Remove"
 msgstr "Verwijder"
 
@@ -1269,11 +1218,7 @@
 msgid "Timeline"
 msgstr "Tijdlijn"
 
-<<<<<<< HEAD
 #: src/wx/content_panel.cc:77
-=======
-#: src/wx/film_editor.cc:300
->>>>>>> 0dcbc398
 msgid "Timeline..."
 msgstr "Tijdlijn..."
 
@@ -1314,11 +1259,7 @@
 msgid "Until"
 msgstr "Totdat"
 
-<<<<<<< HEAD
 #: src/wx/content_panel.cc:73
-=======
-#: src/wx/film_editor.cc:292
->>>>>>> 0dcbc398
 msgid "Up"
 msgstr "Omhoog"
 
@@ -1435,13 +1376,10 @@
 msgid "audio"
 msgstr "audio"
 
-<<<<<<< HEAD
-=======
 #: src/wx/audio_panel.cc:275
 msgid "channels"
 msgstr "kanalen"
 
->>>>>>> 0dcbc398
 #: src/wx/properties_dialog.cc:46
 msgid "counting..."
 msgstr "tellen..."
@@ -1476,29 +1414,6 @@
 msgid "video"
 msgstr "video"
 
-<<<<<<< HEAD
-#~ msgid "1 channel"
-#~ msgstr "1 channel"
-
-#~ msgid "Audio channels"
-#~ msgstr "Audio kanalen"
-
-#~ msgid "Could not decode video for view (%s)"
-#~ msgstr "Kan video niet decoderen voor preview (%s)"
-
-#~ msgid "Hz"
-#~ msgstr "Hz"
-
-#~ msgid "With Subtitles"
-#~ msgstr "Met ondertiteling"
-
-#~ msgid "channels"
-#~ msgstr "kanalen"
-=======
-#~ msgid "Add folder..."
-#~ msgstr "Voeg map toe..."
->>>>>>> 0dcbc398
-
 #~ msgid "Default creator"
 #~ msgstr "Standaard maker"
 
