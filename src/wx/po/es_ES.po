# SOME DESCRIPTIVE TITLE.
# Copyright (C) YEAR THE PACKAGE'S COPYRIGHT HOLDER
# This file is distributed under the same license as the PACKAGE package.
# FIRST AUTHOR <EMAIL@ADDRESS>, YEAR.
#
msgid ""
msgstr ""
"Project-Id-Version: libdcpomatic-wx\n"
"Report-Msgid-Bugs-To: \n"
"POT-Creation-Date: 2013-06-04 23:59+0100\n"
"PO-Revision-Date: 2013-04-02 19:08-0500\n"
"Last-Translator: Manuel AC <manuel.acevedo@civantos.>\n"
"Language-Team: Manuel AC <manuel.acevedo@civantos.com>\n"
"Language: es-ES\n"
"MIME-Version: 1.0\n"
"Content-Type: text/plain; charset=UTF-8\n"
"Content-Transfer-Encoding: 8bit\n"
"X-Generator: Poedit 1.5.5\n"

#: src/wx/film_editor.cc:449
msgid "%"
msgstr "%"

<<<<<<< HEAD
msgid "(restart DCP-o-matic to see language changes)"
=======
#: src/wx/config_dialog.cc:98
msgid "(restart DVD-o-matic to see language changes)"
>>>>>>> d069463f
msgstr ""

#: src/wx/film_editor.cc:1276
msgid "1 channel"
msgstr "1 canal"

#: src/wx/film_editor.cc:184
msgid "A/B"
msgstr "A/B"

#: src/wx/config_dialog.cc:61
msgid "A/B mode"
msgstr ""

#: src/wx/config_dialog.cc:325
msgid "Add"
msgstr "Añadir"

#: src/wx/audio_dialog.cc:32 src/wx/film_editor.cc:77
msgid "Audio"
msgstr "Audio"

#: src/wx/film_editor.cc:385
msgid "Audio Delay"
msgstr "Retardo del audio"

#: src/wx/film_editor.cc:373
msgid "Audio Gain"
msgstr "Ganancia del audio"

#: src/wx/dci_metadata_dialog.cc:33
msgid "Audio Language (e.g. EN)"
msgstr "Idioma del audio (ej. ES)"

#: src/wx/film_editor.cc:824
#, c-format
msgid "Audio will be resampled from %dHz to %dHz\n"
msgstr ""

#: src/wx/job_wrapper.cc:38
#, c-format
msgid "Bad setting for %s (%s)"
msgstr "Configuración erronea para %s (%s)"

#: src/wx/film_editor.cc:292
msgid "Bottom crop"
msgstr "Recortar abajo"

#: src/wx/dir_picker_ctrl.cc:38
msgid "Browse..."
msgstr "Explorar..."

#: src/wx/gain_calculator_dialog.cc:36
msgid "But I have to use fader"
msgstr "pero tengo que usar el fader a"

#: src/wx/film_editor.cc:378
msgid "Calculate..."
msgstr "Calcular..."

#: src/wx/job_manager_view.cc:97
msgid "Cancel"
msgstr ""

#: src/wx/audio_dialog.cc:43
msgid "Channels"
msgstr "Canales"

#: src/wx/film_editor.cc:329
msgid "Colour look-up table"
msgstr "Tabla de referencia de colores"

#: src/wx/film_editor.cc:120
msgid "Content"
msgstr "Contenido"

#: src/wx/film_editor.cc:130
msgid "Content Type"
msgstr "Tipo de contenido"

#: src/wx/film_viewer.cc:455
#, c-format
msgid "Could not decode video for view (%s)"
msgstr "No se pudo decodificar el vídeo para mostrarlo (%s)"

#: src/wx/job_wrapper.cc:40
#, c-format
msgid "Could not make DCP: %s"
msgstr "No se pudo crear el DCP: %s"

#: src/wx/film_viewer.cc:128
#, c-format
msgid "Could not open content file (%s)"
msgstr "No se pudo abrir el fichero (%s)"

#: src/wx/film_editor.cc:513
#, c-format
msgid "Could not set content: %s"
msgstr "No se pudo establecer el contenido: %s"

#: src/wx/new_film_dialog.cc:48
msgid "Create in folder"
msgstr "Crear en carpeta"

#: src/wx/config_dialog.cc:244
#, fuzzy
msgid "Creator"
msgstr "Crear en carpeta"

#: src/wx/film_editor.cc:1371
#, c-format
msgid "Cropped to %dx%d (%.2f:1)\n"
msgstr ""

#: src/wx/dci_metadata_dialog.cc:28
msgid "DCI name"
msgstr "Nombre DCI"

#: src/wx/film_editor.cc:141
msgid "DCP Frame Rate"
msgstr "Velocidad DCP"

#: src/wx/film_editor.cc:109
msgid "DCP Name"
msgstr "Nombre DCP"

<<<<<<< HEAD
#: src/wx/wx_util.cc:61
msgid "DCP-o-matic"
msgstr "DCP-o-matic"

#: src/wx/config_dialog.cc:44
msgid "DCP-o-matic Preferences"
msgstr "Preferencias DCP-o-matic"
=======
#: src/wx/wx_util.cc:63 src/wx/wx_util.cc:71
msgid "DVD-o-matic"
msgstr "DVD-o-matic"
>>>>>>> d069463f

#: src/wx/config_dialog.cc:46
#, fuzzy
msgid "DVD-o-matic Preferences"
msgstr "Preferencias DVD-o-matic"

#: src/wx/audio_dialog.cc:101
#, fuzzy, c-format
msgid "DCP-o-matic audio - %s"
msgstr "Audio DCP-o-matic - %1"

#: src/wx/config_dialog.cc:120
msgid "Default DCI name details"
msgstr "Detalles por defecto del nombre DCI"

#: src/wx/config_dialog.cc:130
#, fuzzy
msgid "Default content type"
msgstr "Tipo de contenido"

#: src/wx/config_dialog.cc:111
msgid "Default directory for new films"
msgstr "Carpeta por defecto para nuevas películas"

#: src/wx/config_dialog.cc:125
msgid "Default format"
msgstr ""

#: src/wx/film_editor.cc:116 src/wx/job_manager_view.cc:109
msgid "Details..."
msgstr "Detalles..."

#: src/wx/properties_dialog.cc:45
msgid "Disk space required"
msgstr "Espacio requerido en disco"

#: src/wx/film_editor.cc:191
msgid "Duration"
msgstr "Duración"

#: src/wx/config_dialog.cc:327
msgid "Edit"
msgstr "Editar"

#: src/wx/config_dialog.cc:121 src/wx/config_dialog.cc:282
#: src/wx/film_editor.cc:312
msgid "Edit..."
msgstr "Editar..."

#: src/wx/config_dialog.cc:55
#, fuzzy
msgid "Encoding servers"
msgstr "Servidores de codificación"

#: src/wx/film_editor.cc:171
msgid "End"
msgstr "Fin"

#: src/wx/dci_metadata_dialog.cc:53
msgid "Facility (e.g. DLA)"
msgstr "Compañía (ej. DLA)"

#: src/wx/film_editor.cc:73
msgid "Film"
msgstr "Película"

#: src/wx/properties_dialog.cc:36
msgid "Film Properties"
msgstr "Propiedades de la película"

#: src/wx/new_film_dialog.cc:44
msgid "Film name"
msgstr "Nombre de la película"

#: src/wx/film_editor.cc:307 src/wx/filter_dialog.cc:32
msgid "Filters"
msgstr "Filtros"

#: src/wx/film_editor.cc:272
msgid "Format"
msgstr "Formato"

#: src/wx/properties_dialog.cc:41
msgid "Frames"
msgstr "Fotogramas"

#: src/wx/properties_dialog.cc:49
msgid "Frames already encoded"
msgstr "Fotogramas ya codificados"

#: src/wx/gain_calculator_dialog.cc:27
msgid "Gain Calculator"
msgstr "Calculadora de ganancia"

#: src/wx/properties_dialog.cc:59
msgid "Gb"
msgstr "Gb"

#: src/wx/server_dialog.cc:36
msgid "Host name or IP address"
msgstr "Nombre o dirección IP"

#: src/wx/film_editor.cc:1280
msgid "Hz"
msgstr "Hz"

#: src/wx/gain_calculator_dialog.cc:32
msgid "I want to play this back at fader"
msgstr "Quiero reproducir con el fader a"

#: src/wx/config_dialog.cc:201 src/wx/config_dialog.cc:314
msgid "IP address"
msgstr "Dirección IP"

#: src/wx/config_dialog.cc:240
msgid "Issuer"
msgstr ""

#: src/wx/film_editor.cc:339
msgid "JPEG2000 bandwidth"
msgstr "Ancho de banda JPEG2000"

#: src/wx/film_editor.cc:277
msgid "Left crop"
msgstr "Recorte izquierda"

#: src/wx/film_editor.cc:159
msgid "Length"
msgstr "Longitud"

#: src/wx/film_editor.cc:343
msgid "MBps"
msgstr "MBps"

#: src/wx/config_dialog.cc:57
msgid "Metadata"
msgstr ""

#: src/wx/config_dialog.cc:53
msgid "Miscellaneous"
msgstr ""

#: src/wx/dir_picker_ctrl.cc:52
msgid "My Documents"
msgstr "Mis documentos"

#: src/wx/film_editor.cc:104
msgid "Name"
msgstr "Nombre"

#: src/wx/new_film_dialog.cc:35
msgid "New Film"
msgstr "Nueva película"

#: src/wx/film_editor.cc:309 src/wx/film_editor.cc:671
msgid "None"
msgstr "Ninguno"

#: src/wx/film_editor.cc:135
msgid "Original Frame Rate"
msgstr "Velocidad original"

#: src/wx/film_editor.cc:1360
#, c-format
msgid "Original video is %dx%d (%.2f:1)\n"
msgstr ""

#: src/wx/dci_metadata_dialog.cc:57
msgid "Package Type (e.g. OV)"
msgstr "Tipo de paquete (ej. OV)"

#: src/wx/film_editor.cc:1392
#, c-format
msgid "Padded with black to %dx%d (%.2f:1)\n"
msgstr ""

#: src/wx/config_dialog.cc:213
#, fuzzy
msgid "Password"
msgstr "Clave del TMS"

#: src/wx/job_manager_view.cc:103 src/wx/job_manager_view.cc:188
msgid "Pause"
msgstr ""

#: src/wx/audio_dialog.cc:60
msgid "Peak"
msgstr "Pico"

#: src/wx/film_viewer.cc:58
msgid "Play"
msgstr "Reproducir"

#: src/wx/audio_plot.cc:111
msgid "Please wait; audio is being analysed..."
msgstr "Por favor espere, el audio está siendo analizado..."

#: src/wx/audio_dialog.cc:61
msgid "RMS"
msgstr "RMS"

#: src/wx/dci_metadata_dialog.cc:45
msgid "Rating (e.g. 15)"
msgstr "Clasificación (ej. 16)"

#: src/wx/config_dialog.cc:278
#, fuzzy
msgid "Reference filters"
msgstr "Filtros de referencia para A/B"

#: src/wx/config_dialog.cc:267
#, fuzzy
msgid "Reference scaler"
msgstr "Escalador de referencia para A/B"

#: src/wx/config_dialog.cc:329
msgid "Remove"
msgstr "Quitar"

#: src/wx/job_manager_view.cc:191
msgid "Resume"
msgstr ""

#: src/wx/film_editor.cc:282
msgid "Right crop"
msgstr "Recorte derecha"

#: src/wx/job_manager_view.cc:126
msgid "Running"
msgstr "Ejecutando"

#: src/wx/film_editor.cc:1384
#, c-format
msgid "Scaled to %dx%d (%.2f:1)\n"
msgstr ""

#: src/wx/film_editor.cc:319
msgid "Scaler"
msgstr "Escalador"

#: src/wx/film_editor.cc:411
msgid "Select Audio File"
msgstr "Seleccionar fichero de audio"

#: src/wx/film_editor.cc:121
msgid "Select Content File"
msgstr "Seleccionar fichero de contenido"

#: src/wx/server_dialog.cc:25
msgid "Server"
msgstr "Servidor"

#: src/wx/config_dialog.cc:87
msgid "Set language"
msgstr ""

#: src/wx/film_editor.cc:368
msgid "Show Audio..."
msgstr "Mostrar audio..."

#: src/wx/audio_dialog.cc:71
msgid "Smoothing"
msgstr "Suavizado"

#: src/wx/film_editor.cc:168
msgid "Start"
msgstr "Inicio"

#: src/wx/dci_metadata_dialog.cc:49
msgid "Studio (e.g. TCF)"
msgstr "Estudio (ej. TCF)"

#: src/wx/dci_metadata_dialog.cc:37
msgid "Subtitle Language (e.g. FR)"
msgstr "Idioma del subtítulo (ej. EN)"

#: src/wx/film_editor.cc:436
msgid "Subtitle Offset"
msgstr "Desplazamiento del subtítulo"

#: src/wx/film_editor.cc:445
msgid "Subtitle Scale"
msgstr "Escala del subtítulo"

#: src/wx/film_editor.cc:79
msgid "Subtitles"
msgstr "Subtítulos"

#: src/wx/config_dialog.cc:59
#, fuzzy
msgid "TMS"
msgstr "RMS"

#: src/wx/config_dialog.cc:205
#, fuzzy
msgid "Target path"
msgstr "Ruta en el TMS"

#: src/wx/dci_metadata_dialog.cc:41
msgid "Territory (e.g. UK)"
msgstr "Territorio (ej. ES)"

#: src/wx/config_dialog.cc:318
msgid "Threads"
msgstr "Hilos"

#: src/wx/server_dialog.cc:40
msgid "Threads to use"
msgstr "Hilos a utilizar"

#: src/wx/config_dialog.cc:106
msgid "Threads to use for encoding on this host"
msgstr "Hilos a utilizar para la codificación en esta máquina"

#: src/wx/audio_plot.cc:141
msgid "Time"
msgstr "Tiempo"

#: src/wx/film_editor.cc:287
msgid "Top crop"
msgstr "Recortar arriba"

#: src/wx/film_editor.cc:166
msgid "Trim frames"
msgstr "Recortar fotogramas"

#: src/wx/film_editor.cc:179
#, fuzzy
msgid "Trim method"
msgstr "Recortar fotogramas"

#: src/wx/film_editor.cc:125
msgid "Trust content's header"
msgstr "Confiar en la cabecera del contenido"

#: src/wx/audio_dialog.cc:55
msgid "Type"
msgstr "Tipo"

#: src/wx/film_editor.cc:114
msgid "Use DCI name"
msgstr "Usar el nombre DCI"

#: src/wx/film_editor.cc:145
msgid "Use best"
msgstr "Usar la mejor"

#: src/wx/film_editor.cc:395
msgid "Use content's audio"
msgstr "Usar el audio del contenido"

#: src/wx/film_editor.cc:405
msgid "Use external audio"
msgstr "Usar audio externo"

#: src/wx/config_dialog.cc:209
#, fuzzy
msgid "User name"
msgstr "Usar el nombre DCI"

#: src/wx/film_editor.cc:75
msgid "Video"
msgstr "Vídeo"

#: src/wx/film_editor.cc:428
msgid "With Subtitles"
msgstr "Con subtítulos"

#: src/wx/film_editor.cc:1278
msgid "channels"
msgstr "canales"

#: src/wx/properties_dialog.cc:50
msgid "counting..."
msgstr "contando..."

#: src/wx/film_editor.cc:377
msgid "dB"
msgstr "dB"

#: src/wx/film_editor.cc:212
msgid "encode all frames and play the subset"
msgstr ""

#: src/wx/film_editor.cc:213
msgid "encode only the subset"
msgstr ""

#: src/wx/film_editor.cc:694 src/wx/film_editor.cc:697
msgid "frames"
msgstr "fotogramas"

#. / TRANSLATORS: this is an abbreviation for milliseconds, the unit of time
#: src/wx/film_editor.cc:390
msgid "ms"
msgstr "ms"

#: src/wx/film_editor.cc:440
msgid "pixels"
msgstr ""

#. / TRANSLATORS: `s' here is an abbreviation for seconds, the unit of time
#: src/wx/film_editor.cc:197
msgid "s"
msgstr "s"

#: src/wx/properties_dialog.cc:62 src/wx/properties_dialog.cc:63
msgid "unknown"
msgstr "desconocido"

#~ msgid "TMS IP address"
#~ msgstr "Dirección IP del TMS"

#~ msgid "TMS user name"
#~ msgstr "Usuario del TMS"

#~ msgid "Original Size"
#~ msgstr "Tamaño original"<|MERGE_RESOLUTION|>--- conflicted
+++ resolved
@@ -21,13 +21,7 @@
 msgid "%"
 msgstr "%"
 
-<<<<<<< HEAD
 msgid "(restart DCP-o-matic to see language changes)"
-=======
-#: src/wx/config_dialog.cc:98
-msgid "(restart DVD-o-matic to see language changes)"
->>>>>>> d069463f
-msgstr ""
 
 #: src/wx/film_editor.cc:1276
 msgid "1 channel"
@@ -153,7 +147,6 @@
 msgid "DCP Name"
 msgstr "Nombre DCP"
 
-<<<<<<< HEAD
 #: src/wx/wx_util.cc:61
 msgid "DCP-o-matic"
 msgstr "DCP-o-matic"
@@ -161,11 +154,6 @@
 #: src/wx/config_dialog.cc:44
 msgid "DCP-o-matic Preferences"
 msgstr "Preferencias DCP-o-matic"
-=======
-#: src/wx/wx_util.cc:63 src/wx/wx_util.cc:71
-msgid "DVD-o-matic"
-msgstr "DVD-o-matic"
->>>>>>> d069463f
 
 #: src/wx/config_dialog.cc:46
 #, fuzzy
