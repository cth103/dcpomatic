# SOME DESCRIPTIVE TITLE.
# Copyright (C) YEAR THE PACKAGE'S COPYRIGHT HOLDER
# This file is distributed under the same license as the PACKAGE package.
# FIRST AUTHOR <EMAIL@ADDRESS>, YEAR.
#
msgid ""
msgstr ""
"Project-Id-Version: IT VERSION\n"
"Report-Msgid-Bugs-To: \n"
"POT-Creation-Date: 2014-10-23 22:03+0100\n"
"PO-Revision-Date: 2014-02-03 10:46+0100\n"
"Last-Translator: William Fanelli <william.f@impronte.com>\n"
"Language-Team: \n"
"Language: it\n"
"MIME-Version: 1.0\n"
"Content-Type: text/plain; charset=UTF-8\n"
"Content-Transfer-Encoding: 8bit\n"
"X-Generator: Poedit 1.6.3\n"

#: src/wx/subtitle_panel.cc:56 src/wx/subtitle_panel.cc:65
#: src/wx/subtitle_panel.cc:74 src/wx/subtitle_panel.cc:83
msgid "%"
msgstr "%"

#: src/wx/about_dialog.cc:82
msgid ""
"(C) 2012-2014 Carl Hetherington, Terrence Meiczinger, Paul Davis, Ole Laursen"
msgstr ""

#: src/wx/config_dialog.cc:1003
msgid "(password will be stored on disk in plaintext)"
msgstr ""

#: src/wx/config_dialog.cc:111
msgid "(restart DCP-o-matic to see language changes)"
msgstr "(riavviare DCP-o-matic per vedere i cambiamenti di lingua)"

#: src/wx/audio_mapping_view.cc:142
msgid "-6dB"
msgstr ""

#: src/wx/colour_conversion_editor.cc:83
msgid "1 / "
msgstr ""

<<<<<<< HEAD
#: src/wx/video_panel.cc:193
=======
#: src/wx/audio_panel.cc:273
msgid "1 channel"
msgstr "1 canale"

#: src/wx/video_panel.cc:197
>>>>>>> 0dcbc398
msgid "2D"
msgstr ""

#: src/wx/isdcf_metadata_dialog.cc:68
#, fuzzy
msgid "2D version of content available in 3D"
msgstr "Una nuova versione di DCP-o-matic è disponibile."

#: src/wx/dcp_panel.cc:607
msgid "2K"
msgstr ""

#: src/wx/dcp_panel.cc:555
msgid "3D"
msgstr ""

#: src/wx/video_panel.cc:196
msgid "3D alternate"
msgstr ""

#: src/wx/video_panel.cc:197
msgid "3D left only"
msgstr ""

#: src/wx/video_panel.cc:194
msgid "3D left/right"
msgstr ""

#: src/wx/video_panel.cc:198
msgid "3D right only"
msgstr ""

#: src/wx/video_panel.cc:195
msgid "3D top/bottom"
msgstr ""

#: src/wx/dcp_panel.cc:608
msgid "4K"
msgstr ""

#: src/wx/update_dialog.cc:34
msgid "A new version of DCP-o-matic is available."
msgstr "Una nuova versione di DCP-o-matic è disponibile"

#: src/wx/about_dialog.cc:34
msgid "About DCP-o-matic"
msgstr "Su DCP-o-matic"

#: src/wx/kdm_dialog.cc:79
msgid "Add Cinema..."
msgstr "Aggiungi Cinema"

#: src/wx/content_menu.cc:57
#, fuzzy
msgid "Add KDM..."
msgstr "Aggiungi Cinema"

#: src/wx/kdm_dialog.cc:86
msgid "Add Screen..."
msgstr "Aggiungi Schermo"

<<<<<<< HEAD
#: src/wx/content_panel.cc:67
msgid "Add file(s)..."
msgstr "Aggiungi File"

#: src/wx/content_panel.cc:69
msgid "Add folder..."
msgstr "Aggiungi cartella"
=======
#: src/wx/film_editor.cc:285
msgid ""
"Add a directory of image files which will be used as a moving image sequence."
msgstr ""

#: src/wx/film_editor.cc:280
msgid "Add file(s)..."
msgstr "Aggiungi File"

#: src/wx/film_editor.cc:284
msgid ""
"Add image\n"
"sequence..."
msgstr ""

#: src/wx/film_editor.cc:281
msgid "Add video, image or sound files to the film."
msgstr ""
>>>>>>> 0dcbc398

#: src/wx/config_dialog.cc:597 src/wx/editable_list.h:62
msgid "Add..."
msgstr "Aggiungi..."

#: src/wx/hints_dialog.cc:102
msgid ""
"All of your content is at 1.85:1 or narrower but your DCP's container is "
"Scope (2.39:1).  This will pillar-box your content inside a Flat (1.85:1) "
"frame.  You may prefer to set your DCP's container to Flat (1.85:1) in the "
"\"DCP\" tab."
msgstr ""

#: src/wx/hints_dialog.cc:96
msgid ""
"All of your content is in Scope (2.39:1) but your DCP's container is Flat "
"(1.85:1).  This will letter-box your content inside a Flat (1.85:1) frame.  "
"You may prefer to set your DCP's container to Scope (2.39:1) in the \"DCP\" "
"tab."
msgstr ""

#: src/wx/config_dialog.cc:1141
#, fuzzy
msgid "Allow any DCP frame rate"
msgstr "Frequenza fotogrammi video"

#: src/wx/about_dialog.cc:115
msgid "Artwork by"
msgstr ""

#: src/wx/audio_dialog.cc:33 src/wx/audio_panel.cc:43 src/wx/dcp_panel.cc:86
msgid "Audio"
msgstr "Audio"

#: src/wx/isdcf_metadata_dialog.cc:35
msgid "Audio Language (e.g. EN)"
msgstr "Lingua dell'audio (es. EN)"

#: src/wx/audio_mapping_view.cc:358
#, c-format
msgid ""
"Audio will be passed from content channel %d to DCP channel %d unaltered."
msgstr ""
"L' audio sarà trasferito dal canale %d sorgente al canale %d DCP inalterato."

#: src/wx/audio_mapping_view.cc:361
#, c-format
msgid ""
"Audio will be passed from content channel %d to DCP channel %d with gain "
"%.1fdB."
msgstr ""
"L' audio sarà trasferito dal canale %d sorgente al canale %d DCP con "
"guadagno di %.1fdB."

<<<<<<< HEAD
#: src/wx/config_dialog.cc:1022
=======
#: src/wx/audio_panel.cc:248
#, fuzzy, c-format
msgid "Audio will be resampled from %.3fkHz to %.3fkHz."
msgstr "L'Audio sarà ricampionato da %dHz a %dHz"

#: src/wx/audio_panel.cc:253
#, fuzzy
msgid "Audio will not be resampled."
msgstr "L'Audio sarà ricampionato da %dHz a %dHz."

#: src/wx/config_dialog.cc:683
>>>>>>> 0dcbc398
#, fuzzy
msgid "BCC address"
msgstr "Indirizzo IP"

#: src/wx/job_wrapper.cc:37
#, c-format
msgid "Bad setting for %s (%s)"
msgstr "Valore sbagliato per %s (%s)"

#: src/wx/video_panel.cc:121
msgid "Bottom crop"
msgstr "Taglio in basso"

#: src/wx/dir_picker_ctrl.cc:37 src/wx/kdm_dialog.cc:134
msgid "Browse..."
msgstr "Sfoglia..."

#: src/wx/audio_mapping_view.cc:325
msgid "BsL"
msgstr "BsL"

#: src/wx/audio_mapping_view.cc:329
msgid "BsR"
msgstr "BsR"

#: src/wx/dcp_panel.cc:551
msgid "Burn subtitles into image"
msgstr ""

#: src/wx/gain_calculator_dialog.cc:32
msgid "But I have to use fader"
msgstr "Ma dovrò riprodurre con il fader a"

#: src/wx/audio_mapping_view.cc:293
msgid "C"
msgstr "C"

#: src/wx/config_dialog.cc:1018
#, fuzzy
msgid "CC address"
msgstr "Indirizzo IP"

#: src/wx/kdm_dialog.cc:125 src/wx/kdm_dialog.cc:131
msgid "CPL"
msgstr ""

#: src/wx/kdm_dialog.cc:143
msgid "CPL ID"
msgstr ""

#: src/wx/kdm_dialog.cc:146
msgid "CPL annotation text"
msgstr ""

#: src/wx/audio_panel.cc:66
msgid "Calculate..."
msgstr "Calcola..."

#: src/wx/job_manager_view.cc:67
msgid "Cancel"
msgstr "Annulla"

#: src/wx/screen_dialog.cc:44
#, fuzzy
msgid "Certificate"
msgstr "Seleziona il file del Certificato"

#: src/wx/config_dialog.cc:564
msgid "Certificate chain for signing DCPs and KDMs:"
msgstr ""

#: src/wx/dolby_certificate_dialog.cc:191
#: src/wx/doremi_certificate_dialog.cc:103
#, fuzzy
msgid "Certificate downloaded"
msgstr "Seleziona il file del Certificato"

#: src/wx/config_dialog.cc:625
msgid "Certificate for decrypting DCPs"
msgstr ""

#: src/wx/isdcf_metadata_dialog.cc:65
msgid "Chain"
msgstr ""

#: src/wx/audio_gain_dialog.cc:26
msgid "Channel gain"
msgstr "Guadagno audio"

#: src/wx/audio_dialog.cc:44 src/wx/dcp_panel.cc:623
msgid "Channels"
msgstr "Canali"

#: src/wx/config_dialog.cc:126
msgid "Check for testing updates as well as stable ones"
msgstr "Controlla per aggiornamenti test o stabili"

#: src/wx/config_dialog.cc:122
msgid "Check for updates on startup"
msgstr "Controlla gli aggiornamentio alla partenza"

#: src/wx/content_menu.cc:198
msgid "Choose a file"
msgstr "Scegli un file"

<<<<<<< HEAD
#: src/wx/content_panel.cc:241
msgid "Choose a file or files"
msgstr "Scegli uno o più file"

#: src/wx/content_menu.cc:191 src/wx/content_panel.cc:264
=======
#: src/wx/film_editor.cc:815
msgid "Choose a file or files"
msgstr "Scegli uno o più file"

#: src/wx/content_menu.cc:175 src/wx/film_editor.cc:838
>>>>>>> 0dcbc398
msgid "Choose a folder"
msgstr "Scegli una cartella"

#: src/wx/dolby_certificate_dialog.cc:43
#, fuzzy
msgid "Cinema"
msgstr "Aggiungi Cinema"

#: src/wx/config_dialog.cc:504
#, fuzzy
msgid "Colour Conversions"
msgstr "Conversioni colore"

#: src/wx/content_colour_conversion_dialog.cc:34
#: src/wx/preset_colour_conversion_dialog.cc:30 src/wx/video_panel.cc:167
msgid "Colour conversion"
msgstr "Conversione colore"

#: src/wx/config_dialog.cc:1161
msgid "Config|Timing"
msgstr ""

#: src/wx/dcp_panel.cc:532
msgid "Container"
msgstr "Contenitore"

#: src/wx/audio_mapping_view.cc:278 src/wx/film_editor.cc:83
msgid "Content"
msgstr "Sorgente"

#: src/wx/dcp_panel.cc:77
msgid "Content Type"
msgstr "Tipo di sorgente"

#: src/wx/video_panel.cc:353
#, c-format
msgid "Content frame rate %.4f\n"
msgstr "Freq. fotogrammi sorgente %.4f\n"

#: src/wx/isdcf_metadata_dialog.cc:32
msgid "Content version"
msgstr "Tipo di sorgente"

#: src/wx/video_panel.cc:313
#, fuzzy, c-format
msgid "Content video is %dx%d (%.2f:1)\n"
msgstr "Il video originale è %dx%d (%.2f:1)\n"

#: src/wx/editable_list.h:64
msgid "Copy..."
msgstr ""

#: src/wx/audio_dialog.cc:151
msgid "Could not analyse audio."
msgstr "Non posso analizzare l'audio."

#: src/wx/content_panel.cc:280
msgid "Could not find any images nor a DCP in that folder"
msgstr ""

#: src/wx/job_wrapper.cc:39
#, c-format
msgid "Could not make DCP: %s"
msgstr "Non posso creare il DCP: %s"

#: src/wx/config_dialog.cc:688 src/wx/config_dialog.cc:783
#: src/wx/config_dialog.cc:803 src/wx/screen_dialog.cc:95
#, fuzzy, c-format
msgid "Could not read certificate file (%s)"
msgstr "Non posso aprire il file del contenuto (%s)"

#: src/wx/config_dialog.cc:775 src/wx/config_dialog.cc:825
#, fuzzy, c-format
msgid "Could not read key file (%s)"
msgstr "Non posso aprire il file del contenuto (%s)"

#: src/wx/dolby_certificate_dialog.cc:39
msgid "Country"
msgstr ""

#: src/wx/new_film_dialog.cc:40
msgid "Create in folder"
msgstr "Crea nella cartella"

#: src/wx/video_panel.cc:325
#, c-format
msgid "Cropped to %dx%d (%.2f:1)\n"
msgstr "Tagliato da %dx%d (%.2f:1)\n"

#: src/wx/video_panel.cc:243
msgid "Custom"
msgstr ""

#: src/wx/film_editor.cc:85
msgid "DCP"
msgstr ""

#: src/wx/dcp_panel.cc:72
msgid "DCP Name"
msgstr "Nome del DCP"

#: src/wx/kdm_dialog.cc:140
msgid "DCP directory"
msgstr ""

#: src/wx/about_dialog.cc:49 src/wx/wx_util.cc:87 src/wx/wx_util.cc:95
msgid "DCP-o-matic"
msgstr "DCP-o-matic"

#: src/wx/audio_dialog.cc:98
#, c-format
msgid "DCP-o-matic audio - %s"
msgstr "Audio DCP-o-matic - %s"

#: src/wx/config_dialog.cc:276
#, fuzzy
msgid "Default ISDCF name details"
msgstr "Dettagli del nome DCI predefinito"

#: src/wx/config_dialog.cc:293
#, fuzzy
msgid "Default JPEG2000 bandwidth"
msgstr "Banda passante JPEG2000"

#: src/wx/config_dialog.cc:302
msgid "Default audio delay"
msgstr "Ritardo audio predefinito"

#: src/wx/config_dialog.cc:284
msgid "Default container"
msgstr "Contenitore predefinito"

#: src/wx/config_dialog.cc:288
msgid "Default content type"
msgstr "Tipo sorgente predefinito"

#: src/wx/config_dialog.cc:268
msgid "Default directory for new films"
msgstr "Cartella predefinita per i nuovi films"

#: src/wx/config_dialog.cc:260
msgid "Default duration of still images"
msgstr "Durata predefinita immagini statiche"

#: src/wx/config_dialog.cc:310
#, fuzzy
msgid "Default issuer"
msgstr "Predefiniti"

#: src/wx/config_dialog.cc:280
msgid "Default scale to"
msgstr ""

#: src/wx/config_dialog.cc:241
msgid "Defaults"
msgstr "Predefiniti"

#: src/wx/audio_panel.cc:70
#, fuzzy
msgid "Delay"
msgstr "Ritardo dell'audio"

#: src/wx/dcp_panel.cc:68 src/wx/job_manager_view.cc:79
msgid "Details..."
msgstr "Dettagli"

#: src/wx/properties_dialog.cc:42
msgid "Disk space required"
msgstr "Spazio su disco rischiesto"

#: src/wx/screen_dialog.cc:64 src/wx/screen_dialog.cc:118
#: src/wx/screen_dialog.cc:135
msgid "Dolby"
msgstr ""

#: src/wx/screen_dialog.cc:63 src/wx/screen_dialog.cc:114
#: src/wx/screen_dialog.cc:134
msgid "Doremi"
msgstr ""

#: src/wx/doremi_certificate_dialog.cc:50
msgid "Doremi serial numbers must have 6 digits"
msgstr ""

<<<<<<< HEAD
#: src/wx/content_panel.cc:75
=======
#: src/wx/film_editor.cc:296
>>>>>>> 0dcbc398
msgid "Down"
msgstr ""

#: src/wx/download_certificate_dialog.cc:37 src/wx/screen_dialog.cc:47
msgid "Download"
msgstr ""

#: src/wx/download_certificate_dialog.cc:27
msgid "Download certificate"
msgstr ""

#: src/wx/dolby_certificate_dialog.cc:157
#: src/wx/doremi_certificate_dialog.cc:54
msgid "Downloading certificate"
msgstr ""

#: src/wx/kdm_dialog.cc:81
msgid "Edit Cinema..."
msgstr "Modifica Cinema..."

#: src/wx/kdm_dialog.cc:88
msgid "Edit Screen..."
msgstr "Modifica Schermo..."

#: src/wx/audio_mapping_view.cc:143 src/wx/config_dialog.cc:277
#: src/wx/video_panel.cc:163 src/wx/video_panel.cc:170
#: src/wx/editable_list.h:66
msgid "Edit..."
msgstr "Modifica..."

#: src/wx/cinema_dialog.cc:31
msgid "Email address for KDM delivery"
msgstr "Indirizzo email per consegna KDM"

#: src/wx/servers_list_dialog.cc:30
#, fuzzy
msgid "Encoding Servers"
msgstr "Servers di codifica"

#: src/wx/dcp_panel.cc:92
msgid "Encrypted"
msgstr "Criptato"

#: src/wx/subtitle_view.cc:47
msgid "End"
msgstr "Fine"

#: src/wx/config_dialog.cc:1159
msgid "Errors"
msgstr ""

#: src/wx/config_dialog.cc:651
msgid "Export DCP decryption certificate..."
msgstr ""

#: src/wx/isdcf_metadata_dialog.cc:50
msgid "Facility (e.g. DLA)"
msgstr "Facility (es. DLA)"

#: src/wx/video_panel.cc:133
msgid "Fade in"
msgstr ""

#: src/wx/video_panel.cc:138
msgid "Fade out"
msgstr ""

#: src/wx/dolby_certificate_dialog.cc:76
#: src/wx/dolby_certificate_dialog.cc:100
#: src/wx/dolby_certificate_dialog.cc:123
#, fuzzy
msgid "Fetching..."
msgstr "conteggio..."

#: src/wx/properties_dialog.cc:36
msgid "Film Properties"
msgstr "Proprietà del film"

#: src/wx/new_film_dialog.cc:37
msgid "Film name"
msgstr "Nome del film"

#: src/wx/filter_dialog.cc:32 src/wx/video_panel.cc:160
msgid "Filters"
msgstr "Filtri"

#: src/wx/content_menu.cc:55
msgid "Find missing..."
msgstr "Trova mancante..."

#: src/wx/dcp_panel.cc:538
msgid "Frame Rate"
msgstr "Frequenza fotogrammi"

#: src/wx/properties_dialog.cc:39
msgid "Frames"
msgstr "Fotogrammi"

#: src/wx/properties_dialog.cc:45
msgid "Frames already encoded"
msgstr "Fotogrammi già codificati"

#: src/wx/about_dialog.cc:65
msgid "Free, open-source DCP generation from almost anything."
msgstr ""

#: src/wx/kdm_dialog.cc:104
msgid "From"
msgstr "Da"

#: src/wx/config_dialog.cc:1014
#, fuzzy
msgid "From address"
msgstr "Indirizzo IP"

#: src/wx/audio_mapping_view.cc:141
msgid "Full"
msgstr ""

#: src/wx/timing_panel.cc:45
msgid "Full length"
msgstr ""

#: src/wx/audio_panel.cc:55
msgid "Gain"
msgstr ""

#: src/wx/gain_calculator_dialog.cc:27
msgid "Gain Calculator"
msgstr "Calcolatore del guadagno audio"

#: src/wx/audio_gain_dialog.cc:28
#, c-format
msgid "Gain for content channel %d in DCP channel %d"
msgstr "Guadagno per il canale sorgente %d nel canale DCP %d"

#: src/wx/properties_dialog.cc:51
msgid "Gb"
msgstr "Gb"

#: src/wx/config_dialog.cc:1155
msgid "General"
msgstr ""

#: src/wx/audio_mapping_view.cc:309
msgid "HI"
msgstr "HI"

#: src/wx/hints_dialog.cc:30
msgid "Hints"
msgstr "Suggerimenti"

#: src/wx/servers_list_dialog.cc:40
msgid "Host"
msgstr ""

#: src/wx/server_dialog.cc:38
msgid "Host name or IP address"
msgstr "Nome dell'Host o indirizzo IP"

<<<<<<< HEAD
=======
#: src/wx/audio_panel.cc:277
msgid "Hz"
msgstr "Hz"

>>>>>>> 0dcbc398
#: src/wx/gain_calculator_dialog.cc:29
msgid "I want to play this back at fader"
msgstr "Sto usando il fader a"

#: src/wx/config_dialog.cc:899
msgid "IP address"
msgstr "Indirizzo IP"

#: src/wx/config_dialog.cc:462
#, fuzzy
msgid "IP address / host name"
msgstr "Indirizzo IP"

#: src/wx/isdcf_metadata_dialog.cc:30
#, fuzzy
msgid "ISDCF name"
msgstr "Nome DCI"

#: src/wx/colour_conversion_editor.cc:44
msgid "Input gamma"
msgstr ""

#: src/wx/config_dialog.cc:727
msgid "Intermediate"
msgstr ""

#: src/wx/make_signer_chain_dialog.cc:31
msgid "Intermediate common name"
msgstr ""

#: src/wx/dcp_panel.cc:115
msgid "Interop"
msgstr ""

#: src/wx/dcp_panel.cc:565
msgid "JPEG2000 bandwidth"
msgstr "Banda passante JPEG2000"

#: src/wx/content_menu.cc:54
msgid "Join"
msgstr ""

#: src/wx/config_dialog.cc:966
msgid "KDM Email"
msgstr ""

#: src/wx/kdm_dialog.cc:162
msgid "KDM type"
msgstr ""

#: src/wx/kdm_dialog.cc:99
msgid "KDM|Timing"
msgstr ""

<<<<<<< HEAD
#: src/wx/content_panel.cc:85
=======
#: src/wx/timeline_dialog.cc:41
>>>>>>> 0dcbc398
msgid "Keep video in sequence"
msgstr "Tieni i video in sequenza"

#: src/wx/config_dialog.cc:548
msgid "Keys"
msgstr ""

#: src/wx/audio_mapping_view.cc:285
msgid "L"
msgstr "L"

#: src/wx/audio_mapping_view.cc:317
msgid "Lc"
msgstr "Lc"

#: src/wx/config_dialog.cc:725
msgid "Leaf"
msgstr ""

#: src/wx/make_signer_chain_dialog.cc:33
msgid "Leaf common name"
msgstr ""

#: src/wx/video_panel.cc:89
msgid "Left crop"
msgstr "Taglio a sinistra"

#: src/wx/audio_mapping_view.cc:297
msgid "Lfe"
msgstr "Lfe"

#: src/wx/colour_conversion_editor.cc:49
msgid "Linearise input gamma curve for low values"
msgstr "Linearizza la curva del gamma in ingresso per piccoli valori"

#: src/wx/screen_dialog.cc:46
msgid "Load from file..."
msgstr ""

#: src/wx/config_dialog.cc:620 src/wx/config_dialog.cc:633
#: src/wx/config_dialog.cc:646
#, fuzzy
msgid "Load..."
msgstr "Aggiungi..."

#: src/wx/config_dialog.cc:1149
msgid "Log"
msgstr ""

#: src/wx/config_dialog.cc:1146
msgid "Log:"
msgstr ""

#: src/wx/audio_mapping_view.cc:301
msgid "Ls"
msgstr "Ls"

<<<<<<< HEAD
#: src/wx/content_panel.cc:438
=======
#: src/wx/film_editor.cc:789
>>>>>>> 0dcbc398
msgid "MISSING: "
msgstr "MANCANTE:"

#: src/wx/config_dialog.cc:999
#, fuzzy
msgid "Mail password"
msgstr "Password del TMS"

#: src/wx/config_dialog.cc:995
#, fuzzy
msgid "Mail user name"
msgstr "Nome utente del TMS"

#: src/wx/kdm_dialog.cc:49
msgid "Make KDMs"
msgstr "Crea KDM"

#: src/wx/make_signer_chain_dialog.cc:23
#, fuzzy
msgid "Make certificate chain"
msgstr "Seleziona il file del Certificato"

#: src/wx/isdcf_metadata_dialog.cc:71
msgid "Mastered luminance (e.g. 4fl)"
msgstr ""

#: src/wx/colour_conversion_editor.cc:67
msgid "Matrix"
msgstr "Matrice"

#: src/wx/config_dialog.cc:1133
#, fuzzy
msgid "Maximum JPEG2000 bandwidth"
msgstr "Banda passante JPEG2000"

#: src/wx/config_dialog.cc:297 src/wx/config_dialog.cc:1137
#: src/wx/dcp_panel.cc:569
msgid "Mbit/s"
msgstr ""

<<<<<<< HEAD
#: src/wx/video_panel.cc:301
=======
#: src/wx/film_editor.cc:293
msgid "Move the selected piece of content earlier in the film."
msgstr ""

#: src/wx/film_editor.cc:297
msgid "Move the selected piece of content later in the film."
msgstr ""

#: src/wx/video_panel.cc:280
>>>>>>> 0dcbc398
msgid "Multiple content selected"
msgstr "Molteplici sorgenti selezionate"

#: src/wx/dir_picker_ctrl.cc:51
msgid "My Documents"
msgstr "Documenti"

#: src/wx/content_panel.cc:442
msgid "NEEDS KDM: "
msgstr ""

#: src/wx/cinema_dialog.cc:28 src/wx/config_dialog.cc:518
#: src/wx/dcp_panel.cc:56 src/wx/preset_colour_conversion_dialog.cc:38
#: src/wx/screen_dialog.cc:38
msgid "Name"
msgstr "Nome"

#: src/wx/new_film_dialog.cc:35
msgid "New Film"
msgstr "Nuovo Film"

#: src/wx/update_dialog.cc:36
msgid "New versions of DCP-o-matic are available."
msgstr "Una nuova versione di DCP-o-matic è disponibile."

#: src/wx/audio_mapping_view.cc:356
#, c-format
msgid "No audio will be passed from content channel %d to DCP channel %d."
msgstr "Nessun audio sarà passato dal canale %d sorgente al canale %d del DCP"

#: src/wx/audio_panel.cc:290 src/wx/video_panel.cc:161
#: src/wx/video_panel.cc:248
msgid "None"
msgstr "Nessuno"

#: src/wx/audio_mapping_view.cc:140
msgid "Off"
msgstr ""

<<<<<<< HEAD
#: src/wx/config_dialog.cc:1167
msgid "Open console window"
msgstr ""

#: src/wx/make_signer_chain_dialog.cc:25
#, fuzzy
msgid "Organisation"
msgstr "Durata"

#: src/wx/make_signer_chain_dialog.cc:27
msgid "Organisational unit"
=======
#: src/wx/film_editor.cc:301
msgid "Open the timeline for the film."
>>>>>>> 0dcbc398
msgstr ""

#: src/wx/screen_dialog.cc:65
msgid "Other"
msgstr ""

#: src/wx/config_dialog.cc:991
msgid "Outgoing mail server"
msgstr "Mail server posta in uscita"

#: src/wx/film_viewer.cc:61
#, fuzzy
msgid "Outline content"
msgstr "Molteplici sorgenti selezionate"

#: src/wx/kdm_dialog.cc:156
#, fuzzy
msgid "Output"
msgstr "Gamma in uscita"

#: src/wx/colour_conversion_editor.cc:78
msgid "Output gamma"
msgstr "Gamma in uscita"

#: src/wx/isdcf_metadata_dialog.cc:53
msgid "Package Type (e.g. OV)"
msgstr "Tipo di Package (es. OV)"

#: src/wx/video_panel.cc:346
#, c-format
msgid "Padded with black to %dx%d (%.2f:1)\n"
msgstr "Riempito con nero a %dx%d (%.2f:1)\n"

#: src/wx/config_dialog.cc:911
#, fuzzy
msgid "Password"
msgstr "Password del TMS"

#: src/wx/job_manager_view.cc:73 src/wx/job_manager_view.cc:165
msgid "Pause"
msgstr "Pausa"

#: src/wx/audio_dialog.cc:60
msgid "Peak"
msgstr "Picco"

#: src/wx/film_viewer.cc:67
msgid "Play"
msgstr "Riproduci"

#: src/wx/timing_panel.cc:54
msgid "Play length"
msgstr ""

#: src/wx/audio_plot.cc:86
msgid "Please wait; audio is being analysed..."
msgstr "Attendere prego; sto analizzando l'audio..."

#: src/wx/timing_panel.cc:42
msgid "Position"
msgstr "Posizione"

#: src/wx/isdcf_metadata_dialog.cc:59
msgid "Pre-release"
msgstr ""

#: src/wx/config_dialog.cc:638
msgid "Private key for decrypting DCPs"
msgstr ""

#: src/wx/config_dialog.cc:612
msgid "Private key for leaf certificate"
msgstr ""

#: src/wx/audio_panel.cc:89
msgid "Process with"
msgstr ""

#: src/wx/audio_mapping_view.cc:289
msgid "R"
msgstr "R"

#: src/wx/audio_dialog.cc:61
msgid "RMS"
msgstr "RMS"

#: src/wx/isdcf_metadata_dialog.cc:44
msgid "Rating (e.g. 15)"
msgstr "Classificazione (es. 15)"

#: src/wx/audio_mapping_view.cc:321
msgid "Rc"
msgstr "Rc"

#: src/wx/content_menu.cc:56
msgid "Re-examine..."
msgstr ""

#: src/wx/config_dialog.cc:608
msgid "Re-make certificates..."
msgstr ""

#: src/wx/isdcf_metadata_dialog.cc:62
msgid "Red band"
msgstr ""

<<<<<<< HEAD
#: src/wx/config_dialog.cc:599 src/wx/content_menu.cc:59
#: src/wx/content_panel.cc:71 src/wx/editable_list.h:68
=======
#: src/wx/content_menu.cc:54 src/wx/film_editor.cc:288
#: src/wx/editable_list.h:68
>>>>>>> 0dcbc398
msgid "Remove"
msgstr "Rimuovi"

#: src/wx/kdm_dialog.cc:83
msgid "Remove Cinema"
msgstr "Rimuovi Cinema"

#: src/wx/kdm_dialog.cc:90
msgid "Remove Screen"
msgstr "Rimuovi Schermo"

#: src/wx/film_editor.cc:289
msgid "Remove the selected piece of content from the film."
msgstr ""

#: src/wx/repeat_dialog.cc:26
msgid "Repeat"
msgstr ""

#: src/wx/repeat_dialog.cc:24
msgid "Repeat Content"
msgstr "Ripeti il contenuto"

#: src/wx/content_menu.cc:53
msgid "Repeat..."
msgstr ""

#: src/wx/config_dialog.cc:1029
msgid "Reset to default text"
msgstr ""

#: src/wx/dcp_panel.cc:559
msgid "Resolution"
msgstr "Risoluzione"

#: src/wx/job_manager_view.cc:168
msgid "Resume"
msgstr ""

#: src/wx/audio_mapping_view.cc:364
msgid "Right click to change gain."
msgstr "Clicca il tasto destro per cambiare guadagno."

#: src/wx/video_panel.cc:99
msgid "Right crop"
msgstr "Taglio a destra"

#: src/wx/config_dialog.cc:723
msgid "Root"
msgstr ""

#: src/wx/make_signer_chain_dialog.cc:29
msgid "Root common name"
msgstr ""

#: src/wx/audio_mapping_view.cc:305
msgid "Rs"
msgstr "Rs"

#: src/wx/dcp_panel.cc:114
msgid "SMPTE"
msgstr ""

#: src/wx/video_panel.cc:143
msgid "Scale to"
msgstr "Scala a"

#: src/wx/video_panel.cc:337
#, c-format
msgid "Scaled to %dx%d (%.2f:1)\n"
msgstr "Scalato a %dx%d (%.2f:1)\n"

#: src/wx/dcp_panel.cc:574
msgid "Scaler"
msgstr "Scaler"

#: src/wx/kdm_dialog.cc:60
#, fuzzy
msgid "Screens"
msgstr "Aggiungi Schermo"

#: src/wx/kdm_dialog.cc:531
#, fuzzy
msgid "Select CPL XML file"
msgstr "Seleziona file audio"

#: src/wx/config_dialog.cc:679 src/wx/config_dialog.cc:795
#: src/wx/config_dialog.cc:840 src/wx/screen_dialog.cc:102
msgid "Select Certificate File"
msgstr "Seleziona il file del Certificato"

#: src/wx/content_menu.cc:266
msgid "Select KDM"
msgstr ""

#: src/wx/config_dialog.cc:769 src/wx/config_dialog.cc:817
#, fuzzy
msgid "Select Key File"
msgstr "Seleziona il file del Certificato"

#: src/wx/kdm_dialog.cc:185
msgid "Send by email"
msgstr "Manda per email"

#: src/wx/dolby_certificate_dialog.cc:47
msgid "Serial number"
msgstr ""

#: src/wx/server_dialog.cc:28
msgid "Server"
msgstr "Server"

#: src/wx/screen_dialog.cc:41
msgid "Server manufacturer"
msgstr ""

#: src/wx/doremi_certificate_dialog.cc:37
msgid "Server serial number"
msgstr ""

#: src/wx/config_dialog.cc:444
#, fuzzy
msgid "Servers"
msgstr "Server"

#: src/wx/timecode.cc:65 src/wx/timing_panel.cc:63
msgid "Set"
msgstr ""

#: src/wx/config_dialog.cc:99
msgid "Set language"
msgstr "Seleziona la lingua"

#: src/wx/audio_panel.cc:51
msgid "Show Audio..."
msgstr "Mostra Audio..."

#: src/wx/dcp_panel.cc:88
msgid "Signed"
msgstr ""

#: src/wx/audio_dialog.cc:71
msgid "Smoothing"
msgstr "Levigatura"

#: src/wx/timeline_dialog.cc:39
msgid "Snap"
msgstr ""

#: src/wx/update_dialog.cc:43
msgid "Stable version "
msgstr "Versione stabile"

#: src/wx/dcp_panel.cc:96
msgid "Standard"
msgstr ""

#: src/wx/subtitle_view.cc:39
#, fuzzy
msgid "Start"
msgstr "Inizio"

#: src/wx/audio_panel.cc:84 src/wx/subtitle_panel.cc:87
#, fuzzy
msgid "Stream"
msgstr "Traccia"

#: src/wx/isdcf_metadata_dialog.cc:47
msgid "Studio (e.g. TCF)"
msgstr "Studio (es. TCF)"

#: src/wx/config_dialog.cc:1010
msgid "Subject"
msgstr ""

#: src/wx/subtitle_view.cc:55
#, fuzzy
msgid "Subtitle"
msgstr "Sottotitoli"

#: src/wx/isdcf_metadata_dialog.cc:38
msgid "Subtitle Language (e.g. FR)"
msgstr "Lingua dei Sottotitoli (es. FR)"

#: src/wx/subtitle_panel.cc:41 src/wx/subtitle_view.cc:32
msgid "Subtitles"
msgstr "Sottotitoli"

#: src/wx/about_dialog.cc:166
msgid "Supported by"
msgstr ""

#: src/wx/config_dialog.cc:881
msgid "TMS"
msgstr "TMS"

#: src/wx/config_dialog.cc:903
#, fuzzy
msgid "Target path"
msgstr "Percorso di destinazione del TMS"

#: src/wx/isdcf_metadata_dialog.cc:56
#, fuzzy
msgid "Temp version"
msgstr "Versione di test"

#: src/wx/isdcf_metadata_dialog.cc:41
msgid "Territory (e.g. UK)"
msgstr "Nazione (es. UK)"

#: src/wx/update_dialog.cc:48
msgid "Test version "
msgstr "Versione di test"

#: src/wx/about_dialog.cc:211
msgid "Tested by"
msgstr ""

#: src/wx/content_menu.cc:252
msgid ""
"The content file(s) you specified are not the same as those that are "
"missing.  Either try again with the correct content file or remove the "
"missing content."
msgstr ""
"Il/i file sorgenteo che hai specificato sono diversi da quelli mancanti. "
"Riprova oppure rimuovi la sorgente mancante."

#: src/wx/hints_dialog.cc:128
msgid "There are no hints: everything looks good!"
msgstr "Non ci sono suggerimenti: sembra tutto a posto!"

#: src/wx/film_viewer.cc:142
msgid "There is not enough free memory to do that."
msgstr ""

#: src/wx/kdm_dialog.cc:553
msgid "This is not a valid CPL file"
msgstr ""

#: src/wx/servers_list_dialog.cc:48
msgid "Threads"
msgstr "Threads"

#: src/wx/config_dialog.cc:118
msgid "Threads to use for encoding on this host"
msgstr "Threads da usare per codificare su questo host"

#: src/wx/config_dialog.cc:583
msgid "Thumbprint"
msgstr ""

#: src/wx/audio_plot.cc:165
msgid "Time"
msgstr "Tempo"

#: src/wx/timeline_dialog.cc:33
msgid "Timeline"
msgstr "Timeline"

<<<<<<< HEAD
#: src/wx/content_panel.cc:77
=======
#: src/wx/film_editor.cc:300
>>>>>>> 0dcbc398
msgid "Timeline..."
msgstr ""

#: src/wx/timing_panel.cc:37
msgid "Timing|Timing"
msgstr ""

#: src/wx/video_panel.cc:111
msgid "Top crop"
msgstr "Taglio in alto"

#: src/wx/about_dialog.cc:111
msgid "Translated by"
msgstr ""

#: src/wx/timing_panel.cc:51
msgid "Trim from end"
msgstr "Taglia dalla fine"

#: src/wx/timing_panel.cc:48
msgid "Trim from start"
msgstr "Taglia dall'inizio"

#: src/wx/audio_dialog.cc:55 src/wx/config_dialog.cc:575
#: src/wx/video_panel.cc:76
msgid "Type"
msgstr "Tipo"

#: src/wx/dolby_certificate_dialog.cc:182
#, fuzzy
msgid "Unexpected certificate filename form"
msgstr "Seleziona il file del Certificato"

#: src/wx/screen_dialog.cc:62
#, fuzzy
msgid "Unknown"
msgstr "sconosciuto"

#: src/wx/kdm_dialog.cc:112
msgid "Until"
msgstr "Fino a"

<<<<<<< HEAD
#: src/wx/content_panel.cc:73
=======
#: src/wx/film_editor.cc:292
>>>>>>> 0dcbc398
msgid "Up"
msgstr "Su"

#: src/wx/update_dialog.cc:27
msgid "Update"
msgstr "Aggiorna"

#: src/wx/dcp_panel.cc:66
#, fuzzy
msgid "Use ISDCF name"
msgstr "Usa nome DCI"

#: src/wx/config_dialog.cc:458
msgid "Use all servers"
msgstr "Usa tutti i server"

#: src/wx/dcp_panel.cc:545
msgid "Use best"
msgstr "Usa la migliore"

#: src/wx/content_colour_conversion_dialog.cc:42
msgid "Use preset"
msgstr "Usa predefinito"

#: src/wx/subtitle_panel.cc:47
#, fuzzy
msgid "Use subtitles"
msgstr "Sottotitoli"

#: src/wx/config_dialog.cc:907
msgid "User name"
msgstr "Nome utente"

#: src/wx/audio_mapping_view.cc:313
msgid "VI"
msgstr "VI"

#: src/wx/dcp_panel.cc:85 src/wx/video_panel.cc:69
msgid "Video"
msgstr "Video"

#: src/wx/timing_panel.cc:59
msgid "Video frame rate"
msgstr "Frequenza fotogrammi video"

#: src/wx/subtitle_panel.cc:91
msgid "View..."
msgstr ""

#: src/wx/config_dialog.cc:1157
msgid "Warnings"
msgstr ""

#: src/wx/kdm_dialog.cc:172
msgid "Write to"
msgstr ""

#: src/wx/about_dialog.cc:95
msgid "Written by"
msgstr ""

#: src/wx/subtitle_panel.cc:52
msgid "X Offset"
msgstr "Spostamento X"

#: src/wx/subtitle_panel.cc:70
#, fuzzy
msgid "X Scale"
msgstr "Scaler"

#: src/wx/subtitle_panel.cc:61
msgid "Y Offset"
msgstr "Spostamento Y"

#: src/wx/subtitle_panel.cc:79
#, fuzzy
msgid "Y Scale"
msgstr "Scaler"

#: src/wx/hints_dialog.cc:121
#, c-format
msgid ""
"You have %d files that look like they are VOB files from DVD. You should "
"join them to ensure smooth joins between the files."
msgstr ""
"Ci sono %d file che sembrano essere DVD VOB. Dovresti unirli per assicurare "
"una giunta senza interruzioni tra i file."

#: src/wx/hints_dialog.cc:108
#, c-format
msgid ""
"Your DCP frame rate (%d fps) may cause problems in a few (mostly older) "
"projectors.  Use 24 or 48 frames per second to be on the safe side."
msgstr ""
"La frequenza fotogrammi scelta per questo DCP  (%d fps) potrebbe creare "
"problemi in alcuni (per lo più vecchi) proiettori. Usa 24 o 48 frame al "
"secondo se vuoi esssere sicuro."

#: src/wx/hints_dialog.cc:71
msgid ""
"Your DCP has an odd number of audio channels.  This is very likely to cause "
"problems on playback."
msgstr ""
"Il vostro DCP ha un numero dispari di canali audio. Questo può causare "
"problemi durante la riproduzione."

#: src/wx/hints_dialog.cc:75
msgid ""
"Your DCP has fewer than 6 audio channels.  This may cause problems on some "
"projectors."
msgstr ""
"Il vostro DCP ha meno di 6 canali audio. Questo può causare problemi su "
"alcuni proiettori."

#: src/wx/timeline.cc:229
#, fuzzy
msgid "audio"
msgstr "Audio"

<<<<<<< HEAD
=======
#: src/wx/audio_panel.cc:275
msgid "channels"
msgstr "canali"

>>>>>>> 0dcbc398
#: src/wx/properties_dialog.cc:46
msgid "counting..."
msgstr "conteggio..."

#: src/wx/audio_gain_dialog.cc:30 src/wx/audio_panel.cc:65
msgid "dB"
msgstr "dB"

#. / TRANSLATORS: this is an abbreviation for milliseconds, the unit of time
#: src/wx/audio_panel.cc:81 src/wx/config_dialog.cc:306
msgid "ms"
msgstr "ms"

#: src/wx/config_dialog.cc:264
msgid "s"
msgstr "s"

#: src/wx/timeline.cc:258
msgid "still"
msgstr ""

#: src/wx/timeline.cc:289
#, fuzzy
msgid "subtitles"
msgstr "Sottotitoli"

#: src/wx/repeat_dialog.cc:28
msgid "times"
msgstr ""

#: src/wx/timeline.cc:260
#, fuzzy
msgid "video"
msgstr "Video"

<<<<<<< HEAD
#~ msgid "1 channel"
#~ msgstr "1 canale"

#~ msgid "Audio channels"
#~ msgstr "Canali audio"

#~ msgid "Could not decode video for view (%s)"
#~ msgstr "Non posso decodificare il video per guardarlo (%s)"

#~ msgid "Hz"
#~ msgstr "Hz"

#~ msgid "With Subtitles"
#~ msgstr "Con sottotitoli"

#~ msgid "channels"
#~ msgstr "canali"
=======
#~ msgid "Add folder..."
#~ msgstr "Aggiungi cartella"
>>>>>>> 0dcbc398

#, fuzzy
#~ msgid "Default creator"
#~ msgstr "Contenitore predefinito"

#~ msgid "Audio Gain"
#~ msgstr "Guadagno dell'audio"

#~ msgid "Subtitle Scale"
#~ msgstr "Scala dei Sottotitoli"

#~ msgid "Subtitle Stream"
#~ msgstr "Traccia sottotitoli"

#~ msgid "Content channel"
#~ msgstr "Canale Sorgente"

#, fuzzy
#~ msgid "Creator"
#~ msgstr "Crea nella cartella"

#~ msgid "DCP-o-matic Preferences"
#~ msgstr "Preferenze DCP-o-matic"

#, fuzzy
#~ msgid "Encoding servers"
#~ msgstr "Servers di codifica"

#~ msgid "No stretch"
#~ msgstr "Nessuna distorsione"

#~ msgid "MBps"
#~ msgstr "MBps"

#~ msgid "Length"
#~ msgstr "Lunghezza"

#~ msgid "Threads to use"
#~ msgstr "Threads da usare"

#~ msgid "Add"
#~ msgstr "Aggiungi"

#~ msgid "Edit"
#~ msgstr "Modifica"

#~ msgid "Running"
#~ msgstr "In corso"

#~ msgid "A/B"
#~ msgstr "A/B"

#~ msgid "Colour look-up table"
#~ msgstr "Tabella per ricerca del colore"

#~ msgid "Could not set content: %s"
#~ msgstr "Non posso regolare il contenuto: %s"

#, fuzzy
#~ msgid "DVD-o-matic Preferences"
#~ msgstr "Preferenze DVD-o-matic"

#~ msgid "Film"
#~ msgstr "Film"

#~ msgid "Format"
#~ msgstr "Formato"

#~ msgid "Original Frame Rate"
#~ msgstr "Frequenza fotogrammi originale"

#, fuzzy
#~ msgid "Reference filters"
#~ msgstr "Filtri di riferimento A/B"

#, fuzzy
#~ msgid "Reference scaler"
#~ msgstr "Scalatura di riferimento A/B"

#~ msgid "Trim method"
#~ msgstr "Metodo di taglio"

#~ msgid "Trust content's header"
#~ msgstr "Conferma l'intestazione del contenuto"

#~ msgid "Use content's audio"
#~ msgstr "Usa l'audio del contenuto"

#~ msgid "Use external audio"
#~ msgstr "Usa l'audio esterno"

#~ msgid "encode all frames and play the subset"
#~ msgstr "Codifica tutti i fotogrammi e riproduci la selezione"

#~ msgid "encode only the subset"
#~ msgstr "codifica solo la selezione"

#~ msgid "frames"
#~ msgstr "fotogrammi"

#~ msgid "pixels"
#~ msgstr "pizels"

#~ msgid "TMS IP address"
#~ msgstr "Indirizzo IP del TMS"

#~ msgid "Original Size"
#~ msgstr "Dimensione Originale"<|MERGE_RESOLUTION|>--- conflicted
+++ resolved
@@ -43,15 +43,11 @@
 msgid "1 / "
 msgstr ""
 
-<<<<<<< HEAD
-#: src/wx/video_panel.cc:193
-=======
 #: src/wx/audio_panel.cc:273
 msgid "1 channel"
 msgstr "1 canale"
 
 #: src/wx/video_panel.cc:197
->>>>>>> 0dcbc398
 msgid "2D"
 msgstr ""
 
@@ -113,15 +109,6 @@
 msgid "Add Screen..."
 msgstr "Aggiungi Schermo"
 
-<<<<<<< HEAD
-#: src/wx/content_panel.cc:67
-msgid "Add file(s)..."
-msgstr "Aggiungi File"
-
-#: src/wx/content_panel.cc:69
-msgid "Add folder..."
-msgstr "Aggiungi cartella"
-=======
 #: src/wx/film_editor.cc:285
 msgid ""
 "Add a directory of image files which will be used as a moving image sequence."
@@ -140,7 +127,6 @@
 #: src/wx/film_editor.cc:281
 msgid "Add video, image or sound files to the film."
 msgstr ""
->>>>>>> 0dcbc398
 
 #: src/wx/config_dialog.cc:597 src/wx/editable_list.h:62
 msgid "Add..."
@@ -195,9 +181,6 @@
 "L' audio sarà trasferito dal canale %d sorgente al canale %d DCP con "
 "guadagno di %.1fdB."
 
-<<<<<<< HEAD
-#: src/wx/config_dialog.cc:1022
-=======
 #: src/wx/audio_panel.cc:248
 #, fuzzy, c-format
 msgid "Audio will be resampled from %.3fkHz to %.3fkHz."
@@ -209,7 +192,6 @@
 msgstr "L'Audio sarà ricampionato da %dHz a %dHz."
 
 #: src/wx/config_dialog.cc:683
->>>>>>> 0dcbc398
 #, fuzzy
 msgid "BCC address"
 msgstr "Indirizzo IP"
@@ -315,19 +297,11 @@
 msgid "Choose a file"
 msgstr "Scegli un file"
 
-<<<<<<< HEAD
-#: src/wx/content_panel.cc:241
-msgid "Choose a file or files"
-msgstr "Scegli uno o più file"
-
-#: src/wx/content_menu.cc:191 src/wx/content_panel.cc:264
-=======
 #: src/wx/film_editor.cc:815
 msgid "Choose a file or files"
 msgstr "Scegli uno o più file"
 
 #: src/wx/content_menu.cc:175 src/wx/film_editor.cc:838
->>>>>>> 0dcbc398
 msgid "Choose a folder"
 msgstr "Scegli una cartella"
 
@@ -512,11 +486,7 @@
 msgid "Doremi serial numbers must have 6 digits"
 msgstr ""
 
-<<<<<<< HEAD
-#: src/wx/content_panel.cc:75
-=======
 #: src/wx/film_editor.cc:296
->>>>>>> 0dcbc398
 msgid "Down"
 msgstr ""
 
@@ -677,13 +647,10 @@
 msgid "Host name or IP address"
 msgstr "Nome dell'Host o indirizzo IP"
 
-<<<<<<< HEAD
-=======
 #: src/wx/audio_panel.cc:277
 msgid "Hz"
 msgstr "Hz"
 
->>>>>>> 0dcbc398
 #: src/wx/gain_calculator_dialog.cc:29
 msgid "I want to play this back at fader"
 msgstr "Sto usando il fader a"
@@ -738,11 +705,7 @@
 msgid "KDM|Timing"
 msgstr ""
 
-<<<<<<< HEAD
-#: src/wx/content_panel.cc:85
-=======
 #: src/wx/timeline_dialog.cc:41
->>>>>>> 0dcbc398
 msgid "Keep video in sequence"
 msgstr "Tieni i video in sequenza"
 
@@ -800,11 +763,7 @@
 msgid "Ls"
 msgstr "Ls"
 
-<<<<<<< HEAD
-#: src/wx/content_panel.cc:438
-=======
 #: src/wx/film_editor.cc:789
->>>>>>> 0dcbc398
 msgid "MISSING: "
 msgstr "MANCANTE:"
 
@@ -845,9 +804,6 @@
 msgid "Mbit/s"
 msgstr ""
 
-<<<<<<< HEAD
-#: src/wx/video_panel.cc:301
-=======
 #: src/wx/film_editor.cc:293
 msgid "Move the selected piece of content earlier in the film."
 msgstr ""
@@ -857,7 +813,6 @@
 msgstr ""
 
 #: src/wx/video_panel.cc:280
->>>>>>> 0dcbc398
 msgid "Multiple content selected"
 msgstr "Molteplici sorgenti selezionate"
 
@@ -897,7 +852,6 @@
 msgid "Off"
 msgstr ""
 
-<<<<<<< HEAD
 #: src/wx/config_dialog.cc:1167
 msgid "Open console window"
 msgstr ""
@@ -909,10 +863,10 @@
 
 #: src/wx/make_signer_chain_dialog.cc:27
 msgid "Organisational unit"
-=======
+msgstr ""
+
 #: src/wx/film_editor.cc:301
 msgid "Open the timeline for the film."
->>>>>>> 0dcbc398
 msgstr ""
 
 #: src/wx/screen_dialog.cc:65
@@ -1019,13 +973,8 @@
 msgid "Red band"
 msgstr ""
 
-<<<<<<< HEAD
-#: src/wx/config_dialog.cc:599 src/wx/content_menu.cc:59
-#: src/wx/content_panel.cc:71 src/wx/editable_list.h:68
-=======
 #: src/wx/content_menu.cc:54 src/wx/film_editor.cc:288
 #: src/wx/editable_list.h:68
->>>>>>> 0dcbc398
 msgid "Remove"
 msgstr "Rimuovi"
 
@@ -1285,11 +1234,7 @@
 msgid "Timeline"
 msgstr "Timeline"
 
-<<<<<<< HEAD
-#: src/wx/content_panel.cc:77
-=======
 #: src/wx/film_editor.cc:300
->>>>>>> 0dcbc398
 msgid "Timeline..."
 msgstr ""
 
@@ -1332,11 +1277,7 @@
 msgid "Until"
 msgstr "Fino a"
 
-<<<<<<< HEAD
-#: src/wx/content_panel.cc:73
-=======
 #: src/wx/film_editor.cc:292
->>>>>>> 0dcbc398
 msgid "Up"
 msgstr "Su"
 
@@ -1456,13 +1397,10 @@
 msgid "audio"
 msgstr "Audio"
 
-<<<<<<< HEAD
-=======
 #: src/wx/audio_panel.cc:275
 msgid "channels"
 msgstr "canali"
 
->>>>>>> 0dcbc398
 #: src/wx/properties_dialog.cc:46
 msgid "counting..."
 msgstr "conteggio..."
@@ -1498,29 +1436,6 @@
 msgid "video"
 msgstr "Video"
 
-<<<<<<< HEAD
-#~ msgid "1 channel"
-#~ msgstr "1 canale"
-
-#~ msgid "Audio channels"
-#~ msgstr "Canali audio"
-
-#~ msgid "Could not decode video for view (%s)"
-#~ msgstr "Non posso decodificare il video per guardarlo (%s)"
-
-#~ msgid "Hz"
-#~ msgstr "Hz"
-
-#~ msgid "With Subtitles"
-#~ msgstr "Con sottotitoli"
-
-#~ msgid "channels"
-#~ msgstr "canali"
-=======
-#~ msgid "Add folder..."
-#~ msgstr "Aggiungi cartella"
->>>>>>> 0dcbc398
-
 #, fuzzy
 #~ msgid "Default creator"
 #~ msgstr "Contenitore predefinito"
