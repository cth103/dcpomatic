--- conflicted
+++ resolved
@@ -209,19 +209,7 @@
 		return;
 	}
 	
-<<<<<<< HEAD
-	if (_film->length()) {
-		seek_and_update (_slider->GetValue() * _film->length().get() / 4096);
-	}
-}
-
-void
-FilmViewer::seek_and_update (SourceFrame f)
-{
-	if (_decoders.video->seek (f)) {
-=======
 	if (_decoders.video->seek (_slider->GetValue() * _film->length().get() / (4096 * _film->frames_per_second()))) {
->>>>>>> 0330d9b2
 		return;
 	}
 	
