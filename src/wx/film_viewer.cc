/*
    Copyright (C) 2012 Carl Hetherington <cth@carlh.net>

    This program is free software; you can redistribute it and/or modify
    it under the terms of the GNU General Public License as published by
    the Free Software Foundation; either version 2 of the License, or
    (at your option) any later version.

    This program is distributed in the hope that it will be useful,
    but WITHOUT ANY WARRANTY; without even the implied warranty of
    MERCHANTABILITY or FITNESS FOR A PARTICULAR PURPOSE.  See the
    GNU General Public License for more details.

    You should have received a copy of the GNU General Public License
    along with this program; if not, write to the Free Software
    Foundation, Inc., 675 Mass Ave, Cambridge, MA 02139, USA.

*/

/** @file  src/film_viewer.cc
 *  @brief A wx widget to view a preview of a Film.
 */

#include <iostream>
#include <iomanip>
#include <wx/tglbtn.h>
#include "lib/film.h"
#include "lib/format.h"
#include "lib/util.h"
#include "lib/job_manager.h"
#include "lib/subtitle.h"
#include "lib/image.h"
#include "lib/scaler.h"
#include "lib/exceptions.h"
#include "lib/examine_content_job.h"
#include "lib/filter.h"
#include "lib/player.h"
#include "lib/video_content.h"
#include "lib/ffmpeg_content.h"
#include "lib/imagemagick_content.h"
#include "film_viewer.h"
#include "wx_util.h"
#include "video_decoder.h"

using std::string;
using std::pair;
using std::max;
using std::cout;
using std::list;
using boost::shared_ptr;
using boost::dynamic_pointer_cast;
using boost::weak_ptr;
using libdcp::Size;

FilmViewer::FilmViewer (shared_ptr<Film> f, wxWindow* p)
	: wxPanel (p)
	, _panel (new wxPanel (this))
	, _slider (new wxSlider (this, wxID_ANY, 0, 0, 4096))
	, _back_button (new wxButton (this, wxID_ANY, wxT("<")))
	, _forward_button (new wxButton (this, wxID_ANY, wxT(">")))
	, _frame (new wxStaticText (this, wxID_ANY, wxT("")))
	, _timecode (new wxStaticText (this, wxID_ANY, wxT("")))
	, _play_button (new wxToggleButton (this, wxID_ANY, _("Play")))
	, _display_frame_x (0)
	, _got_frame (false)
{
	_panel->SetDoubleBuffered (true);
#if wxMAJOR_VERSION == 2 && wxMINOR_VERSION >= 9
	_panel->SetBackgroundStyle (wxBG_STYLE_PAINT);
#endif	
	
	_v_sizer = new wxBoxSizer (wxVERTICAL);
	SetSizer (_v_sizer);

	_v_sizer->Add (_panel, 1, wxEXPAND);

	wxBoxSizer* h_sizer = new wxBoxSizer (wxHORIZONTAL);

	wxBoxSizer* time_sizer = new wxBoxSizer (wxVERTICAL);
	time_sizer->Add (_frame, 0, wxEXPAND);
	time_sizer->Add (_timecode, 0, wxEXPAND);

	h_sizer->Add (_back_button, 0, wxALL, 2);
	h_sizer->Add (time_sizer, 0, wxEXPAND);
	h_sizer->Add (_forward_button, 0, wxALL, 2);
	h_sizer->Add (_play_button, 0, wxEXPAND);
	h_sizer->Add (_slider, 1, wxEXPAND);

	_v_sizer->Add (h_sizer, 0, wxEXPAND | wxALL, 6);

	_frame->SetMinSize (wxSize (84, -1));
	_back_button->SetMinSize (wxSize (32, -1));
	_forward_button->SetMinSize (wxSize (32, -1));

	_panel->Connect (wxID_ANY, wxEVT_PAINT, wxPaintEventHandler (FilmViewer::paint_panel), 0, this);
	_panel->Connect (wxID_ANY, wxEVT_SIZE, wxSizeEventHandler (FilmViewer::panel_sized), 0, this);
	_slider->Connect (wxID_ANY, wxEVT_SCROLL_THUMBTRACK, wxScrollEventHandler (FilmViewer::slider_moved), 0, this);
	_slider->Connect (wxID_ANY, wxEVT_SCROLL_PAGEUP, wxScrollEventHandler (FilmViewer::slider_moved), 0, this);
	_slider->Connect (wxID_ANY, wxEVT_SCROLL_PAGEDOWN, wxScrollEventHandler (FilmViewer::slider_moved), 0, this);
	_play_button->Connect (wxID_ANY, wxEVT_COMMAND_TOGGLEBUTTON_CLICKED, wxCommandEventHandler (FilmViewer::play_clicked), 0, this);
	_timer.Connect (wxID_ANY, wxEVT_TIMER, wxTimerEventHandler (FilmViewer::timer), 0, this);
	_back_button->Connect (wxID_ANY, wxEVT_COMMAND_BUTTON_CLICKED, wxCommandEventHandler (FilmViewer::back_clicked), 0, this);
	_forward_button->Connect (wxID_ANY, wxEVT_COMMAND_BUTTON_CLICKED, wxCommandEventHandler (FilmViewer::forward_clicked), 0, this);

	set_film (f);

	JobManager::instance()->ActiveJobsChanged.connect (
		bind (&FilmViewer::active_jobs_changed, this, _1)
		);
}

void
FilmViewer::film_changed (Film::Property p)
{
	switch (p) {
	case Film::FORMAT:
		calculate_sizes ();
		update_from_raw ();
		break;
	case Film::CONTENT:
	{
<<<<<<< HEAD
=======
		DecodeOptions o;
		o.decode_audio = false;
		o.decode_subtitles = true;
		o.video_sync = false;

		try {
			_decoders = decoder_factory (_film, o);
		} catch (StringError& e) {
			error_dialog (this, wxString::Format (_("Could not open content file (%s)"), std_to_wx(e.what()).data()));
			return;
		}
		
		if (_decoders.video == 0) {
			break;
		}
		_decoders.video->Video.connect (bind (&FilmViewer::process_video, this, _1, _2, _3, _4));
		_decoders.video->OutputChanged.connect (boost::bind (&FilmViewer::decoder_changed, this));
		_decoders.video->set_subtitle_stream (_film->subtitle_stream());
>>>>>>> e8d8a27c
		calculate_sizes ();
		get_frame ();
		_panel->Refresh ();
		_v_sizer->Layout ();
		break;
	}
	case Film::WITH_SUBTITLES:
	case Film::SUBTITLE_OFFSET:
	case Film::SUBTITLE_SCALE:
		raw_to_display ();
		_panel->Refresh ();
		_panel->Update ();
		break;
	case Film::SCALER:
	case Film::FILTERS:
	case Film::CROP:
		update_from_decoder ();
		break;
	default:
		break;
	}
}

void
FilmViewer::set_film (shared_ptr<Film> f)
{
	if (_film == f) {
		return;
	}

	_film = f;

	_raw_frame.reset ();
	_display_frame.reset ();
	_panel->Refresh ();
	_panel->Update ();

	if (!_film) {
		return;
	}

	_player = f->player ();
	_player->disable_audio ();
	_player->disable_video_sync ();
	/* Don't disable subtitles here as we may need them, and it's nice to be able to turn them
	   on and off without needing obtain a new Player.
	*/
	
	_player->Video.connect (bind (&FilmViewer::process_video, this, _1, _2, _3));
	
	_film->Changed.connect (boost::bind (&FilmViewer::film_changed, this, _1));
	_film->ContentChanged.connect (boost::bind (&FilmViewer::film_content_changed, this, _1, _2));

	film_changed (Film::CONTENT);
	film_changed (Film::FORMAT);
	film_changed (Film::WITH_SUBTITLES);
	film_changed (Film::SUBTITLE_OFFSET);
	film_changed (Film::SUBTITLE_SCALE);
}

void
FilmViewer::update_from_decoder ()
{
	if (!_player || _player->seek (_player->last_video_time ())) {
		return;
	}

	get_frame ();
	_panel->Refresh ();
	_panel->Update ();
}

void
FilmViewer::timer (wxTimerEvent &)
{
	if (!_player) {
		return;
	}
	
	_panel->Refresh ();
	_panel->Update ();

	get_frame ();

	if (_film->video_length()) {
		int const new_slider_position = 4096 * _player->last_video_time() / (_film->video_length() / _film->video_frame_rate());
		if (new_slider_position != _slider->GetValue()) {
			_slider->SetValue (new_slider_position);
		}
	}
}


void
FilmViewer::paint_panel (wxPaintEvent &)
{
	wxPaintDC dc (_panel);

	if (!_display_frame || !_film || !_out_size.width || !_out_size.height) {
		dc.Clear ();
		return;
	}

	if (_display_frame_x) {
		dc.SetPen(*wxBLACK_PEN);
		dc.SetBrush(*wxBLACK_BRUSH);
		dc.DrawRectangle (0, 0, _display_frame_x, _film_size.height);
		dc.DrawRectangle (_display_frame_x + _film_size.width, 0, _display_frame_x, _film_size.height);
	}

	wxImage frame (_film_size.width, _film_size.height, _display_frame->data()[0], true);
	wxBitmap frame_bitmap (frame);
	dc.DrawBitmap (frame_bitmap, _display_frame_x, 0);

	if (_film->with_subtitles() && _display_sub) {
		wxImage sub (_display_sub->size().width, _display_sub->size().height, _display_sub->data()[0], _display_sub->alpha(), true);
		wxBitmap sub_bitmap (sub);
		dc.DrawBitmap (sub_bitmap, _display_sub_position.x, _display_sub_position.y);
	}

	if (_out_size.width < _panel_size.width) {
		wxPen p (GetBackgroundColour ());
		wxBrush b (GetBackgroundColour ());
		dc.SetPen (p);
		dc.SetBrush (b);
		dc.DrawRectangle (_out_size.width, 0, _panel_size.width - _out_size.width, _panel_size.height);
	}

	if (_out_size.height < _panel_size.height) {
		wxPen p (GetBackgroundColour ());
		wxBrush b (GetBackgroundColour ());
		dc.SetPen (p);
		dc.SetBrush (b);
		dc.DrawRectangle (0, _out_size.height, _panel_size.width, _panel_size.height - _out_size.height);
	}		
}


void
FilmViewer::slider_moved (wxScrollEvent &)
{
	if (!_film || !_player) {
		return;
	}

	if (_player->seek (_slider->GetValue() * _film->video_length() / (4096 * _film->video_frame_rate()))) {
		return;
	}
	
	get_frame ();
	_panel->Refresh ();
	_panel->Update ();
}

void
FilmViewer::panel_sized (wxSizeEvent& ev)
{
	_panel_size.width = ev.GetSize().GetWidth();
	_panel_size.height = ev.GetSize().GetHeight();
	calculate_sizes ();
	update_from_raw ();
}

void
FilmViewer::update_from_raw ()
{
	if (!_raw_frame) {
		return;
	}

	raw_to_display ();
	
	_panel->Refresh ();
	_panel->Update ();
}

void
FilmViewer::raw_to_display ()
{
	if (!_raw_frame || _out_size.width < 64 || _out_size.height < 64 || !_film) {
		return;
	}

	shared_ptr<Image> input = _raw_frame;

	pair<string, string> const s = Filter::ffmpeg_strings (_film->filters());
	if (!s.second.empty ()) {
		input = input->post_process (s.second, true);
	}
	
	/* Get a compacted image as we have to feed it to wxWidgets */
	_display_frame = input->scale_and_convert_to_rgb (_film_size, 0, _film->scaler(), false);

	if (_raw_sub) {

		/* Our output is already cropped by the decoder, so we need to account for that
		   when working out the scale that we are applying.
		*/

		Size const cropped_size = _film->cropped_size (_film->video_size ());

		Rect tx = subtitle_transformed_area (
			float (_film_size.width) / cropped_size.width,
			float (_film_size.height) / cropped_size.height,
			_raw_sub->area(), _film->subtitle_offset(), _film->subtitle_scale()
			);
		
		_display_sub.reset (new RGBPlusAlphaImage (_raw_sub->image()->scale (tx.size(), _film->scaler(), false)));
		_display_sub_position = tx.position();
		_display_sub_position.x += _display_frame_x;
	} else {
		_display_sub.reset ();
	}
}	

void
FilmViewer::calculate_sizes ()
{
	if (!_film || !_player) {
		return;
	}

	Format const * format = _film->format ();
	
	float const panel_ratio = static_cast<float> (_panel_size.width) / _panel_size.height;
	float const film_ratio = format ? format->container_ratio () : 1.78;
			
	if (panel_ratio < film_ratio) {
		/* panel is less widscreen than the film; clamp width */
		_out_size.width = _panel_size.width;
		_out_size.height = _out_size.width / film_ratio;
	} else {
		/* panel is more widescreen than the film; clamp height */
		_out_size.height = _panel_size.height;
		_out_size.width = _out_size.height * film_ratio;
	}

	/* Work out how much padding there is in terms of our display; this will be the x position
	   of our _display_frame.
	*/
	_display_frame_x = 0;
	if (format) {
		_display_frame_x = static_cast<float> (format->dcp_padding (_film)) * _out_size.width / format->dcp_size().width;
	}

	_film_size = _out_size;
	_film_size.width -= _display_frame_x * 2;

	/* Catch silly values */
	if (_out_size.width < 64) {
		_out_size.width = 64;
	}
}

void
FilmViewer::play_clicked (wxCommandEvent &)
{
	check_play_state ();
}

void
FilmViewer::check_play_state ()
{
	if (!_film) {
		return;
	}
	
	if (_play_button->GetValue()) {
		_timer.Start (1000 / _film->video_frame_rate());
	} else {
		_timer.Stop ();
	}
}

void
FilmViewer::process_video (shared_ptr<Image> image, bool, shared_ptr<Subtitle> sub, double t)
{
	_raw_frame = image;
	_raw_sub = sub;

	raw_to_display ();

	_got_frame = true;

	double const fps = _decoders.video->frames_per_second ();
	_frame->SetLabel (wxString::Format (wxT("%d"), int (rint (t * fps))));

	double w = t;
	int const h = (w / 3600);
	w -= h * 3600;
	int const m = (w / 60);
	w -= m * 60;
	int const s = floor (w);
	w -= s;
	int const f = rint (w * fps);
	_timecode->SetLabel (wxString::Format (wxT("%02d:%02d:%02d:%02d"), h, m, s, f));
}

/** Get a new _raw_frame from the decoder and then do
 *  raw_to_display ().
 */
void
FilmViewer::get_frame ()
{
	/* Clear our raw frame in case we don't get a new one */
	_raw_frame.reset ();

	if (!_player) {
		_display_frame.reset ();
		return;
	}

	try {
		_got_frame = false;
		while (!_got_frame) {
			if (_player->pass ()) {
				/* We didn't get a frame before the decoder gave up,
				   so clear our display frame.
				*/
				_display_frame.reset ();
				break;
			}
		}
	} catch (DecodeError& e) {
		_play_button->SetValue (false);
		check_play_state ();
		error_dialog (this, wxString::Format (_("Could not decode video for view (%s)"), std_to_wx(e.what()).data()));
	}
}

void
FilmViewer::active_jobs_changed (bool a)
{
	if (a) {
		list<shared_ptr<Job> > jobs = JobManager::instance()->get ();
		list<shared_ptr<Job> >::iterator i = jobs.begin ();		
		while (i != jobs.end() && boost::dynamic_pointer_cast<ExamineContentJob> (*i) == 0) {
			++i;
		}
		
		if (i == jobs.end() || (*i)->finished()) {
			/* no examine content job running, so we're ok to use the viewer */
			a = false;
		}
	}
			
	_slider->Enable (!a);
	_play_button->Enable (!a);
}

void
<<<<<<< HEAD
FilmViewer::film_content_changed (weak_ptr<Content>, int p)
{
	if (p == VideoContentProperty::VIDEO_LENGTH) {
		/* Force an update to our frame */
		wxScrollEvent ev;
		slider_moved (ev);
	}
=======
FilmViewer::back_clicked (wxCommandEvent &)
{
	if (!_decoders.video) {
		return;
	}
	
	_decoders.video->seek_back ();
	get_frame ();
	_panel->Refresh ();
	_panel->Update ();
}

void
FilmViewer::forward_clicked (wxCommandEvent &)
{
	if (!_decoders.video) {
		return;
	}

	_decoders.video->seek_forward ();
	get_frame ();
	_panel->Refresh ();
	_panel->Update ();
>>>>>>> e8d8a27c
}<|MERGE_RESOLUTION|>--- conflicted
+++ resolved
@@ -118,34 +118,11 @@
 		update_from_raw ();
 		break;
 	case Film::CONTENT:
-	{
-<<<<<<< HEAD
-=======
-		DecodeOptions o;
-		o.decode_audio = false;
-		o.decode_subtitles = true;
-		o.video_sync = false;
-
-		try {
-			_decoders = decoder_factory (_film, o);
-		} catch (StringError& e) {
-			error_dialog (this, wxString::Format (_("Could not open content file (%s)"), std_to_wx(e.what()).data()));
-			return;
-		}
-		
-		if (_decoders.video == 0) {
-			break;
-		}
-		_decoders.video->Video.connect (bind (&FilmViewer::process_video, this, _1, _2, _3, _4));
-		_decoders.video->OutputChanged.connect (boost::bind (&FilmViewer::decoder_changed, this));
-		_decoders.video->set_subtitle_stream (_film->subtitle_stream());
->>>>>>> e8d8a27c
 		calculate_sizes ();
 		get_frame ();
 		_panel->Refresh ();
 		_v_sizer->Layout ();
 		break;
-	}
 	case Film::WITH_SUBTITLES:
 	case Film::SUBTITLE_OFFSET:
 	case Film::SUBTITLE_SCALE:
@@ -183,12 +160,11 @@
 
 	_player = f->player ();
 	_player->disable_audio ();
-	_player->disable_video_sync ();
 	/* Don't disable subtitles here as we may need them, and it's nice to be able to turn them
 	   on and off without needing obtain a new Player.
 	*/
 	
-	_player->Video.connect (bind (&FilmViewer::process_video, this, _1, _2, _3));
+	_player->Video.connect (bind (&FilmViewer::process_video, this, _1, _2, _3, _4));
 	
 	_film->Changed.connect (boost::bind (&FilmViewer::film_changed, this, _1));
 	_film->ContentChanged.connect (boost::bind (&FilmViewer::film_content_changed, this, _1, _2));
@@ -424,7 +400,7 @@
 
 	_got_frame = true;
 
-	double const fps = _decoders.video->frames_per_second ();
+	double const fps = _film->video_frame_rate ();
 	_frame->SetLabel (wxString::Format (wxT("%d"), int (rint (t * fps))));
 
 	double w = t;
@@ -491,7 +467,6 @@
 }
 
 void
-<<<<<<< HEAD
 FilmViewer::film_content_changed (weak_ptr<Content>, int p)
 {
 	if (p == VideoContentProperty::VIDEO_LENGTH) {
@@ -499,14 +474,16 @@
 		wxScrollEvent ev;
 		slider_moved (ev);
 	}
-=======
+}
+
+void
 FilmViewer::back_clicked (wxCommandEvent &)
 {
-	if (!_decoders.video) {
-		return;
-	}
-	
-	_decoders.video->seek_back ();
+	if (!_player) {
+		return;
+	}
+	
+	_player->seek_back ();
 	get_frame ();
 	_panel->Refresh ();
 	_panel->Update ();
@@ -515,13 +492,12 @@
 void
 FilmViewer::forward_clicked (wxCommandEvent &)
 {
-	if (!_decoders.video) {
-		return;
-	}
-
-	_decoders.video->seek_forward ();
+	if (!_player) {
+		return;
+	}
+
+	_player->seek_forward ();
 	get_frame ();
 	_panel->Refresh ();
 	_panel->Update ();
->>>>>>> e8d8a27c
 }