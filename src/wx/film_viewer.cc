/*
    Copyright (C) 2012-2014 Carl Hetherington <cth@carlh.net>

    This program is free software; you can redistribute it and/or modify
    it under the terms of the GNU General Public License as published by
    the Free Software Foundation; either version 2 of the License, or
    (at your option) any later version.

    This program is distributed in the hope that it will be useful,
    but WITHOUT ANY WARRANTY; without even the implied warranty of
    MERCHANTABILITY or FITNESS FOR A PARTICULAR PURPOSE.  See the
    GNU General Public License for more details.

    You should have received a copy of the GNU General Public License
    along with this program; if not, write to the Free Software
    Foundation, Inc., 675 Mass Ave, Cambridge, MA 02139, USA.

*/

/** @file  src/film_viewer.cc
 *  @brief A wx widget to view a preview of a Film.
 */

#include <iostream>
#include <iomanip>
#include <wx/tglbtn.h>
#include "lib/film.h"
#include "lib/ratio.h"
#include "lib/util.h"
#include "lib/job_manager.h"
#include "lib/image.h"
#include "lib/scaler.h"
#include "lib/exceptions.h"
#include "lib/examine_content_job.h"
#include "lib/filter.h"
#include "lib/player.h"
#include "lib/video_content.h"
#include "lib/video_decoder.h"
#include "lib/timer.h"
#include "film_viewer.h"
#include "wx_util.h"

using std::string;
using std::pair;
using std::min;
using std::max;
using std::cout;
using std::list;
using std::bad_alloc;
using std::make_pair;
using boost::shared_ptr;
using boost::dynamic_pointer_cast;
using boost::weak_ptr;
using dcp::Size;

FilmViewer::FilmViewer (shared_ptr<Film> f, wxWindow* p)
	: wxPanel (p)
	, _panel (new wxPanel (this))
	, _slider (new wxSlider (this, wxID_ANY, 0, 0, 4096))
	, _back_button (new wxButton (this, wxID_ANY, wxT("<")))
	, _forward_button (new wxButton (this, wxID_ANY, wxT(">")))
	, _frame_number (new wxStaticText (this, wxID_ANY, wxT("")))
	, _timecode (new wxStaticText (this, wxID_ANY, wxT("")))
	, _play_button (new wxToggleButton (this, wxID_ANY, _("Play")))
	, _got_frame (false)
{
#ifndef __WXOSX__
	_panel->SetDoubleBuffered (true);
#endif
	
	_panel->SetBackgroundStyle (wxBG_STYLE_PAINT);
	
	_v_sizer = new wxBoxSizer (wxVERTICAL);
	SetSizer (_v_sizer);

	_v_sizer->Add (_panel, 1, wxEXPAND);

	wxBoxSizer* h_sizer = new wxBoxSizer (wxHORIZONTAL);

	wxBoxSizer* time_sizer = new wxBoxSizer (wxVERTICAL);
	time_sizer->Add (_frame_number, 0, wxEXPAND);
	time_sizer->Add (_timecode, 0, wxEXPAND);

	h_sizer->Add (_back_button, 0, wxALL, 2);
	h_sizer->Add (time_sizer, 0, wxEXPAND);
	h_sizer->Add (_forward_button, 0, wxALL, 2);
	h_sizer->Add (_play_button, 0, wxEXPAND);
	h_sizer->Add (_slider, 1, wxEXPAND);

	_v_sizer->Add (h_sizer, 0, wxEXPAND | wxALL, 6);

	_frame_number->SetMinSize (wxSize (84, -1));
	_back_button->SetMinSize (wxSize (32, -1));
	_forward_button->SetMinSize (wxSize (32, -1));

	_panel->Bind          (wxEVT_PAINT,                        boost::bind (&FilmViewer::paint_panel,     this));
	_panel->Bind          (wxEVT_SIZE,                         boost::bind (&FilmViewer::panel_sized,     this, _1));
	_slider->Bind         (wxEVT_SCROLL_THUMBTRACK,            boost::bind (&FilmViewer::slider_moved,    this));
	_slider->Bind         (wxEVT_SCROLL_PAGEUP,                boost::bind (&FilmViewer::slider_moved,    this));
	_slider->Bind         (wxEVT_SCROLL_PAGEDOWN,              boost::bind (&FilmViewer::slider_moved,    this));
	_play_button->Bind    (wxEVT_COMMAND_TOGGLEBUTTON_CLICKED, boost::bind (&FilmViewer::play_clicked,    this));
	_timer.Bind           (wxEVT_TIMER,                        boost::bind (&FilmViewer::timer,           this));
	_back_button->Bind    (wxEVT_COMMAND_BUTTON_CLICKED,       boost::bind (&FilmViewer::back_clicked,    this));
	_forward_button->Bind (wxEVT_COMMAND_BUTTON_CLICKED,       boost::bind (&FilmViewer::forward_clicked, this));

	set_film (f);

	JobManager::instance()->ActiveJobsChanged.connect (
		bind (&FilmViewer::active_jobs_changed, this, _1)
		);
}

void
FilmViewer::set_film (shared_ptr<Film> f)
{
	if (_film == f) {
		return;
	}

	_film = f;

	_frame.reset ();
	
	_slider->SetValue (0);
	set_position_text (DCPTime ());
	
	if (!_film) {
		return;
	}

	try {
		_player = f->make_player ();
	} catch (bad_alloc) {
		error_dialog (this, _("There is not enough free memory to do that."));
		_film.reset ();
		return;
	}
	
	_player->disable_audio ();
	_player->set_approximate_size ();
	_player->Video.connect (boost::bind (&FilmViewer::process_video, this, _1, _2, _5));
	_player->Changed.connect (boost::bind (&FilmViewer::player_changed, this, _1));

	calculate_sizes ();
	fetch_next_frame ();
}

void
FilmViewer::fetch_current_frame_again ()
{
	if (!_player) {
		return;
	}

	/* We could do this with a seek and a fetch_next_frame, but this is
	   a shortcut to make it quicker.
	*/

	_got_frame = false;
	if (!_player->repeat_last_video ()) {
		fetch_next_frame ();
	}
	
	_panel->Refresh ();
	_panel->Update ();
}

void
FilmViewer::timer ()
{
	if (!_player) {
		return;
	}
	
	fetch_next_frame ();

	DCPTime const len = _film->length ();

	if (len.get ()) {
		int const new_slider_position = 4096 * _player->video_position().get() / len.get();
		if (new_slider_position != _slider->GetValue()) {
			_slider->SetValue (new_slider_position);
		}
	}
}


void
FilmViewer::paint_panel ()
{
	wxPaintDC dc (_panel);

	if (!_frame || !_film || !_out_size.width || !_out_size.height) {
		dc.Clear ();
		return;
	}

	wxImage frame (_out_size.width, _out_size.height, _frame->data()[0], true);
	wxBitmap frame_bitmap (frame);
	dc.DrawBitmap (frame_bitmap, 0, 0);

	if (_out_size.width < _panel_size.width) {
		wxPen p (GetBackgroundColour ());
		wxBrush b (GetBackgroundColour ());
		dc.SetPen (p);
		dc.SetBrush (b);
		dc.DrawRectangle (_out_size.width, 0, _panel_size.width - _out_size.width, _panel_size.height);
	}

	if (_out_size.height < _panel_size.height) {
		wxPen p (GetBackgroundColour ());
		wxBrush b (GetBackgroundColour ());
		dc.SetPen (p);
		dc.SetBrush (b);
		dc.DrawRectangle (0, _out_size.height, _panel_size.width, _panel_size.height - _out_size.height);
	}		
}


void
FilmViewer::slider_moved ()
{
	if (_film && _player) {
<<<<<<< HEAD
		try {
			_player->seek (DCPTime (_film->length().get() * _slider->GetValue() / 4096), false);
			fetch_next_frame ();
		} catch (OpenFileError& e) {
			/* There was a problem opening a content file; we'll let this slide as it
			   probably means a missing content file, which we're already taking care of.
			*/
		}
=======
		Time t = _slider->GetValue() * _film->length() / 4096;
		/* Ensure that we hit the end of the film at the end of the slider */
		if (t >= _film->length ()) {
			t = _film->length() - _film->video_frames_to_time (1);
		}
		_player->seek (t, false);
		fetch_next_frame ();
>>>>>>> db6827ce
	}
}

void
FilmViewer::panel_sized (wxSizeEvent& ev)
{
	_panel_size.width = ev.GetSize().GetWidth();
	_panel_size.height = ev.GetSize().GetHeight();
	calculate_sizes ();
	fetch_current_frame_again ();
}

void
FilmViewer::calculate_sizes ()
{
	if (!_film || !_player) {
		return;
	}

	Ratio const * container = _film->container ();
	
	float const panel_ratio = _panel_size.ratio ();
	float const film_ratio = container ? container->ratio () : 1.78;
			
	if (panel_ratio < film_ratio) {
		/* panel is less widscreen than the film; clamp width */
		_out_size.width = _panel_size.width;
		_out_size.height = _out_size.width / film_ratio;
	} else {
		/* panel is more widescreen than the film; clamp height */
		_out_size.height = _panel_size.height;
		_out_size.width = _out_size.height * film_ratio;
	}

	/* Catch silly values */
	_out_size.width = max (64, _out_size.width);
	_out_size.height = max (64, _out_size.height);

	/* The player will round its image down to the nearest 4 pixels
	   to speed up its scale, so do similar here to avoid black borders
	   around things.  This is a bit of a hack.
	*/
	_out_size.width &= ~3;
	_out_size.height &= ~3;

	_player->set_video_container_size (_out_size);
}

void
FilmViewer::play_clicked ()
{
	check_play_state ();
}

void
FilmViewer::check_play_state ()
{
	if (!_film || _film->video_frame_rate() == 0) {
		return;
	}
	
	if (_play_button->GetValue()) {
		_timer.Start (1000 / _film->video_frame_rate());
	} else {
		_timer.Stop ();
	}
}

void
FilmViewer::process_video (shared_ptr<PlayerImage> image, Eyes eyes, DCPTime t)
{
	if (eyes == EYES_RIGHT) {
		return;
	}

	/* Going via BGRA here makes the scaler faster then using RGB24 directly (about
	   twice on x86 Linux).
	*/
	shared_ptr<Image> im = image->image (PIX_FMT_BGRA, true);
	_frame = im->scale (im->size(), Scaler::from_id ("fastbilinear"), PIX_FMT_RGB24, false);
	_got_frame = true;

	set_position_text (t);
}

void
FilmViewer::set_position_text (DCPTime t)
{
	if (!_film) {
		_frame_number->SetLabel ("0");
		_timecode->SetLabel ("0:0:0.0");
		return;
	}
		
	double const fps = _film->video_frame_rate ();
	/* Count frame number from 1 ... not sure if this is the best idea */
	_frame_number->SetLabel (wxString::Format (wxT("%d"), int (rint (t.seconds() * fps)) + 1));
	
	double w = t.seconds ();
	int const h = (w / 3600);
	w -= h * 3600;
	int const m = (w / 60);
	w -= m * 60;
	int const s = floor (w);
	w -= s;
	int const f = rint (w * fps);
	_timecode->SetLabel (wxString::Format (wxT("%02d:%02d:%02d.%02d"), h, m, s, f));
}

/** Ask the player to emit its next frame, then update our display */
void
FilmViewer::fetch_next_frame ()
{
	/* Clear our frame in case we don't get a new one */
	_frame.reset ();

	if (!_player) {
		return;
	}

	_got_frame = false;
	
	try {
		while (!_got_frame && !_player->pass ()) {}
	} catch (DecodeError& e) {
		_play_button->SetValue (false);
		check_play_state ();
		error_dialog (this, wxString::Format (_("Could not decode video for view (%s)"), std_to_wx(e.what()).data()));
	} catch (OpenFileError& e) {
		/* There was a problem opening a content file; we'll let this slide as it
		   probably means a missing content file, which we're already taking care of.
		*/
	}

	_panel->Refresh ();
	_panel->Update ();
}

void
FilmViewer::active_jobs_changed (bool a)
{
	if (a) {
		list<shared_ptr<Job> > jobs = JobManager::instance()->get ();
		list<shared_ptr<Job> >::iterator i = jobs.begin ();		
		while (i != jobs.end() && boost::dynamic_pointer_cast<ExamineContentJob> (*i) == 0) {
			++i;
		}
		
		if (i == jobs.end() || (*i)->finished()) {
			/* no examine content job running, so we're ok to use the viewer */
			a = false;
		}
	}
			
	_slider->Enable (!a);
	_play_button->Enable (!a);
}

void
FilmViewer::back_clicked ()
{
	if (!_player) {
		return;
	}

	/* Player::video_position is the time after the last frame that we received.
	   We want to see the one before it, so we need to go back 2.
	*/

	DCPTime p = _player->video_position() - DCPTime::from_frames (2, _film->video_frame_rate ());
	if (p < DCPTime ()) {
		p = DCPTime ();
	}
	
	try {
		_player->seek (p, true);
		fetch_next_frame ();
	} catch (OpenFileError& e) {
		/* There was a problem opening a content file; we'll let this slide as it
		   probably means a missing content file, which we're already taking care of.
		*/
	}
}

void
FilmViewer::forward_clicked ()
{
	if (!_player) {
		return;
	}

	fetch_next_frame ();
}

void
FilmViewer::player_changed (bool frequent)
{
	if (frequent) {
		return;
	}

	calculate_sizes ();
	fetch_current_frame_again ();
}<|MERGE_RESOLUTION|>--- conflicted
+++ resolved
@@ -221,8 +221,12 @@
 FilmViewer::slider_moved ()
 {
 	if (_film && _player) {
-<<<<<<< HEAD
 		try {
+			Time t = _slider->GetValue() * _film->length() / 4096;
+			/* Ensure that we hit the end of the film at the end of the slider */
+			if (t >= _film->length ()) {
+				t = _film->length() - _film->video_frames_to_time (1);
+			}
 			_player->seek (DCPTime (_film->length().get() * _slider->GetValue() / 4096), false);
 			fetch_next_frame ();
 		} catch (OpenFileError& e) {
@@ -230,15 +234,6 @@
 			   probably means a missing content file, which we're already taking care of.
 			*/
 		}
-=======
-		Time t = _slider->GetValue() * _film->length() / 4096;
-		/* Ensure that we hit the end of the film at the end of the slider */
-		if (t >= _film->length ()) {
-			t = _film->length() - _film->video_frames_to_time (1);
-		}
-		_player->seek (t, false);
-		fetch_next_frame ();
->>>>>>> db6827ce
 	}
 }
 
