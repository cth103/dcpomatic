/*
    Copyright (C) 2012 Carl Hetherington <cth@carlh.net>

    This program is free software; you can redistribute it and/or modify
    it under the terms of the GNU General Public License as published by
    the Free Software Foundation; either version 2 of the License, or
    (at your option) any later version.

    This program is distributed in the hope that it will be useful,
    but WITHOUT ANY WARRANTY; without even the implied warranty of
    MERCHANTABILITY or FITNESS FOR A PARTICULAR PURPOSE.  See the
    GNU General Public License for more details.

    You should have received a copy of the GNU General Public License
    along with this program; if not, write to the Free Software
    Foundation, Inc., 675 Mass Ave, Cambridge, MA 02139, USA.

*/

#include <iostream>
#include <boost/shared_ptr.hpp>
#include "ab_transcoder.h"
#include "film.h"
#include "video_decoder.h"
#include "audio_decoder.h"
#include "encoder.h"
#include "job.h"
#include "options.h"
#include "image.h"
#include "decoder_factory.h"
#include "matcher.h"
#include "delay_line.h"
#include "gain.h"
#include "combiner.h"

/** @file src/ab_transcoder.cc
 *  @brief A transcoder which uses one Film for the left half of the screen, and a different one
 *  for the right half (to facilitate A/B comparisons of settings)
 */

using std::string;
using boost::shared_ptr;
using boost::dynamic_pointer_cast;

/** @param a Film to use for the left half of the screen.
 *  @param b Film to use for the right half of the screen.
 *  @param o Decoder options.
 *  @param j Job that we are associated with.
 *  @param e Encoder to use.
 */

ABTranscoder::ABTranscoder (
	shared_ptr<Film> a, shared_ptr<Film> b, DecodeOptions o, Job* j, shared_ptr<Encoder> e)
	: _film_a (a)
	, _film_b (b)
	, _job (j)
	, _encoder (e)
	, _combiner (new Combiner (a->log()))
{
	_da = decoder_factory (_film_a, o);
	_db = decoder_factory (_film_b, o);

	shared_ptr<AudioStream> st = _film_a->audio_stream();
	_matcher.reset (new Matcher (_film_a->log(), st->sample_rate(), _film_a->source_frame_rate()));
	_delay_line.reset (new DelayLine (_film_a->log(), _film_a->audio_delay() / 1000.0f));
	_gain.reset (new Gain (_film_a->log(), _film_a->audio_gain()));

	/* Set up the decoder to use the film's set streams */
	_da.video->set_subtitle_stream (_film_a->subtitle_stream ());
	_db.video->set_subtitle_stream (_film_a->subtitle_stream ());
	_da.audio->set_audio_stream (_film_a->audio_stream ());

	_da.video->Video.connect (bind (&Combiner::process_video, _combiner, _1, _2, _3));
	_db.video->Video.connect (bind (&Combiner::process_video_b, _combiner, _1, _2, _3));

<<<<<<< HEAD
	_combiner->connect_video (_delay_line);
	_delay_line->connect_video (_matcher);
	_matcher->connect_video (_encoder);
=======
	if (_matcher) {
		_combiner->connect_video (_matcher);
		_matcher->connect_video (_encoder);
	} else {
		_combiner->connect_video (_encoder);
	}
>>>>>>> 606b3f75
	
	_da.audio->connect_audio (_delay_line);
	_delay_line->connect_audio (_matcher);
	_matcher->connect_audio (_gain);
	_gain->connect_audio (_encoder);
}

void
ABTranscoder::go ()
{
	_encoder->process_begin ();

	bool done[3] = { false, false, false };
	
	while (1) {
		done[0] = _da.video->pass ();
		done[1] = _db.video->pass ();
		
		if (!done[2] && _da.audio && dynamic_pointer_cast<Decoder> (_da.audio) != dynamic_pointer_cast<Decoder> (_da.video)) {
			done[2] = _da.audio->pass ();
		} else {
			done[2] = true;
		}

		if (_job) {
			_da.video->set_progress (_job);
		}

		if (done[0] && done[1] && done[2]) {
			break;
		}
	}

	if (_delay_line) {
		_delay_line->process_end ();
	}
	if (_matcher) {
		_matcher->process_end ();
	}
	if (_gain) {
		_gain->process_end ();
	}
	_encoder->process_end ();
}
			    <|MERGE_RESOLUTION|>--- conflicted
+++ resolved
@@ -73,18 +73,9 @@
 	_da.video->Video.connect (bind (&Combiner::process_video, _combiner, _1, _2, _3));
 	_db.video->Video.connect (bind (&Combiner::process_video_b, _combiner, _1, _2, _3));
 
-<<<<<<< HEAD
 	_combiner->connect_video (_delay_line);
 	_delay_line->connect_video (_matcher);
 	_matcher->connect_video (_encoder);
-=======
-	if (_matcher) {
-		_combiner->connect_video (_matcher);
-		_matcher->connect_video (_encoder);
-	} else {
-		_combiner->connect_video (_encoder);
-	}
->>>>>>> 606b3f75
 	
 	_da.audio->connect_audio (_delay_line);
 	_delay_line->connect_audio (_matcher);
