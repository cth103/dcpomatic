--- conflicted
+++ resolved
@@ -130,13 +130,7 @@
 {
 	shared_ptr<const Film> film = _film.lock ();
 	assert (film);
-<<<<<<< HEAD
 	return DCPTime (video_length_after_3d_combine(), FrameRateChange (video_frame_rate(), film->video_frame_rate()));
-=======
-	
-	FrameRateChange frc (video_frame_rate(), film->video_frame_rate ());
-	return video_length_after_3d_combine() * frc.factor() * TIME_HZ / video_frame_rate();
->>>>>>> 66162217
 }
 
 string
