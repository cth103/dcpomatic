--- conflicted
+++ resolved
@@ -41,11 +41,7 @@
 }
 
 void
-<<<<<<< HEAD
-Matcher::process_video (shared_ptr<Image> i, bool same, shared_ptr<Subtitle> s)
-=======
-Matcher::process_video (boost::shared_ptr<Image> image, bool same, boost::shared_ptr<Subtitle> sub, double t)
->>>>>>> e8d8a27c
+Matcher::process_video (shared_ptr<Image> image, bool same, boost::shared_ptr<Subtitle> sub, double t)
 {
 	_pixel_format = image->pixel_format ();
 	_size = image->size ();
@@ -94,11 +90,7 @@
 }
 
 void
-<<<<<<< HEAD
-Matcher::process_audio (shared_ptr<AudioBuffers> b)
-=======
-Matcher::process_audio (boost::shared_ptr<AudioBuffers> b, double t)
->>>>>>> e8d8a27c
+Matcher::process_audio (shared_ptr<AudioBuffers> b, double t)
 {
 	_channels = b->channels ();
 
