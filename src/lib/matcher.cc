--- conflicted
+++ resolved
@@ -41,11 +41,7 @@
 }
 
 void
-<<<<<<< HEAD
-Matcher::process_video (shared_ptr<Image> image, bool same, boost::shared_ptr<Subtitle> sub, double t)
-=======
-Matcher::process_video (boost::shared_ptr<const Image> image, bool same, boost::shared_ptr<Subtitle> sub, double t)
->>>>>>> 86011ad6
+Matcher::process_video (shared_ptr<const Image> image, bool same, boost::shared_ptr<Subtitle> sub, double t)
 {
 	_pixel_format = image->pixel_format ();
 	_size = image->size ();
@@ -94,11 +90,7 @@
 }
 
 void
-<<<<<<< HEAD
-Matcher::process_audio (shared_ptr<AudioBuffers> b, double t)
-=======
-Matcher::process_audio (boost::shared_ptr<const AudioBuffers> b, double t)
->>>>>>> 86011ad6
+Matcher::process_audio (shared_ptr<const AudioBuffers> b, double t)
 {
 	_channels = b->channels ();
 
