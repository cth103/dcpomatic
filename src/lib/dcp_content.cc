--- conflicted
+++ resolved
@@ -735,9 +735,8 @@
 		}
 	}
 
-<<<<<<< HEAD
 	auto part = [](shared_ptr<const Content> c) {
-		return static_cast<bool>(c->audio) && !c->audio->mapping().mapped_output_channels().empty();
+		return c->has_mapped_audio();
 	};
 
 	if (overlaps(film, part)) {
@@ -747,16 +746,6 @@
 	}
 
 	return can_reference_anything(film, why_not);
-=======
-	/// TRANSLATORS: this string will follow "Cannot reference this DCP: "
-	return can_reference(
-		film, [](shared_ptr<const Content> c) {
-			return c->has_mapped_audio();
-		},
-		_("it overlaps other audio content; remove the other content."),
-		why_not
-	);
->>>>>>> 78dc1250
 }
 
 
