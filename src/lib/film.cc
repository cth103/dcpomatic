/*
    Copyright (C) 2012 Carl Hetherington <cth@carlh.net>

    This program is free software; you can redistribute it and/or modify
    it under the terms of the GNU General Public License as published by
    the Free Software Foundation; either version 2 of the License, or
    (at your option) any later version.

    This program is distributed in the hope that it will be useful,
    but WITHOUT ANY WARRANTY; without even the implied warranty of
    MERCHANTABILITY or FITNESS FOR A PARTICULAR PURPOSE.  See the
    GNU General Public License for more details.

    You should have received a copy of the GNU General Public License
    along with this program; if not, write to the Free Software
    Foundation, Inc., 675 Mass Ave, Cambridge, MA 02139, USA.

*/

#include <stdexcept>
#include <iostream>
#include <algorithm>
#include <fstream>
#include <cstdlib>
#include <sstream>
#include <iomanip>
#include <unistd.h>
#include <boost/filesystem.hpp>
#include <boost/algorithm/string.hpp>
#include <boost/lexical_cast.hpp>
#include <boost/date_time.hpp>
#include "film.h"
#include "format.h"
#include "job.h"
#include "filter.h"
#include "transcoder.h"
#include "util.h"
#include "job_manager.h"
#include "ab_transcode_job.h"
#include "transcode_job.h"
#include "scp_dcp_job.h"
#include "log.h"
#include "options.h"
#include "exceptions.h"
#include "examine_content_job.h"
#include "scaler.h"
#include "decoder_factory.h"
#include "config.h"
#include "check_hashes_job.h"
#include "version.h"
#include "ui_signaller.h"
#include "video_decoder.h"
#include "audio_decoder.h"
#include "external_audio_decoder.h"

using std::string;
using std::stringstream;
using std::multimap;
using std::pair;
using std::map;
using std::vector;
using std::ifstream;
using std::ofstream;
using std::setfill;
using std::min;
using std::make_pair;
using std::cout;
using boost::shared_ptr;
using boost::lexical_cast;
using boost::to_upper_copy;
using boost::ends_with;
using boost::starts_with;
using boost::optional;
using libdcp::Size;

int const Film::state_version = 2;

/** Construct a Film object in a given directory, reading any metadata
 *  file that exists in that directory.  An exception will be thrown if
 *  must_exist is true and the specified directory does not exist.
 *
 *  @param d Film directory.
 *  @param must_exist true to throw an exception if does not exist.
 */

Film::Film (string d, bool must_exist)
	: _use_dci_name (true)
	, _trust_content_header (true)
	, _dcp_content_type (0)
	, _format (0)
	, _scaler (Scaler::from_id ("bicubic"))
	, _trim_start (0)
	, _trim_end (0)
	, _dcp_ab (false)
	, _use_content_audio (true)
	, _audio_gain (0)
	, _audio_delay (0)
	, _still_duration (10)
	, _with_subtitles (false)
	, _subtitle_offset (0)
	, _subtitle_scale (1)
	, _colour_lut (0)
	, _j2k_bandwidth (200000000)
	, _frames_per_second (0)
	, _dirty (false)
{
	/* Make state.directory a complete path without ..s (where possible)
	   (Code swiped from Adam Bowen on stackoverflow)
	*/
	
	boost::filesystem::path p (boost::filesystem::system_complete (d));
	boost::filesystem::path result;
	for (boost::filesystem::path::iterator i = p.begin(); i != p.end(); ++i) {
		if (*i == "..") {
			if (boost::filesystem::is_symlink (result) || result.filename() == "..") {
				result /= *i;
			} else {
				result = result.parent_path ();
			}
		} else if (*i != ".") {
			result /= *i;
		}
	}

	set_directory (result.string ());
	
	if (!boost::filesystem::exists (directory())) {
		if (must_exist) {
			throw OpenFileError (directory());
		} else {
			boost::filesystem::create_directory (directory());
		}
	}

	_external_audio_stream = ExternalAudioStream::create ();
	
	if (must_exist) {
		read_metadata ();
	}

	_log = new FileLog (file ("log"));
	set_dci_date_today ();
}

Film::Film (Film const & o)
	: boost::enable_shared_from_this<Film> (o)
	, _log (0)
	, _directory         (o._directory)
	, _name              (o._name)
	, _use_dci_name      (o._use_dci_name)
	, _content           (o._content)
	, _trust_content_header (o._trust_content_header)
	, _dcp_content_type  (o._dcp_content_type)
	, _format            (o._format)
	, _crop              (o._crop)
	, _filters           (o._filters)
	, _scaler            (o._scaler)
<<<<<<< HEAD
	, _trim_start        (o._trim_start)
	, _trim_end          (o._trim_end)
	, _reel_size         (o._reel_size)
=======
	, _dcp_trim_start    (o._dcp_trim_start)
	, _dcp_trim_end      (o._dcp_trim_end)
>>>>>>> 742f0fb1
	, _dcp_ab            (o._dcp_ab)
	, _content_audio_stream (o._content_audio_stream)
	, _external_audio    (o._external_audio)
	, _use_content_audio (o._use_content_audio)
	, _audio_gain        (o._audio_gain)
	, _audio_delay       (o._audio_delay)
	, _still_duration    (o._still_duration)
	, _subtitle_stream   (o._subtitle_stream)
	, _with_subtitles    (o._with_subtitles)
	, _subtitle_offset   (o._subtitle_offset)
	, _subtitle_scale    (o._subtitle_scale)
	, _colour_lut        (o._colour_lut)
	, _j2k_bandwidth     (o._j2k_bandwidth)
	, _audio_language    (o._audio_language)
	, _subtitle_language (o._subtitle_language)
	, _territory         (o._territory)
	, _rating            (o._rating)
	, _studio            (o._studio)
	, _facility          (o._facility)
	, _package_type      (o._package_type)
	, _size              (o._size)
	, _length            (o._length)
	, _dcp_intrinsic_duration (o._dcp_intrinsic_duration)
	, _content_digest    (o._content_digest)
	, _content_audio_streams (o._content_audio_streams)
	, _external_audio_stream (o._external_audio_stream)
	, _subtitle_streams  (o._subtitle_streams)
	, _frames_per_second (o._frames_per_second)
	, _dirty             (o._dirty)
{

}

Film::~Film ()
{
	delete _log;
}
	  
/** @return The path to the directory to write JPEG2000 files to */
string
Film::j2k_dir () const
{
	assert (format());

	boost::filesystem::path p;

	/* Start with j2c */
	p /= "j2c";

	pair<string, string> f = Filter::ffmpeg_strings (filters());

	/* Write stuff to specify the filter / post-processing settings that are in use,
	   so that we don't get confused about J2K files generated using different
	   settings.
	*/
	stringstream s;
	s << format()->id()
	  << "_" << content_digest()
	  << "_" << crop().left << "_" << crop().right << "_" << crop().top << "_" << crop().bottom
	  << "_" << f.first << "_" << f.second
	  << "_" << scaler()->id()
	  << "_" << j2k_bandwidth()
	  << "_" << boost::lexical_cast<int> (colour_lut());

	p /= s.str ();

	/* Similarly for the A/B case */
	if (dcp_ab()) {
		stringstream s;
		pair<string, string> fa = Filter::ffmpeg_strings (Config::instance()->reference_filters());
		s << "ab_" << Config::instance()->reference_scaler()->id() << "_" << fa.first << "_" << fa.second;
		p /= s.str ();
	}
	
	return dir (p.string());
}

/** Add suitable Jobs to the JobManager to create a DCP for this Film.
 *  @param true to transcode, false to use the WAV and J2K files that are already there.
 */
void
Film::make_dcp (bool transcode)
{
	set_dci_date_today ();
	
	if (dcp_name().find ("/") != string::npos) {
		throw BadSettingError ("name", "cannot contain slashes");
	}
	
	log()->log (String::compose ("DVD-o-matic %1 git %2 using %3", dvdomatic_version, dvdomatic_git_commit, dependency_version_summary()));

	{
		char buffer[128];
		gethostname (buffer, sizeof (buffer));
		log()->log (String::compose ("Starting to make DCP on %1", buffer));
	}
	
	log()->log (String::compose ("Content is %1; type %2", content_path(), (content_type() == STILL ? "still" : "video")));
	if (length()) {
		log()->log (String::compose ("Content length %1", length().get()));
	}
	log()->log (String::compose ("Content digest %1", content_digest()));
	log()->log (String::compose ("%1 threads", Config::instance()->num_local_encoding_threads()));
	log()->log (String::compose ("J2K bandwidth %1", j2k_bandwidth()));
#ifdef DVDOMATIC_DEBUG
	log()->log ("DVD-o-matic built in debug mode.");
#else
	log()->log ("DVD-o-matic built in optimised mode.");
#endif
#ifdef LIBDCP_DEBUG
	log()->log ("libdcp built in debug mode.");
#else
	log()->log ("libdcp built in optimised mode.");
#endif
	pair<string, int> const c = cpu_info ();
	log()->log (String::compose ("CPU: %1, %2 processors", c.first, c.second));
	
	if (format() == 0) {
		throw MissingSettingError ("format");
	}

	if (content().empty ()) {
		throw MissingSettingError ("content");
	}

	if (dcp_content_type() == 0) {
		throw MissingSettingError ("content type");
	}

	if (name().empty()) {
		throw MissingSettingError ("name");
	}

	DecodeOptions od;
	od.decode_subtitles = with_subtitles ();

	shared_ptr<Job> r;

	if (transcode) {
		if (dcp_ab()) {
			r = JobManager::instance()->add (shared_ptr<Job> (new ABTranscodeJob (shared_from_this(), od, shared_ptr<Job> ())));
		} else {
			r = JobManager::instance()->add (shared_ptr<Job> (new TranscodeJob (shared_from_this(), od, shared_ptr<Job> ())));
		}
	}

	// r = JobManager::instance()->add (shared_ptr<Job> (new CheckHashesJob (shared_from_this(), od, r)));
}

/** Start a job to examine our content file */
void
Film::examine_content ()
{
	if (_examine_content_job) {
		return;
	}

	_examine_content_job.reset (new ExamineContentJob (shared_from_this(), shared_ptr<Job> ()));
	_examine_content_job->Finished.connect (bind (&Film::examine_content_finished, this));
	JobManager::instance()->add (_examine_content_job);
}

void
Film::examine_content_finished ()
{
	_examine_content_job.reset ();
}

/** Start a job to send our DCP to the configured TMS */
void
Film::send_dcp_to_tms ()
{
	shared_ptr<Job> j (new SCPDCPJob (shared_from_this(), shared_ptr<Job> ()));
	JobManager::instance()->add (j);
}

/** Count the number of frames that have been encoded for this film.
 *  @return frame count.
 */
int
Film::encoded_frames () const
{
	if (format() == 0) {
		return 0;
	}

	int N = 0;
	for (boost::filesystem::directory_iterator i = boost::filesystem::directory_iterator (j2k_dir ()); i != boost::filesystem::directory_iterator(); ++i) {
		++N;
		boost::this_thread::interruption_point ();
	}

	return N;
}

/** Write state to our `metadata' file */
void
Film::write_metadata () const
{
	boost::mutex::scoped_lock lm (_state_mutex);

	boost::filesystem::create_directories (directory());

	string const m = file ("metadata");
	ofstream f (m.c_str ());
	if (!f.good ()) {
		throw CreateFileError (m);
	}

	f << "version " << state_version << "\n";

	/* User stuff */
	f << "name " << _name << "\n";
	f << "use_dci_name " << _use_dci_name << "\n";
	f << "content " << _content << "\n";
	f << "trust_content_header " << (_trust_content_header ? "1" : "0") << "\n";
	if (_dcp_content_type) {
		f << "dcp_content_type " << _dcp_content_type->pretty_name () << "\n";
	}
	if (_format) {
		f << "format " << _format->as_metadata () << "\n";
	}
	f << "left_crop " << _crop.left << "\n";
	f << "right_crop " << _crop.right << "\n";
	f << "top_crop " << _crop.top << "\n";
	f << "bottom_crop " << _crop.bottom << "\n";
	for (vector<Filter const *>::const_iterator i = _filters.begin(); i != _filters.end(); ++i) {
		f << "filter " << (*i)->id () << "\n";
	}
	f << "scaler " << _scaler->id () << "\n";
<<<<<<< HEAD
	f << "trim_start " << _trim_start << "\n";
	f << "trim_end " << _trim_end << "\n";
	if (_reel_size) {
		f << "reel_size " << _reel_size.get() << "\n";
	}
=======
	f << "dcp_trim_start " << _dcp_trim_start << "\n";
	f << "dcp_trim_end " << _dcp_trim_end << "\n";
>>>>>>> 742f0fb1
	f << "dcp_ab " << (_dcp_ab ? "1" : "0") << "\n";
	if (_content_audio_stream) {
		f << "selected_content_audio_stream " << _content_audio_stream->to_string() << "\n";
	}
	for (vector<string>::const_iterator i = _external_audio.begin(); i != _external_audio.end(); ++i) {
		f << "external_audio " << *i << "\n";
	}
	f << "use_content_audio " << (_use_content_audio ? "1" : "0") << "\n";
	f << "audio_gain " << _audio_gain << "\n";
	f << "audio_delay " << _audio_delay << "\n";
	f << "still_duration " << _still_duration << "\n";
	if (_subtitle_stream) {
		f << "selected_subtitle_stream " << _subtitle_stream->to_string() << "\n";
	}
	f << "with_subtitles " << _with_subtitles << "\n";
	f << "subtitle_offset " << _subtitle_offset << "\n";
	f << "subtitle_scale " << _subtitle_scale << "\n";
	f << "colour_lut " << _colour_lut << "\n";
	f << "j2k_bandwidth " << _j2k_bandwidth << "\n";
	f << "audio_language " << _audio_language << "\n";
	f << "subtitle_language " << _subtitle_language << "\n";
	f << "territory " << _territory << "\n";
	f << "rating " << _rating << "\n";
	f << "studio " << _studio << "\n";
	f << "facility " << _facility << "\n";
	f << "package_type " << _package_type << "\n";

	f << "width " << _size.width << "\n";
	f << "height " << _size.height << "\n";
	f << "length " << _length.get_value_or(0) << "\n";
	f << "dcp_intrinsic_duration " << _dcp_intrinsic_duration.get_value_or(0) << "\n";
	f << "content_digest " << _content_digest << "\n";

	for (vector<shared_ptr<AudioStream> >::const_iterator i = _content_audio_streams.begin(); i != _content_audio_streams.end(); ++i) {
		f << "content_audio_stream " << (*i)->to_string () << "\n";
	}

	f << "external_audio_stream " << _external_audio_stream->to_string() << "\n";

	for (vector<shared_ptr<SubtitleStream> >::const_iterator i = _subtitle_streams.begin(); i != _subtitle_streams.end(); ++i) {
		f << "subtitle_stream " << (*i)->to_string () << "\n";
	}

	f << "frames_per_second " << _frames_per_second << "\n";
	
	_dirty = false;
}

/** Read state from our metadata file */
void
Film::read_metadata ()
{
	boost::mutex::scoped_lock lm (_state_mutex);

	_external_audio.clear ();
	_content_audio_streams.clear ();
	_subtitle_streams.clear ();

	boost::optional<int> version;

	/* Backward compatibility things */
	boost::optional<int> audio_sample_rate;
	boost::optional<int> audio_stream_index;
	boost::optional<int> subtitle_stream_index;

	ifstream f (file ("metadata").c_str());
	if (!f.good()) {
		throw OpenFileError (file("metadata"));
	}
	
	multimap<string, string> kv = read_key_value (f);

	/* We need version before anything else */
	multimap<string, string>::iterator v = kv.find ("version");
	if (v != kv.end ()) {
		version = atoi (v->second.c_str());
	}
	
	for (multimap<string, string>::const_iterator i = kv.begin(); i != kv.end(); ++i) {
		string const k = i->first;
		string const v = i->second;

		if (k == "audio_sample_rate") {
			audio_sample_rate = atoi (v.c_str());
		}

		/* User-specified stuff */
		if (k == "name") {
			_name = v;
		} else if (k == "use_dci_name") {
			_use_dci_name = (v == "1");
		} else if (k == "content") {
			_content = v;
		} else if (k == "trust_content_header") {
			_trust_content_header = (v == "1");
		} else if (k == "dcp_content_type") {
			_dcp_content_type = DCPContentType::from_pretty_name (v);
		} else if (k == "format") {
			_format = Format::from_metadata (v);
		} else if (k == "left_crop") {
			_crop.left = atoi (v.c_str ());
		} else if (k == "right_crop") {
			_crop.right = atoi (v.c_str ());
		} else if (k == "top_crop") {
			_crop.top = atoi (v.c_str ());
		} else if (k == "bottom_crop") {
			_crop.bottom = atoi (v.c_str ());
		} else if (k == "filter") {
			_filters.push_back (Filter::from_id (v));
		} else if (k == "scaler") {
			_scaler = Scaler::from_id (v);
<<<<<<< HEAD
		} else if ( ((!version || version < 2) && k == "trim_start") || k == "trim_start") {
			_trim_start = atoi (v.c_str ());
		} else if ( ((!version || version < 2) && k == "trim_end") || k == "trim_end") {
			_trim_end = atoi (v.c_str ());
		} else if (k == "reel_size") {
			_reel_size = boost::lexical_cast<uint64_t> (v);
=======
		} else if (k == "dcp_trim_start") {
			_dcp_trim_start = atoi (v.c_str ());
		} else if (k == "dcp_trim_end") {
			_dcp_trim_end = atoi (v.c_str ());
>>>>>>> 742f0fb1
		} else if (k == "dcp_ab") {
			_dcp_ab = (v == "1");
		} else if (k == "selected_content_audio_stream" || (!version && k == "selected_audio_stream")) {
			if (!version) {
				audio_stream_index = atoi (v.c_str ());
			} else {
				_content_audio_stream = audio_stream_factory (v, version);
			}
		} else if (k == "external_audio") {
			_external_audio.push_back (v);
		} else if (k == "use_content_audio") {
			_use_content_audio = (v == "1");
		} else if (k == "audio_gain") {
			_audio_gain = atof (v.c_str ());
		} else if (k == "audio_delay") {
			_audio_delay = atoi (v.c_str ());
		} else if (k == "still_duration") {
			_still_duration = atoi (v.c_str ());
		} else if (k == "selected_subtitle_stream") {
			if (!version) {
				subtitle_stream_index = atoi (v.c_str ());
			} else {
				_subtitle_stream = subtitle_stream_factory (v, version);
			}
		} else if (k == "with_subtitles") {
			_with_subtitles = (v == "1");
		} else if (k == "subtitle_offset") {
			_subtitle_offset = atoi (v.c_str ());
		} else if (k == "subtitle_scale") {
			_subtitle_scale = atof (v.c_str ());
		} else if (k == "colour_lut") {
			_colour_lut = atoi (v.c_str ());
		} else if (k == "j2k_bandwidth") {
			_j2k_bandwidth = atoi (v.c_str ());
		} else if (k == "audio_language") {
			_audio_language = v;
		} else if (k == "subtitle_language") {
			_subtitle_language = v;
		} else if (k == "territory") {
			_territory = v;
		} else if (k == "rating") {
			_rating = v;
		} else if (k == "studio") {
			_studio = v;
		} else if (k == "facility") {
			_facility = v;
		} else if (k == "package_type") {
			_package_type = v;
		}
		
		/* Cached stuff */
		if (k == "width") {
			_size.width = atoi (v.c_str ());
		} else if (k == "height") {
			_size.height = atoi (v.c_str ());
		} else if (k == "length") {
			int const vv = atoi (v.c_str ());
			if (vv) {
				_length = vv;
			}
		} else if (k == "dcp_intrinsic_duration") {
			int const vv = atoi (v.c_str ());
			if (vv) {
				_dcp_intrinsic_duration = vv;
			}
		} else if (k == "content_digest") {
			_content_digest = v;
		} else if (k == "content_audio_stream" || (!version && k == "audio_stream")) {
			_content_audio_streams.push_back (audio_stream_factory (v, version));
		} else if (k == "external_audio_stream") {
			_external_audio_stream = audio_stream_factory (v, version);
		} else if (k == "subtitle_stream") {
			_subtitle_streams.push_back (subtitle_stream_factory (v, version));
		} else if (k == "frames_per_second") {
			_frames_per_second = atof (v.c_str ());
		}
	}

	if (!version) {
		if (audio_sample_rate) {
			/* version < 1 didn't specify sample rate in the audio streams, so fill it in here */
			for (vector<shared_ptr<AudioStream> >::iterator i = _content_audio_streams.begin(); i != _content_audio_streams.end(); ++i) {
				(*i)->set_sample_rate (audio_sample_rate.get());
			}
		}

		/* also the selected stream was specified as an index */
		if (audio_stream_index && audio_stream_index.get() >= 0 && audio_stream_index.get() < (int) _content_audio_streams.size()) {
			_content_audio_stream = _content_audio_streams[audio_stream_index.get()];
		}

		/* similarly the subtitle */
		if (subtitle_stream_index && subtitle_stream_index.get() >= 0 && subtitle_stream_index.get() < (int) _subtitle_streams.size()) {
			_subtitle_stream = _subtitle_streams[subtitle_stream_index.get()];
		}
	}
		
	_dirty = false;
}

libdcp::Size
Film::cropped_size (libdcp::Size s) const
{
	boost::mutex::scoped_lock lm (_state_mutex);
	s.width -= _crop.left + _crop.right;
	s.height -= _crop.top + _crop.bottom;
	return s;
}

/** Given a directory name, return its full path within the Film's directory.
 *  The directory (and its parents) will be created if they do not exist.
 */
string
Film::dir (string d) const
{
	boost::mutex::scoped_lock lm (_directory_mutex);
	boost::filesystem::path p;
	p /= _directory;
	p /= d;
	boost::filesystem::create_directories (p);
	return p.string ();
}

/** Given a file or directory name, return its full path within the Film's directory.
 *  _directory_mutex must not be locked on entry.
 */
string
Film::file (string f) const
{
	boost::mutex::scoped_lock lm (_directory_mutex);
	boost::filesystem::path p;
	p /= _directory;
	p /= f;
	return p.string ();
}

/** @return full path of the content (actual video) file
 *  of the Film.
 */
string
Film::content_path () const
{
	boost::mutex::scoped_lock lm (_state_mutex);
	if (boost::filesystem::path(_content).has_root_directory ()) {
		return _content;
	}

	return file (_content);
}

ContentType
Film::content_type () const
{
	if (boost::filesystem::is_directory (_content)) {
		/* Directory of images, we assume */
		return VIDEO;
	}

	if (still_image_file (_content)) {
		return STILL;
	}

	return VIDEO;
}

/** @return The sampling rate that we will resample the audio to */
int
Film::target_audio_sample_rate () const
{
	if (!audio_stream()) {
		return 0;
	}
	
	/* Resample to a DCI-approved sample rate */
	double t = dcp_audio_sample_rate (audio_stream()->sample_rate());

	DCPFrameRate dfr (frames_per_second ());

	/* Compensate if the DCP is being run at a different frame rate
	   to the source; that is, if the video is run such that it will
	   look different in the DCP compared to the source (slower or faster).
	   skip/repeat doesn't come into effect here.
	*/

	if (dfr.change_speed) {
		t *= _frames_per_second * dfr.factor() / dfr.frames_per_second;
	}

	return rint (t);
}

int
Film::still_duration_in_frames () const
{
	return still_duration() * frames_per_second();
}

/** @return a DCI-compliant name for a DCP of this film */
string
Film::dci_name () const
{
	stringstream d;

	string fixed_name = to_upper_copy (name());
	for (size_t i = 0; i < fixed_name.length(); ++i) {
		if (fixed_name[i] == ' ') {
			fixed_name[i] = '-';
		}
	}

	/* Spec is that the name part should be maximum 14 characters, as I understand it */
	if (fixed_name.length() > 14) {
		fixed_name = fixed_name.substr (0, 14);
	}

	d << fixed_name << "_";

	if (dcp_content_type()) {
		d << dcp_content_type()->dci_name() << "_";
	}

	if (format()) {
		d << format()->dci_name() << "_";
	}

	if (!audio_language().empty ()) {
		d << audio_language();
		if (!subtitle_language().empty() && with_subtitles()) {
			d << "-" << subtitle_language();
		} else {
			d << "-XX";
		}
			
		d << "_";
	}

	if (!territory().empty ()) {
		d << territory();
		if (!rating().empty ()) {
			d << "-" << rating();
		}
		d << "_";
	}

	switch (audio_channels()) {
	case 1:
		d << "10_";
		break;
	case 2:
		d << "20_";
		break;
	case 6:
		d << "51_";
		break;
	case 8:
		d << "71_";
		break;
	}

	d << "2K_";

	if (!studio().empty ()) {
		d << studio() << "_";
	}

	d << boost::gregorian::to_iso_string (_dci_date) << "_";

	if (!facility().empty ()) {
		d << facility() << "_";
	}

	if (!package_type().empty ()) {
		d << package_type();
	}

	return d.str ();
}

/** @return name to give the DCP */
string
Film::dcp_name () const
{
	if (use_dci_name()) {
		return dci_name ();
	}

	return name();
}


void
Film::set_directory (string d)
{
	boost::mutex::scoped_lock lm (_state_mutex);
	_directory = d;
	_dirty = true;
}

void
Film::set_name (string n)
{
	{
		boost::mutex::scoped_lock lm (_state_mutex);
		_name = n;
	}
	signal_changed (NAME);
}

void
Film::set_use_dci_name (bool u)
{
	{
		boost::mutex::scoped_lock lm (_state_mutex);
		_use_dci_name = u;
	}
	signal_changed (USE_DCI_NAME);
}

void
Film::set_content (string c)
{
	string check = directory ();

#if BOOST_FILESYSTEM_VERSION == 3
	boost::filesystem::path slash ("/");
	string platform_slash = slash.make_preferred().string ();
#else
#ifdef DVDOMATIC_WINDOWS
	string platform_slash = "\\";
#else
	string platform_slash = "/";
#endif
#endif	

	if (!ends_with (check, platform_slash)) {
		check += platform_slash;
	}
	
	if (boost::filesystem::path(c).has_root_directory () && starts_with (c, check)) {
		c = c.substr (_directory.length() + 1);
	}

	string old_content;
	
	{
		boost::mutex::scoped_lock lm (_state_mutex);
		if (c == _content) {
			return;
		}

		old_content = _content;
		_content = c;
	}

	/* Reset streams here in case the new content doesn't have one or the other */
	_content_audio_stream = shared_ptr<AudioStream> ();
	_subtitle_stream = shared_ptr<SubtitleStream> ();

	/* Start off using content audio */
	set_use_content_audio (true);

	/* Create a temporary decoder so that we can get information
	   about the content.
	*/

	try {
		Decoders d = decoder_factory (shared_from_this(), DecodeOptions(), 0);
		
		set_size (d.video->native_size ());
		set_frames_per_second (d.video->frames_per_second ());
		set_subtitle_streams (d.video->subtitle_streams ());
		if (d.audio) {
			set_content_audio_streams (d.audio->audio_streams ());
		}

		/* Start off with the first audio and subtitle streams */
		if (d.audio && !d.audio->audio_streams().empty()) {
			set_content_audio_stream (d.audio->audio_streams().front());
		}
		
		if (!d.video->subtitle_streams().empty()) {
			set_subtitle_stream (d.video->subtitle_streams().front());
		}
		
		{
			boost::mutex::scoped_lock lm (_state_mutex);
			_content = c;
		}
		
		signal_changed (CONTENT);
		
		examine_content ();

	} catch (...) {

		boost::mutex::scoped_lock lm (_state_mutex);
		_content = old_content;
		throw;

	}

	/* Default format */
	switch (content_type()) {
	case STILL:
		set_format (Format::from_id ("var-185"));
		break;
	case VIDEO:
		set_format (Format::from_id ("185"));
		break;
	}

	/* Still image DCPs must use external audio */
	if (content_type() == STILL) {
		set_use_content_audio (false);
	}
}

void
Film::set_trust_content_header (bool t)
{
	{
		boost::mutex::scoped_lock lm (_state_mutex);
		_trust_content_header = t;
	}
	
	signal_changed (TRUST_CONTENT_HEADER);

	if (!_trust_content_header && !content().empty()) {
		/* We just said that we don't trust the content's header */
		examine_content ();
	}
}
	       
void
Film::set_dcp_content_type (DCPContentType const * t)
{
	{
		boost::mutex::scoped_lock lm (_state_mutex);
		_dcp_content_type = t;
	}
	signal_changed (DCP_CONTENT_TYPE);
}

void
Film::set_format (Format const * f)
{
	{
		boost::mutex::scoped_lock lm (_state_mutex);
		_format = f;
	}
	signal_changed (FORMAT);
}

void
Film::set_crop (Crop c)
{
	{
		boost::mutex::scoped_lock lm (_state_mutex);
		_crop = c;
	}
	signal_changed (CROP);
}

void
Film::set_left_crop (int c)
{
	{
		boost::mutex::scoped_lock lm (_state_mutex);
		
		if (_crop.left == c) {
			return;
		}
		
		_crop.left = c;
	}
	signal_changed (CROP);
}

void
Film::set_right_crop (int c)
{
	{
		boost::mutex::scoped_lock lm (_state_mutex);
		if (_crop.right == c) {
			return;
		}
		
		_crop.right = c;
	}
	signal_changed (CROP);
}

void
Film::set_top_crop (int c)
{
	{
		boost::mutex::scoped_lock lm (_state_mutex);
		if (_crop.top == c) {
			return;
		}
		
		_crop.top = c;
	}
	signal_changed (CROP);
}

void
Film::set_bottom_crop (int c)
{
	{
		boost::mutex::scoped_lock lm (_state_mutex);
		if (_crop.bottom == c) {
			return;
		}
		
		_crop.bottom = c;
	}
	signal_changed (CROP);
}

void
Film::set_filters (vector<Filter const *> f)
{
	{
		boost::mutex::scoped_lock lm (_state_mutex);
		_filters = f;
	}
	signal_changed (FILTERS);
}

void
Film::set_scaler (Scaler const * s)
{
	{
		boost::mutex::scoped_lock lm (_state_mutex);
		_scaler = s;
	}
	signal_changed (SCALER);
}

void
Film::set_trim_start (int t)
{
	{
		boost::mutex::scoped_lock lm (_state_mutex);
		_trim_start = t;
	}
	signal_changed (TRIM_START);
}

void
Film::set_trim_end (int t)
{
	{
		boost::mutex::scoped_lock lm (_state_mutex);
		_trim_end = t;
	}
	signal_changed (TRIM_END);
}

void
Film::set_dcp_ab (bool a)
{
	{
		boost::mutex::scoped_lock lm (_state_mutex);
		_dcp_ab = a;
	}
	signal_changed (DCP_AB);
}

void
Film::set_content_audio_stream (shared_ptr<AudioStream> s)
{
	{
		boost::mutex::scoped_lock lm (_state_mutex);
		_content_audio_stream = s;
	}
	signal_changed (CONTENT_AUDIO_STREAM);
}

void
Film::set_external_audio (vector<string> a)
{
	{
		boost::mutex::scoped_lock lm (_state_mutex);
		_external_audio = a;
	}

	shared_ptr<ExternalAudioDecoder> decoder (new ExternalAudioDecoder (shared_from_this(), DecodeOptions(), 0));
	if (decoder->audio_stream()) {
		_external_audio_stream = decoder->audio_stream ();
	}
	
	signal_changed (EXTERNAL_AUDIO);
}

void
Film::set_use_content_audio (bool e)
{
	{
		boost::mutex::scoped_lock lm (_state_mutex);
		_use_content_audio = e;
	}

	signal_changed (USE_CONTENT_AUDIO);
}

void
Film::set_audio_gain (float g)
{
	{
		boost::mutex::scoped_lock lm (_state_mutex);
		_audio_gain = g;
	}
	signal_changed (AUDIO_GAIN);
}

void
Film::set_audio_delay (int d)
{
	{
		boost::mutex::scoped_lock lm (_state_mutex);
		_audio_delay = d;
	}
	signal_changed (AUDIO_DELAY);
}

void
Film::set_still_duration (int d)
{
	{
		boost::mutex::scoped_lock lm (_state_mutex);
		_still_duration = d;
	}
	signal_changed (STILL_DURATION);
}

void
Film::set_subtitle_stream (shared_ptr<SubtitleStream> s)
{
	{
		boost::mutex::scoped_lock lm (_state_mutex);
		_subtitle_stream = s;
	}
	signal_changed (SUBTITLE_STREAM);
}

void
Film::set_with_subtitles (bool w)
{
	{
		boost::mutex::scoped_lock lm (_state_mutex);
		_with_subtitles = w;
	}
	signal_changed (WITH_SUBTITLES);
}

void
Film::set_subtitle_offset (int o)
{
	{
		boost::mutex::scoped_lock lm (_state_mutex);
		_subtitle_offset = o;
	}
	signal_changed (SUBTITLE_OFFSET);
}

void
Film::set_subtitle_scale (float s)
{
	{
		boost::mutex::scoped_lock lm (_state_mutex);
		_subtitle_scale = s;
	}
	signal_changed (SUBTITLE_SCALE);
}

void
Film::set_colour_lut (int i)
{
	{
		boost::mutex::scoped_lock lm (_state_mutex);
		_colour_lut = i;
	}
	signal_changed (COLOUR_LUT);
}

void
Film::set_j2k_bandwidth (int b)
{
	{
		boost::mutex::scoped_lock lm (_state_mutex);
		_j2k_bandwidth = b;
	}
	signal_changed (J2K_BANDWIDTH);
}

void
Film::set_audio_language (string l)
{
	{
		boost::mutex::scoped_lock lm (_state_mutex);
		_audio_language = l;
	}
	signal_changed (DCI_METADATA);
}

void
Film::set_subtitle_language (string l)
{
	{
		boost::mutex::scoped_lock lm (_state_mutex);
		_subtitle_language = l;
	}
	signal_changed (DCI_METADATA);
}

void
Film::set_territory (string t)
{
	{
		boost::mutex::scoped_lock lm (_state_mutex);
		_territory = t;
	}
	signal_changed (DCI_METADATA);
}

void
Film::set_rating (string r)
{
	{
		boost::mutex::scoped_lock lm (_state_mutex);
		_rating = r;
	}
	signal_changed (DCI_METADATA);
}

void
Film::set_studio (string s)
{
	{
		boost::mutex::scoped_lock lm (_state_mutex);
		_studio = s;
	}
	signal_changed (DCI_METADATA);
}

void
Film::set_facility (string f)
{
	{
		boost::mutex::scoped_lock lm (_state_mutex);
		_facility = f;
	}
	signal_changed (DCI_METADATA);
}

void
Film::set_package_type (string p)
{
	{
		boost::mutex::scoped_lock lm (_state_mutex);
		_package_type = p;
	}
	signal_changed (DCI_METADATA);
}

void
Film::set_size (libdcp::Size s)
{
	{
		boost::mutex::scoped_lock lm (_state_mutex);
		_size = s;
	}
	signal_changed (SIZE);
}

void
Film::set_length (SourceFrame l)
{
	{
		boost::mutex::scoped_lock lm (_state_mutex);
		_length = l;
	}
	signal_changed (LENGTH);
}

void
Film::unset_length ()
{
	{
		boost::mutex::scoped_lock lm (_state_mutex);
		_length = boost::none;
	}
	signal_changed (LENGTH);
}

void
Film::set_dcp_intrinsic_duration (int d)
{
	{
		boost::mutex::scoped_lock lm (_state_mutex);
		_dcp_intrinsic_duration = d;
	}
	signal_changed (DCP_INTRINSIC_DURATION);
}

void
Film::set_content_digest (string d)
{
	{
		boost::mutex::scoped_lock lm (_state_mutex);
		_content_digest = d;
	}
	_dirty = true;
}

void
Film::set_content_audio_streams (vector<shared_ptr<AudioStream> > s)
{
	{
		boost::mutex::scoped_lock lm (_state_mutex);
		_content_audio_streams = s;
	}
	signal_changed (CONTENT_AUDIO_STREAMS);
}

void
Film::set_subtitle_streams (vector<shared_ptr<SubtitleStream> > s)
{
	{
		boost::mutex::scoped_lock lm (_state_mutex);
		_subtitle_streams = s;
	}
	signal_changed (SUBTITLE_STREAMS);
}

void
Film::set_frames_per_second (float f)
{
	{
		boost::mutex::scoped_lock lm (_state_mutex);
		_frames_per_second = f;
	}
	signal_changed (FRAMES_PER_SECOND);
}
	
void
Film::signal_changed (Property p)
{
	{
		boost::mutex::scoped_lock lm (_state_mutex);
		_dirty = true;
	}

	if (ui_signaller) {
		ui_signaller->emit (boost::bind (boost::ref (Changed), p));
	}
}

int
Film::audio_channels () const
{
	shared_ptr<AudioStream> s = audio_stream ();
	if (!s) {
		return 0;
	}

	return s->channels ();
}

void
Film::set_dci_date_today ()
{
	_dci_date = boost::gregorian::day_clock::local_day ();
}

boost::shared_ptr<AudioStream>
Film::audio_stream () const
{
	if (use_content_audio()) {
		return _content_audio_stream;
	}

	return _external_audio_stream;
}

/** @param f DCP frame index.
 *  @param t true to return a temporary file path, otherwise a permanent one.
 *  @return The path to write this video frame to.
 */
string
Film::frame_out_path (int f, bool t) const
{
	stringstream s;
	s << j2k_dir() << "/";
	s.width (8);
	s << std::setfill('0') << f << ".j2c";

	if (t) {
		s << ".tmp";
	}

	return s.str ();
}

string
Film::hash_out_path (int f, bool t) const
{
	return frame_out_path (f, t) + ".md5";
}

/** @param c Audio channel index.
 *  @param t true to return a temporary file path, otherwise a permanent one.
 *  @return The path to write this audio file to.
 */
string
Film::multichannel_audio_out_path (int c, bool t) const
{
	stringstream s;
	s << dir ("wavs") << "/" << (c + 1) << ".wav";
	if (t) {
		s << ".tmp";
	}
	
	return s.str ();
}
<|MERGE_RESOLUTION|>--- conflicted
+++ resolved
@@ -155,14 +155,8 @@
 	, _crop              (o._crop)
 	, _filters           (o._filters)
 	, _scaler            (o._scaler)
-<<<<<<< HEAD
 	, _trim_start        (o._trim_start)
 	, _trim_end          (o._trim_end)
-	, _reel_size         (o._reel_size)
-=======
-	, _dcp_trim_start    (o._dcp_trim_start)
-	, _dcp_trim_end      (o._dcp_trim_end)
->>>>>>> 742f0fb1
 	, _dcp_ab            (o._dcp_ab)
 	, _content_audio_stream (o._content_audio_stream)
 	, _external_audio    (o._external_audio)
@@ -393,16 +387,8 @@
 		f << "filter " << (*i)->id () << "\n";
 	}
 	f << "scaler " << _scaler->id () << "\n";
-<<<<<<< HEAD
 	f << "trim_start " << _trim_start << "\n";
 	f << "trim_end " << _trim_end << "\n";
-	if (_reel_size) {
-		f << "reel_size " << _reel_size.get() << "\n";
-	}
-=======
-	f << "dcp_trim_start " << _dcp_trim_start << "\n";
-	f << "dcp_trim_end " << _dcp_trim_end << "\n";
->>>>>>> 742f0fb1
 	f << "dcp_ab " << (_dcp_ab ? "1" : "0") << "\n";
 	if (_content_audio_stream) {
 		f << "selected_content_audio_stream " << _content_audio_stream->to_string() << "\n";
@@ -514,19 +500,10 @@
 			_filters.push_back (Filter::from_id (v));
 		} else if (k == "scaler") {
 			_scaler = Scaler::from_id (v);
-<<<<<<< HEAD
 		} else if ( ((!version || version < 2) && k == "trim_start") || k == "trim_start") {
 			_trim_start = atoi (v.c_str ());
 		} else if ( ((!version || version < 2) && k == "trim_end") || k == "trim_end") {
 			_trim_end = atoi (v.c_str ());
-		} else if (k == "reel_size") {
-			_reel_size = boost::lexical_cast<uint64_t> (v);
-=======
-		} else if (k == "dcp_trim_start") {
-			_dcp_trim_start = atoi (v.c_str ());
-		} else if (k == "dcp_trim_end") {
-			_dcp_trim_end = atoi (v.c_str ());
->>>>>>> 742f0fb1
 		} else if (k == "dcp_ab") {
 			_dcp_ab = (v == "1");
 		} else if (k == "selected_content_audio_stream" || (!version && k == "selected_audio_stream")) {
