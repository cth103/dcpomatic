--- conflicted
+++ resolved
@@ -594,14 +594,9 @@
 	/* XXX: this uses the first bit of content only */
 
 	/* The standard says we don't do this for trailers, for some strange reason */
-<<<<<<< HEAD
 	if (dcp_content_type() && dcp_content_type()->libdcp_kind() != dcp::TRAILER) {
 		ContentList cl = content ();
-=======
-	if (dcp_content_type() && dcp_content_type()->libdcp_kind() != libdcp::TRAILER) {
->>>>>>> 4092121a
 		Ratio const * content_ratio = 0;
-		ContentList cl = content ();
 		for (ContentList::iterator i = cl.begin(); i != cl.end(); ++i) {
 			shared_ptr<VideoContent> vc = dynamic_pointer_cast<VideoContent> (*i);
 			if (vc) {
