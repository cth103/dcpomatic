--- conflicted
+++ resolved
@@ -27,7 +27,6 @@
 #include <unistd.h>
 #include <boost/filesystem.hpp>
 #include <boost/algorithm/string.hpp>
-<<<<<<< HEAD
 #include <boost/lexical_cast.hpp>
 #include <libxml++/libxml++.h>
 #include <libcxml/cxml.h>
@@ -36,17 +35,7 @@
 #include <dcp/signer.h>
 #include <dcp/util.h>
 #include <dcp/local_time.h>
-=======
-#include <boost/date_time.hpp>
-#include <libxml++/libxml++.h>
-#include <libcxml/cxml.h>
-#include <libdcp/signer_chain.h>
-#include <libdcp/cpl.h>
-#include <libdcp/signer.h>
-#include <libdcp/util.h>
-#include <libdcp/kdm.h>
-#include <libdcp/raw_convert.h>
->>>>>>> 362ed9ee
+#include <dcp/raw_convert.h>
 #include "film.h"
 #include "job.h"
 #include "util.h"
@@ -88,14 +77,9 @@
 using boost::ends_with;
 using boost::starts_with;
 using boost::optional;
-<<<<<<< HEAD
 using dcp::Size;
 using dcp::Signer;
-=======
-using libdcp::Size;
-using libdcp::Signer;
-using libdcp::raw_convert;
->>>>>>> 362ed9ee
+using dcp::raw_convert;
 
 /* 5 -> 6
  * AudioMapping XML changed.
@@ -971,14 +955,7 @@
 	return fit_ratio_within (container()->ratio(), full_frame ());
 }
 
-<<<<<<< HEAD
 dcp::EncryptedKDM
-=======
-/** @param from KDM from time in local time.
- *  @param to KDM to time in local time.
- */
-libdcp::KDM
->>>>>>> 362ed9ee
 Film::make_kdm (
 	shared_ptr<dcp::Certificate> target,
 	boost::filesystem::path dcp_dir,
