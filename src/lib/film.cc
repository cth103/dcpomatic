/*
    Copyright (C) 2012 Carl Hetherington <cth@carlh.net>

    This program is free software; you can redistribute it and/or modify
    it under the terms of the GNU General Public License as published by
    the Free Software Foundation; either version 2 of the License, or
    (at your option) any later version.

    This program is distributed in the hope that it will be useful,
    but WITHOUT ANY WARRANTY; without even the implied warranty of
    MERCHANTABILITY or FITNESS FOR A PARTICULAR PURPOSE.  See the
    GNU General Public License for more details.

    You should have received a copy of the GNU General Public License
    along with this program; if not, write to the Free Software
    Foundation, Inc., 675 Mass Ave, Cambridge, MA 02139, USA.

*/

#include <stdexcept>
#include <iostream>
#include <algorithm>
#include <fstream>
#include <cstdlib>
#include <sstream>
#include <iomanip>
#include <unistd.h>
#include <boost/filesystem.hpp>
#include <boost/algorithm/string.hpp>
#include <boost/lexical_cast.hpp>
#include <boost/date_time.hpp>
#include <libxml++/libxml++.h>
#include <libcxml/cxml.h>
#include "film.h"
#include "job.h"
#include "filter.h"
#include "util.h"
#include "job_manager.h"
#include "transcode_job.h"
#include "scp_dcp_job.h"
#include "log.h"
#include "exceptions.h"
#include "examine_content_job.h"
#include "scaler.h"
#include "config.h"
#include "version.h"
#include "ui_signaller.h"
#include "playlist.h"
#include "player.h"
#include "ffmpeg_content.h"
#include "imagemagick_content.h"
#include "sndfile_content.h"
#include "dcp_content_type.h"
#include "ratio.h"
#include "cross.h"

#include "i18n.h"

using std::string;
using std::stringstream;
using std::multimap;
using std::pair;
using std::map;
using std::vector;
using std::ifstream;
using std::ofstream;
using std::setfill;
using std::min;
using std::make_pair;
using std::endl;
<<<<<<< HEAD
using std::cout;
=======
>>>>>>> d2ff6a6b
using std::list;
using boost::shared_ptr;
using boost::weak_ptr;
using boost::lexical_cast;
using boost::dynamic_pointer_cast;
using boost::to_upper_copy;
using boost::ends_with;
using boost::starts_with;
using boost::optional;
using libdcp::Size;

int const Film::state_version = 4;

/** Construct a Film object in a given directory.
 *
 *  @param d Film directory.
 */

Film::Film (string d)
	: _playlist (new Playlist)
	, _use_dci_name (true)
	, _dcp_content_type (Config::instance()->default_dcp_content_type ())
	, _container (Config::instance()->default_container ())
	, _scaler (Scaler::from_id ("bicubic"))
	, _with_subtitles (false)
	, _subtitle_offset (0)
	, _subtitle_scale (1)
	, _colour_lut (0)
	, _j2k_bandwidth (200000000)
	, _dci_metadata (Config::instance()->default_dci_metadata ())
<<<<<<< HEAD
	, _dcp_video_frame_rate (24)
	, _dcp_audio_channels (MAX_AUDIO_CHANNELS)
=======
	, _dcp_frame_rate (0)
	, _minimum_audio_channels (0)
	, _source_frame_rate (0)
>>>>>>> d2ff6a6b
	, _dirty (false)
{
	set_dci_date_today ();

	_playlist->Changed.connect (bind (&Film::playlist_changed, this));
	_playlist->ContentChanged.connect (bind (&Film::playlist_content_changed, this, _1, _2));
	
	/* Make state.directory a complete path without ..s (where possible)
	   (Code swiped from Adam Bowen on stackoverflow)
	*/
	
	boost::filesystem::path p (boost::filesystem::system_complete (d));
	boost::filesystem::path result;
	for (boost::filesystem::path::iterator i = p.begin(); i != p.end(); ++i) {
		if (*i == "..") {
			if (boost::filesystem::is_symlink (result) || result.filename() == "..") {
				result /= *i;
			} else {
				result = result.parent_path ();
			}
		} else if (*i != ".") {
			result /= *i;
		}
	}

	set_directory (result.string ());
<<<<<<< HEAD
	_log.reset (new FileLog (file ("log")));
=======
	
	if (!boost::filesystem::exists (directory())) {
		if (must_exist) {
			throw OpenFileError (directory());
		} else {
			boost::filesystem::create_directory (directory());
		}
	}

	_sndfile_stream = SndfileStream::create ();
	
	_log.reset (new FileLog (file ("log")));
	
	if (must_exist) {
		read_metadata ();
	} else {
		write_metadata ();
	}
>>>>>>> d2ff6a6b
}

Film::Film (Film const & o)
	: boost::enable_shared_from_this<Film> (o)
	/* note: the copied film shares the original's log */
	, _log               (o._log)
	, _playlist          (new Playlist (o._playlist))
	, _directory         (o._directory)
	, _name              (o._name)
	, _use_dci_name      (o._use_dci_name)
	, _dcp_content_type  (o._dcp_content_type)
	, _container         (o._container)
	, _scaler            (o._scaler)
	, _with_subtitles    (o._with_subtitles)
	, _subtitle_offset   (o._subtitle_offset)
	, _subtitle_scale    (o._subtitle_scale)
	, _colour_lut        (o._colour_lut)
	, _j2k_bandwidth     (o._j2k_bandwidth)
	, _dci_metadata      (o._dci_metadata)
	, _dcp_video_frame_rate (o._dcp_video_frame_rate)
	, _dci_date          (o._dci_date)
<<<<<<< HEAD
=======
	, _dcp_frame_rate    (o._dcp_frame_rate)
	, _minimum_audio_channels (o._minimum_audio_channels)
	, _size              (o._size)
	, _length            (o._length)
	, _content_digest    (o._content_digest)
	, _content_audio_streams (o._content_audio_streams)
	, _sndfile_stream    (o._sndfile_stream)
	, _subtitle_streams  (o._subtitle_streams)
	, _source_frame_rate (o._source_frame_rate)
>>>>>>> d2ff6a6b
	, _dirty             (o._dirty)
{
	_playlist->ContentChanged.connect (bind (&Film::playlist_content_changed, this, _1, _2));
}

string
Film::video_state_identifier () const
{
	assert (container ());
	LocaleGuard lg;

	stringstream s;
	s << container()->id()
	  << "_" << _playlist->video_digest()
	  << "_" << _dcp_video_frame_rate
	  << "_" << scaler()->id()
	  << "_" << j2k_bandwidth()
	  << "_" << lexical_cast<int> (colour_lut());

	return s.str ();
}
	  
/** @return The path to the directory to write video frame info files to */
string
Film::info_dir () const
{
	boost::filesystem::path p;
	p /= "info";
	p /= video_state_identifier ();
	return dir (p.string());
}

string
Film::internal_video_mxf_dir () const
{
	return dir ("video");
}

string
Film::internal_video_mxf_filename () const
{
	return video_state_identifier() + ".mxf";
}

string
Film::dcp_video_mxf_filename () const
{
	return filename_safe_name() + "_video.mxf";
}

string
Film::dcp_audio_mxf_filename () const
{
	return filename_safe_name() + "_audio.mxf";
}

string
Film::filename_safe_name () const
{
	string const n = name ();
	string o;
	for (size_t i = 0; i < n.length(); ++i) {
		if (isalnum (n[i])) {
			o += n[i];
		} else {
			o += "_";
		}
	}

	return o;
}

boost::filesystem::path
Film::audio_analysis_path (shared_ptr<const AudioContent> c) const
{
	boost::filesystem::path p = dir ("analysis");
	p /= c->digest();
	return p;
}

/** Add suitable Jobs to the JobManager to create a DCP for this Film */
void
Film::make_dcp ()
{
	set_dci_date_today ();
	
	if (dcp_name().find ("/") != string::npos) {
		throw BadSettingError (_("name"), _("cannot contain slashes"));
	}
	
	log()->log (String::compose ("DCP-o-matic %1 git %2 using %3", dcpomatic_version, dcpomatic_git_commit, dependency_version_summary()));

	{
		char buffer[128];
		gethostname (buffer, sizeof (buffer));
		log()->log (String::compose ("Starting to make DCP on %1", buffer));
	}
	
//	log()->log (String::compose ("Content is %1; type %2", content_path(), (content_type() == STILL ? _("still") : _("video"))));
//	if (length()) {
//		log()->log (String::compose ("Content length %1", length().get()));
//	}
//	log()->log (String::compose ("Content digest %1", content_digest()));
//	log()->log (String::compose ("Content at %1 fps, DCP at %2 fps", source_frame_rate(), dcp_frame_rate()));
	log()->log (String::compose ("%1 threads", Config::instance()->num_local_encoding_threads()));
	log()->log (String::compose ("J2K bandwidth %1", j2k_bandwidth()));
<<<<<<< HEAD
#ifdef DCPOMATIC_DEBUG
	log()->log ("DCP-o-matic built in debug mode.");
=======
	if (use_content_audio()) {
		log()->log ("Using content's audio");
	} else {
		log()->log (String::compose ("Using external audio (%1 files)", external_audio().size()));
	}
#ifdef DVDOMATIC_DEBUG
	log()->log ("DVD-o-matic built in debug mode.");
>>>>>>> d2ff6a6b
#else
	log()->log ("DCP-o-matic built in optimised mode.");
#endif
#ifdef LIBDCP_DEBUG
	log()->log ("libdcp built in debug mode.");
#else
	log()->log ("libdcp built in optimised mode.");
#endif
	pair<string, int> const c = cpu_info ();
	log()->log (String::compose ("CPU: %1, %2 processors", c.first, c.second));
	list<pair<string, string> > const m = mount_info ();
	for (list<pair<string, string> >::const_iterator i = m.begin(); i != m.end(); ++i) {
		log()->log (String::compose ("Mount: %1 %2", i->first, i->second));
	}
	
	if (container() == 0) {
		throw MissingSettingError (_("container"));
	}

	if (_playlist->content().empty ()) {
		throw StringError (_("You must add some content to the DCP before creating it"));
	}

	if (dcp_content_type() == 0) {
		throw MissingSettingError (_("content type"));
	}

	if (name().empty()) {
		throw MissingSettingError (_("name"));
	}

	JobManager::instance()->add (shared_ptr<Job> (new TranscodeJob (shared_from_this())));
}

/** Start a job to send our DCP to the configured TMS */
void
Film::send_dcp_to_tms ()
{
	shared_ptr<Job> j (new SCPDCPJob (shared_from_this()));
	JobManager::instance()->add (j);
}

/** Count the number of frames that have been encoded for this film.
 *  @return frame count.
 */
int
Film::encoded_frames () const
{
	if (container() == 0) {
		return 0;
	}

	int N = 0;
	for (boost::filesystem::directory_iterator i = boost::filesystem::directory_iterator (info_dir ()); i != boost::filesystem::directory_iterator(); ++i) {
		++N;
		boost::this_thread::interruption_point ();
	}

	return N;
}

/** Write state to our `metadata' file */
void
Film::write_metadata () const
{
	if (!boost::filesystem::exists (directory())) {
		boost::filesystem::create_directory (directory());
	}
	
	boost::mutex::scoped_lock lm (_state_mutex);
	LocaleGuard lg;

	boost::filesystem::create_directories (directory());

	xmlpp::Document doc;
	xmlpp::Element* root = doc.create_root_node ("Metadata");

	root->add_child("Version")->add_child_text (lexical_cast<string> (state_version));
	root->add_child("Name")->add_child_text (_name);
	root->add_child("UseDCIName")->add_child_text (_use_dci_name ? "1" : "0");

	if (_dcp_content_type) {
<<<<<<< HEAD
		root->add_child("DCPContentType")->add_child_text (_dcp_content_type->dci_name ());
=======
		f << "dcp_content_type " << _dcp_content_type->dci_name () << endl;
	}
	if (_format) {
		f << "format " << _format->as_metadata () << endl;
	}
	f << "left_crop " << _crop.left << endl;
	f << "right_crop " << _crop.right << endl;
	f << "top_crop " << _crop.top << endl;
	f << "bottom_crop " << _crop.bottom << endl;
	for (vector<Filter const *>::const_iterator i = _filters.begin(); i != _filters.end(); ++i) {
		f << "filter " << (*i)->id () << endl;
	}
	f << "scaler " << _scaler->id () << endl;
	f << "trim_start " << _trim_start << endl;
	f << "trim_end " << _trim_end << endl;
	switch (_trim_type) {
	case CPL:
		f << "trim_type cpl\n";
		break;
	case ENCODE:
		f << "trim_type encode\n";
		break;
	}
	f << "dcp_ab " << (_dcp_ab ? "1" : "0") << endl;
	if (_content_audio_stream) {
		f << "selected_content_audio_stream " << _content_audio_stream->to_string() << endl;
	}
	for (vector<string>::const_iterator i = _external_audio.begin(); i != _external_audio.end(); ++i) {
		f << "external_audio " << *i << endl;
	}
	f << "use_content_audio " << (_use_content_audio ? "1" : "0") << endl;
	f << "audio_gain " << _audio_gain << endl;
	f << "audio_delay " << _audio_delay << endl;
	f << "still_duration " << _still_duration << endl;
	if (_subtitle_stream) {
		f << "selected_subtitle_stream " << _subtitle_stream->to_string() << endl;
	}
	f << "with_subtitles " << _with_subtitles << endl;
	f << "subtitle_offset " << _subtitle_offset << endl;
	f << "subtitle_scale " << _subtitle_scale << endl;
	f << "colour_lut " << _colour_lut << endl;
	f << "j2k_bandwidth " << _j2k_bandwidth << endl;
	_dci_metadata.write (f);
	f << "dci_date " << boost::gregorian::to_iso_string (_dci_date) << endl;
	f << "dcp_frame_rate " << _dcp_frame_rate << endl;
	f << "minimum_audio_channels " << _minimum_audio_channels << endl;
	f << "width " << _size.width << endl;
	f << "height " << _size.height << endl;
	f << "length " << _length.get_value_or(0) << endl;
	f << "content_digest " << _content_digest << endl;

	for (vector<shared_ptr<AudioStream> >::const_iterator i = _content_audio_streams.begin(); i != _content_audio_streams.end(); ++i) {
		f << "content_audio_stream " << (*i)->to_string () << endl;
>>>>>>> d2ff6a6b
	}

	if (_container) {
		root->add_child("Container")->add_child_text (_container->id ());
	}

	root->add_child("Scaler")->add_child_text (_scaler->id ());
	root->add_child("WithSubtitles")->add_child_text (_with_subtitles ? "1" : "0");
	root->add_child("SubtitleOffset")->add_child_text (lexical_cast<string> (_subtitle_offset));
	root->add_child("SubtitleScale")->add_child_text (lexical_cast<string> (_subtitle_scale));
	root->add_child("ColourLUT")->add_child_text (lexical_cast<string> (_colour_lut));
	root->add_child("J2KBandwidth")->add_child_text (lexical_cast<string> (_j2k_bandwidth));
	_dci_metadata.as_xml (root->add_child ("DCIMetadata"));
	root->add_child("DCPVideoFrameRate")->add_child_text (lexical_cast<string> (_dcp_video_frame_rate));
	root->add_child("DCIDate")->add_child_text (boost::gregorian::to_iso_string (_dci_date));
	root->add_child("DCPAudioChannels")->add_child_text (lexical_cast<string> (_dcp_audio_channels));
	_playlist->as_xml (root->add_child ("Playlist"));

	doc.write_to_file_formatted (file ("metadata.xml"));
	
	_dirty = false;
}

/** Read state from our metadata file */
void
Film::read_metadata ()
{
	boost::mutex::scoped_lock lm (_state_mutex);
	LocaleGuard lg;

	if (boost::filesystem::exists (file ("metadata")) && !boost::filesystem::exists (file ("metadata.xml"))) {
		throw StringError (_("This film was created with an older version of DCP-o-matic, and unfortunately it cannot be loaded into this version.  You will need to create a new Film, re-add your content and set it up again.  Sorry!"));
	}

	cxml::File f (file ("metadata.xml"), "Metadata");
	
	_name = f.string_child ("Name");
	_use_dci_name = f.bool_child ("UseDCIName");

<<<<<<< HEAD
	{
		optional<string> c = f.optional_string_child ("DCPContentType");
		if (c) {
			_dcp_content_type = DCPContentType::from_dci_name (c.get ());
=======
		/* User-specified stuff */
		if (k == "name") {
			_name = v;
		} else if (k == "use_dci_name") {
			_use_dci_name = (v == "1");
		} else if (k == "content") {
			_content = v;
		} else if (k == "trust_content_header") {
			_trust_content_header = (v == "1");
		} else if (k == "dcp_content_type") {
			if (version < 3) {
				_dcp_content_type = DCPContentType::from_pretty_name (v);
			} else {
				_dcp_content_type = DCPContentType::from_dci_name (v);
			}
		} else if (k == "format") {
			_format = Format::from_metadata (v);
		} else if (k == "left_crop") {
			_crop.left = atoi (v.c_str ());
		} else if (k == "right_crop") {
			_crop.right = atoi (v.c_str ());
		} else if (k == "top_crop") {
			_crop.top = atoi (v.c_str ());
		} else if (k == "bottom_crop") {
			_crop.bottom = atoi (v.c_str ());
		} else if (k == "filter") {
			_filters.push_back (Filter::from_id (v));
		} else if (k == "scaler") {
			_scaler = Scaler::from_id (v);
		} else if ( ((!version || version < 2) && k == "dcp_trim_start") || k == "trim_start") {
			_trim_start = atoi (v.c_str ());
		} else if ( ((!version || version < 2) && k == "dcp_trim_end") || k == "trim_end") {
			_trim_end = atoi (v.c_str ());
		} else if (k == "trim_type") {
			if (v == "cpl") {
				_trim_type = CPL;
			} else if (v == "encode") {
				_trim_type = ENCODE;
			}
		} else if (k == "dcp_ab") {
			_dcp_ab = (v == "1");
		} else if (k == "selected_content_audio_stream" || (!version && k == "selected_audio_stream")) {
			if (!version) {
				audio_stream_index = atoi (v.c_str ());
			} else {
				_content_audio_stream = audio_stream_factory (v, version);
			}
		} else if (k == "external_audio") {
			_external_audio.push_back (v);
		} else if (k == "use_content_audio") {
			_use_content_audio = (v == "1");
		} else if (k == "audio_gain") {
			_audio_gain = atof (v.c_str ());
		} else if (k == "audio_delay") {
			_audio_delay = atoi (v.c_str ());
		} else if (k == "still_duration") {
			_still_duration = atoi (v.c_str ());
		} else if (k == "selected_subtitle_stream") {
			if (!version) {
				subtitle_stream_index = atoi (v.c_str ());
			} else {
				_subtitle_stream = subtitle_stream_factory (v, version);
			}
		} else if (k == "with_subtitles") {
			_with_subtitles = (v == "1");
		} else if (k == "subtitle_offset") {
			_subtitle_offset = atoi (v.c_str ());
		} else if (k == "subtitle_scale") {
			_subtitle_scale = atof (v.c_str ());
		} else if (k == "colour_lut") {
			_colour_lut = atoi (v.c_str ());
		} else if (k == "j2k_bandwidth") {
			_j2k_bandwidth = atoi (v.c_str ());
		} else if (k == "dci_date") {
			_dci_date = boost::gregorian::from_undelimited_string (v);
		} else if (k == "dcp_frame_rate") {
			_dcp_frame_rate = atoi (v.c_str ());
		} else if (k == "minimum_audio_channels") {
			_minimum_audio_channels = atoi (v.c_str ());
>>>>>>> d2ff6a6b
		}
	}

	{
		optional<string> c = f.optional_string_child ("Container");
		if (c) {
			_container = Ratio::from_id (c.get ());
		}
	}

	_scaler = Scaler::from_id (f.string_child ("Scaler"));
	_with_subtitles = f.bool_child ("WithSubtitles");
	_subtitle_offset = f.number_child<float> ("SubtitleOffset");
	_subtitle_scale = f.number_child<float> ("SubtitleScale");
	_colour_lut = f.number_child<int> ("ColourLUT");
	_j2k_bandwidth = f.number_child<int> ("J2KBandwidth");
	_dci_metadata = DCIMetadata (f.node_child ("DCIMetadata"));
	_dcp_video_frame_rate = f.number_child<int> ("DCPVideoFrameRate");
	_dci_date = boost::gregorian::from_undelimited_string (f.string_child ("DCIDate"));
	_dcp_audio_channels = f.number_child<int> ("DCPAudioChannels");

	_playlist->set_from_xml (shared_from_this(), f.node_child ("Playlist"));

	_dirty = false;
}

/** Given a directory name, return its full path within the Film's directory.
 *  The directory (and its parents) will be created if they do not exist.
 */
string
Film::dir (string d) const
{
	boost::mutex::scoped_lock lm (_directory_mutex);
	
	boost::filesystem::path p;
	p /= _directory;
	p /= d;
	
	boost::filesystem::create_directories (p);
	
	return p.string ();
}

/** Given a file or directory name, return its full path within the Film's directory.
 *  _directory_mutex must not be locked on entry.
 *  Any required parent directories will be created.
 */
string
Film::file (string f) const
{
	boost::mutex::scoped_lock lm (_directory_mutex);

	boost::filesystem::path p;
	p /= _directory;
	p /= f;

	boost::filesystem::create_directories (p.parent_path ());
	
	return p.string ();
}

/** @return a DCI-compliant name for a DCP of this film */
string
Film::dci_name (bool if_created_now) const
{
	stringstream d;

	string fixed_name = to_upper_copy (name());
	for (size_t i = 0; i < fixed_name.length(); ++i) {
		if (fixed_name[i] == ' ') {
			fixed_name[i] = '-';
		}
	}

	/* Spec is that the name part should be maximum 14 characters, as I understand it */
	if (fixed_name.length() > 14) {
		fixed_name = fixed_name.substr (0, 14);
	}

	d << fixed_name;

	if (dcp_content_type()) {
		d << "_" << dcp_content_type()->dci_name();
	}

	if (container()) {
		d << "_" << container()->dci_name();
	}

	DCIMetadata const dm = dci_metadata ();

	if (!dm.audio_language.empty ()) {
		d << "_" << dm.audio_language;
		if (!dm.subtitle_language.empty()) {
			d << "-" << dm.subtitle_language;
		} else {
			d << "-XX";
		}
	}

	if (!dm.territory.empty ()) {
		d << "_" << dm.territory;
		if (!dm.rating.empty ()) {
			d << "-" << dm.rating;
		}
	}

	d << "_51_2K";

	if (!dm.studio.empty ()) {
		d << "_" << dm.studio;
	}

	if (if_created_now) {
		d << "_" << boost::gregorian::to_iso_string (boost::gregorian::day_clock::local_day ());
	} else {
		d << "_" << boost::gregorian::to_iso_string (_dci_date);
	}

	if (!dm.facility.empty ()) {
		d << "_" << dm.facility;
	}

	if (!dm.package_type.empty ()) {
		d << "_" << dm.package_type;
	}

	return d.str ();
}

/** @return name to give the DCP */
string
Film::dcp_name (bool if_created_now) const
{
	if (use_dci_name()) {
		return dci_name (if_created_now);
	}

	return name();
}


void
Film::set_directory (string d)
{
	boost::mutex::scoped_lock lm (_state_mutex);
	_directory = d;
	_dirty = true;
}

void
Film::set_name (string n)
{
	{
		boost::mutex::scoped_lock lm (_state_mutex);
		_name = n;
	}
	signal_changed (NAME);
}

void
Film::set_use_dci_name (bool u)
{
	{
		boost::mutex::scoped_lock lm (_state_mutex);
		_use_dci_name = u;
	}
	signal_changed (USE_DCI_NAME);
}

void
<<<<<<< HEAD
=======
Film::set_content (string c)
{
	string check = directory ();

	boost::filesystem::path slash ("/");
	string platform_slash = slash.make_preferred().string ();

	if (!ends_with (check, platform_slash)) {
		check += platform_slash;
	}
	
	if (boost::filesystem::path(c).has_root_directory () && starts_with (c, check)) {
		c = c.substr (_directory.length() + 1);
	}

	string old_content;
	
	{
		boost::mutex::scoped_lock lm (_state_mutex);
		if (c == _content) {
			return;
		}

		old_content = _content;
		_content = c;
	}

	/* Do this before we start using FFmpeg ourselves */
	run_ffprobe (c, file ("ffprobe.log"), _log);
	
	/* Reset streams here in case the new content doesn't have one or the other */
	_content_audio_stream = shared_ptr<AudioStream> ();
	_subtitle_stream = shared_ptr<SubtitleStream> ();

	/* Start off using content audio */
	set_use_content_audio (true);

	/* Create a temporary decoder so that we can get information
	   about the content.
	*/

	try {
		Decoders d = decoder_factory (shared_from_this(), DecodeOptions());
		
		set_size (d.video->native_size ());
		set_source_frame_rate (d.video->frames_per_second ());
		set_dcp_frame_rate (best_dcp_frame_rate (source_frame_rate ()));
		set_subtitle_streams (d.video->subtitle_streams ());
		if (d.audio) {
			set_content_audio_streams (d.audio->audio_streams ());
		}

		{
			boost::mutex::scoped_lock lm (_state_mutex);
			_content = c;
		}
		
		signal_changed (CONTENT);
		
		/* Start off with the first audio and subtitle streams */
		if (d.audio && !d.audio->audio_streams().empty()) {
			set_content_audio_stream (d.audio->audio_streams().front());
		}
		
		if (!d.video->subtitle_streams().empty()) {
			set_subtitle_stream (d.video->subtitle_streams().front());
		}
		
		examine_content ();

	} catch (...) {

		boost::mutex::scoped_lock lm (_state_mutex);
		_content = old_content;
		throw;

	}

	/* Default format */
	set_format (Config::instance()->default_format ());

	/* Still image DCPs must use external audio */
	if (content_type() == STILL) {
		set_use_content_audio (false);
	}
}

void
Film::set_trust_content_header (bool t)
{
	{
		boost::mutex::scoped_lock lm (_state_mutex);
		_trust_content_header = t;
	}
	
	signal_changed (TRUST_CONTENT_HEADER);

	if (!_trust_content_header && !content().empty()) {
		/* We just said that we don't trust the content's header */
		examine_content ();
	}
}
	       
void
>>>>>>> d2ff6a6b
Film::set_dcp_content_type (DCPContentType const * t)
{
	{
		boost::mutex::scoped_lock lm (_state_mutex);
		_dcp_content_type = t;
	}
	signal_changed (DCP_CONTENT_TYPE);
}

void
Film::set_container (Ratio const * c)
{
	{
		boost::mutex::scoped_lock lm (_state_mutex);
		_container = c;
	}
	signal_changed (CONTAINER);
}

void
Film::set_scaler (Scaler const * s)
{
	{
		boost::mutex::scoped_lock lm (_state_mutex);
		_scaler = s;
	}
	signal_changed (SCALER);
}

void
Film::set_with_subtitles (bool w)
{
	{
		boost::mutex::scoped_lock lm (_state_mutex);
		_with_subtitles = w;
	}
	signal_changed (WITH_SUBTITLES);
}

void
Film::set_subtitle_offset (int o)
{
	{
		boost::mutex::scoped_lock lm (_state_mutex);
		_subtitle_offset = o;
	}
	signal_changed (SUBTITLE_OFFSET);
}

void
Film::set_subtitle_scale (float s)
{
	{
		boost::mutex::scoped_lock lm (_state_mutex);
		_subtitle_scale = s;
	}
	signal_changed (SUBTITLE_SCALE);
}

void
Film::set_colour_lut (int i)
{
	{
		boost::mutex::scoped_lock lm (_state_mutex);
		_colour_lut = i;
	}
	signal_changed (COLOUR_LUT);
}

void
Film::set_j2k_bandwidth (int b)
{
	{
		boost::mutex::scoped_lock lm (_state_mutex);
		_j2k_bandwidth = b;
	}
	signal_changed (J2K_BANDWIDTH);
}

void
Film::set_dci_metadata (DCIMetadata m)
{
	{
		boost::mutex::scoped_lock lm (_state_mutex);
		_dci_metadata = m;
	}
	signal_changed (DCI_METADATA);
}


void
<<<<<<< HEAD
Film::set_dcp_video_frame_rate (int f)
=======
Film::set_dcp_frame_rate (int f)
{
	{
		boost::mutex::scoped_lock lm (_state_mutex);
		_dcp_frame_rate = f;
	}
	signal_changed (DCP_FRAME_RATE);
}

void
Film::set_minimum_audio_channels (int c)
{
	{
		boost::mutex::scoped_lock lm (_state_mutex);
		_minimum_audio_channels = c;
	}
	signal_changed (MINIMUM_AUDIO_CHANNELS);
}
			
void
Film::set_size (libdcp::Size s)
{
	{
		boost::mutex::scoped_lock lm (_state_mutex);
		_size = s;
	}
	signal_changed (SIZE);
}

void
Film::set_length (SourceFrame l)
{
	{
		boost::mutex::scoped_lock lm (_state_mutex);
		_length = l;
	}
	signal_changed (LENGTH);
}

void
Film::unset_length ()
{
	{
		boost::mutex::scoped_lock lm (_state_mutex);
		_length = boost::none;
	}
	signal_changed (LENGTH);
}

void
Film::set_content_digest (string d)
>>>>>>> d2ff6a6b
{
	{
		boost::mutex::scoped_lock lm (_state_mutex);
		_dcp_video_frame_rate = f;
	}
	signal_changed (DCP_VIDEO_FRAME_RATE);
}

void
Film::signal_changed (Property p)
{
	{
		boost::mutex::scoped_lock lm (_state_mutex);
		_dirty = true;
	}

	switch (p) {
	case Film::CONTENT:
		set_dcp_video_frame_rate (_playlist->best_dcp_frame_rate ());
		break;
	default:
		break;
	}

	if (ui_signaller) {
		ui_signaller->emit (boost::bind (boost::ref (Changed), p));
	}
}

void
Film::set_dci_date_today ()
{
	_dci_date = boost::gregorian::day_clock::local_day ();
}

string
Film::info_path (int f) const
{
	boost::filesystem::path p;
	p /= info_dir ();

	stringstream s;
	s.width (8);
	s << setfill('0') << f << ".md5";

	p /= s.str();

	/* info_dir() will already have added any initial bit of the path,
	   so don't call file() on this.
	*/
	return p.string ();
}

string
Film::j2c_path (int f, bool t) const
{
	boost::filesystem::path p;
	p /= "j2c";
	p /= video_state_identifier ();

	stringstream s;
	s.width (8);
	s << setfill('0') << f << ".j2c";

	if (t) {
		s << ".tmp";
	}

	p /= s.str();
	return file (p.string ());
}

/** Make an educated guess as to whether we have a complete DCP
 *  or not.
 *  @return true if we do.
 */

bool
Film::have_dcp () const
{
	try {
		libdcp::DCP dcp (dir (dcp_name()));
		dcp.read ();
	} catch (...) {
		return false;
	}

	return true;
}

shared_ptr<Player>
Film::player () const
{
	return shared_ptr<Player> (new Player (shared_from_this (), _playlist));
}

shared_ptr<Playlist>
Film::playlist () const
{
	boost::mutex::scoped_lock lm (_state_mutex);
	return _playlist;
}

Playlist::ContentList
Film::content () const
{
	return _playlist->content ();
}

void
Film::examine_and_add_content (shared_ptr<Content> c)
{
	shared_ptr<Job> j (new ExamineContentJob (shared_from_this(), c));
	j->Finished.connect (bind (&Film::add_content_weak, this, boost::weak_ptr<Content> (c)));
	JobManager::instance()->add (j);
}

void
Film::add_content_weak (weak_ptr<Content> c)
{
	shared_ptr<Content> content = c.lock ();
	if (content) {
		add_content (content);
	}
}

void
Film::add_content (shared_ptr<Content> c)
{
	/* Add video content after any existing content */
	if (dynamic_pointer_cast<VideoContent> (c)) {
		c->set_start (_playlist->video_end ());
	}

	_playlist->add (c);
}

void
Film::remove_content (shared_ptr<Content> c)
{
	_playlist->remove (c);
}

Time
Film::length () const
{
	return _playlist->length ();
}

bool
Film::has_subtitles () const
{
	return _playlist->has_subtitles ();
}

OutputVideoFrame
Film::best_dcp_video_frame_rate () const
{
	return _playlist->best_dcp_frame_rate ();
}

void
Film::playlist_content_changed (boost::weak_ptr<Content> c, int p)
{
	if (p == VideoContentProperty::VIDEO_FRAME_RATE) {
		set_dcp_video_frame_rate (_playlist->best_dcp_frame_rate ());
	} 

	if (ui_signaller) {
		ui_signaller->emit (boost::bind (boost::ref (ContentChanged), c, p));
	}
}

void
Film::playlist_changed ()
{
	signal_changed (CONTENT);
}	

int
Film::loop () const
{
	return _playlist->loop ();
}

void
Film::set_loop (int c)
{
	_playlist->set_loop (c);
}

OutputAudioFrame
Film::time_to_audio_frames (Time t) const
{
	return t * dcp_audio_frame_rate () / TIME_HZ;
}

OutputVideoFrame
Film::time_to_video_frames (Time t) const
{
	return t * dcp_video_frame_rate () / TIME_HZ;
}

Time
Film::audio_frames_to_time (OutputAudioFrame f) const
{
	return f * TIME_HZ / dcp_audio_frame_rate ();
}

Time
Film::video_frames_to_time (OutputVideoFrame f) const
{
	return f * TIME_HZ / dcp_video_frame_rate ();
}

OutputAudioFrame
Film::dcp_audio_frame_rate () const
{
	/* XXX */
	return 48000;
}

void
Film::set_sequence_video (bool s)
{
	_playlist->set_sequence_video (s);
}

libdcp::Size
Film::full_frame () const
{
	return libdcp::Size (2048, 1080);
}<|MERGE_RESOLUTION|>--- conflicted
+++ resolved
@@ -68,10 +68,7 @@
 using std::min;
 using std::make_pair;
 using std::endl;
-<<<<<<< HEAD
 using std::cout;
-=======
->>>>>>> d2ff6a6b
 using std::list;
 using boost::shared_ptr;
 using boost::weak_ptr;
@@ -102,14 +99,9 @@
 	, _colour_lut (0)
 	, _j2k_bandwidth (200000000)
 	, _dci_metadata (Config::instance()->default_dci_metadata ())
-<<<<<<< HEAD
 	, _dcp_video_frame_rate (24)
 	, _dcp_audio_channels (MAX_AUDIO_CHANNELS)
-=======
-	, _dcp_frame_rate (0)
 	, _minimum_audio_channels (0)
-	, _source_frame_rate (0)
->>>>>>> d2ff6a6b
 	, _dirty (false)
 {
 	set_dci_date_today ();
@@ -136,28 +128,6 @@
 	}
 
 	set_directory (result.string ());
-<<<<<<< HEAD
-	_log.reset (new FileLog (file ("log")));
-=======
-	
-	if (!boost::filesystem::exists (directory())) {
-		if (must_exist) {
-			throw OpenFileError (directory());
-		} else {
-			boost::filesystem::create_directory (directory());
-		}
-	}
-
-	_sndfile_stream = SndfileStream::create ();
-	
-	_log.reset (new FileLog (file ("log")));
-	
-	if (must_exist) {
-		read_metadata ();
-	} else {
-		write_metadata ();
-	}
->>>>>>> d2ff6a6b
 }
 
 Film::Film (Film const & o)
@@ -179,18 +149,7 @@
 	, _dci_metadata      (o._dci_metadata)
 	, _dcp_video_frame_rate (o._dcp_video_frame_rate)
 	, _dci_date          (o._dci_date)
-<<<<<<< HEAD
-=======
-	, _dcp_frame_rate    (o._dcp_frame_rate)
 	, _minimum_audio_channels (o._minimum_audio_channels)
-	, _size              (o._size)
-	, _length            (o._length)
-	, _content_digest    (o._content_digest)
-	, _content_audio_streams (o._content_audio_streams)
-	, _sndfile_stream    (o._sndfile_stream)
-	, _subtitle_streams  (o._subtitle_streams)
-	, _source_frame_rate (o._source_frame_rate)
->>>>>>> d2ff6a6b
 	, _dirty             (o._dirty)
 {
 	_playlist->ContentChanged.connect (bind (&Film::playlist_content_changed, this, _1, _2));
@@ -297,18 +256,8 @@
 //	log()->log (String::compose ("Content at %1 fps, DCP at %2 fps", source_frame_rate(), dcp_frame_rate()));
 	log()->log (String::compose ("%1 threads", Config::instance()->num_local_encoding_threads()));
 	log()->log (String::compose ("J2K bandwidth %1", j2k_bandwidth()));
-<<<<<<< HEAD
 #ifdef DCPOMATIC_DEBUG
 	log()->log ("DCP-o-matic built in debug mode.");
-=======
-	if (use_content_audio()) {
-		log()->log ("Using content's audio");
-	} else {
-		log()->log (String::compose ("Using external audio (%1 files)", external_audio().size()));
-	}
-#ifdef DVDOMATIC_DEBUG
-	log()->log ("DVD-o-matic built in debug mode.");
->>>>>>> d2ff6a6b
 #else
 	log()->log ("DCP-o-matic built in optimised mode.");
 #endif
@@ -391,63 +340,7 @@
 	root->add_child("UseDCIName")->add_child_text (_use_dci_name ? "1" : "0");
 
 	if (_dcp_content_type) {
-<<<<<<< HEAD
 		root->add_child("DCPContentType")->add_child_text (_dcp_content_type->dci_name ());
-=======
-		f << "dcp_content_type " << _dcp_content_type->dci_name () << endl;
-	}
-	if (_format) {
-		f << "format " << _format->as_metadata () << endl;
-	}
-	f << "left_crop " << _crop.left << endl;
-	f << "right_crop " << _crop.right << endl;
-	f << "top_crop " << _crop.top << endl;
-	f << "bottom_crop " << _crop.bottom << endl;
-	for (vector<Filter const *>::const_iterator i = _filters.begin(); i != _filters.end(); ++i) {
-		f << "filter " << (*i)->id () << endl;
-	}
-	f << "scaler " << _scaler->id () << endl;
-	f << "trim_start " << _trim_start << endl;
-	f << "trim_end " << _trim_end << endl;
-	switch (_trim_type) {
-	case CPL:
-		f << "trim_type cpl\n";
-		break;
-	case ENCODE:
-		f << "trim_type encode\n";
-		break;
-	}
-	f << "dcp_ab " << (_dcp_ab ? "1" : "0") << endl;
-	if (_content_audio_stream) {
-		f << "selected_content_audio_stream " << _content_audio_stream->to_string() << endl;
-	}
-	for (vector<string>::const_iterator i = _external_audio.begin(); i != _external_audio.end(); ++i) {
-		f << "external_audio " << *i << endl;
-	}
-	f << "use_content_audio " << (_use_content_audio ? "1" : "0") << endl;
-	f << "audio_gain " << _audio_gain << endl;
-	f << "audio_delay " << _audio_delay << endl;
-	f << "still_duration " << _still_duration << endl;
-	if (_subtitle_stream) {
-		f << "selected_subtitle_stream " << _subtitle_stream->to_string() << endl;
-	}
-	f << "with_subtitles " << _with_subtitles << endl;
-	f << "subtitle_offset " << _subtitle_offset << endl;
-	f << "subtitle_scale " << _subtitle_scale << endl;
-	f << "colour_lut " << _colour_lut << endl;
-	f << "j2k_bandwidth " << _j2k_bandwidth << endl;
-	_dci_metadata.write (f);
-	f << "dci_date " << boost::gregorian::to_iso_string (_dci_date) << endl;
-	f << "dcp_frame_rate " << _dcp_frame_rate << endl;
-	f << "minimum_audio_channels " << _minimum_audio_channels << endl;
-	f << "width " << _size.width << endl;
-	f << "height " << _size.height << endl;
-	f << "length " << _length.get_value_or(0) << endl;
-	f << "content_digest " << _content_digest << endl;
-
-	for (vector<shared_ptr<AudioStream> >::const_iterator i = _content_audio_streams.begin(); i != _content_audio_streams.end(); ++i) {
-		f << "content_audio_stream " << (*i)->to_string () << endl;
->>>>>>> d2ff6a6b
 	}
 
 	if (_container) {
@@ -464,6 +357,7 @@
 	root->add_child("DCPVideoFrameRate")->add_child_text (lexical_cast<string> (_dcp_video_frame_rate));
 	root->add_child("DCIDate")->add_child_text (boost::gregorian::to_iso_string (_dci_date));
 	root->add_child("DCPAudioChannels")->add_child_text (lexical_cast<string> (_dcp_audio_channels));
+	root->add_child("MinimumAudioChannels")->add_child_text (lexical_cast<string> (_minimum_audio_channels));
 	_playlist->as_xml (root->add_child ("Playlist"));
 
 	doc.write_to_file_formatted (file ("metadata.xml"));
@@ -487,92 +381,10 @@
 	_name = f.string_child ("Name");
 	_use_dci_name = f.bool_child ("UseDCIName");
 
-<<<<<<< HEAD
 	{
 		optional<string> c = f.optional_string_child ("DCPContentType");
 		if (c) {
 			_dcp_content_type = DCPContentType::from_dci_name (c.get ());
-=======
-		/* User-specified stuff */
-		if (k == "name") {
-			_name = v;
-		} else if (k == "use_dci_name") {
-			_use_dci_name = (v == "1");
-		} else if (k == "content") {
-			_content = v;
-		} else if (k == "trust_content_header") {
-			_trust_content_header = (v == "1");
-		} else if (k == "dcp_content_type") {
-			if (version < 3) {
-				_dcp_content_type = DCPContentType::from_pretty_name (v);
-			} else {
-				_dcp_content_type = DCPContentType::from_dci_name (v);
-			}
-		} else if (k == "format") {
-			_format = Format::from_metadata (v);
-		} else if (k == "left_crop") {
-			_crop.left = atoi (v.c_str ());
-		} else if (k == "right_crop") {
-			_crop.right = atoi (v.c_str ());
-		} else if (k == "top_crop") {
-			_crop.top = atoi (v.c_str ());
-		} else if (k == "bottom_crop") {
-			_crop.bottom = atoi (v.c_str ());
-		} else if (k == "filter") {
-			_filters.push_back (Filter::from_id (v));
-		} else if (k == "scaler") {
-			_scaler = Scaler::from_id (v);
-		} else if ( ((!version || version < 2) && k == "dcp_trim_start") || k == "trim_start") {
-			_trim_start = atoi (v.c_str ());
-		} else if ( ((!version || version < 2) && k == "dcp_trim_end") || k == "trim_end") {
-			_trim_end = atoi (v.c_str ());
-		} else if (k == "trim_type") {
-			if (v == "cpl") {
-				_trim_type = CPL;
-			} else if (v == "encode") {
-				_trim_type = ENCODE;
-			}
-		} else if (k == "dcp_ab") {
-			_dcp_ab = (v == "1");
-		} else if (k == "selected_content_audio_stream" || (!version && k == "selected_audio_stream")) {
-			if (!version) {
-				audio_stream_index = atoi (v.c_str ());
-			} else {
-				_content_audio_stream = audio_stream_factory (v, version);
-			}
-		} else if (k == "external_audio") {
-			_external_audio.push_back (v);
-		} else if (k == "use_content_audio") {
-			_use_content_audio = (v == "1");
-		} else if (k == "audio_gain") {
-			_audio_gain = atof (v.c_str ());
-		} else if (k == "audio_delay") {
-			_audio_delay = atoi (v.c_str ());
-		} else if (k == "still_duration") {
-			_still_duration = atoi (v.c_str ());
-		} else if (k == "selected_subtitle_stream") {
-			if (!version) {
-				subtitle_stream_index = atoi (v.c_str ());
-			} else {
-				_subtitle_stream = subtitle_stream_factory (v, version);
-			}
-		} else if (k == "with_subtitles") {
-			_with_subtitles = (v == "1");
-		} else if (k == "subtitle_offset") {
-			_subtitle_offset = atoi (v.c_str ());
-		} else if (k == "subtitle_scale") {
-			_subtitle_scale = atof (v.c_str ());
-		} else if (k == "colour_lut") {
-			_colour_lut = atoi (v.c_str ());
-		} else if (k == "j2k_bandwidth") {
-			_j2k_bandwidth = atoi (v.c_str ());
-		} else if (k == "dci_date") {
-			_dci_date = boost::gregorian::from_undelimited_string (v);
-		} else if (k == "dcp_frame_rate") {
-			_dcp_frame_rate = atoi (v.c_str ());
-		} else if (k == "minimum_audio_channels") {
-			_minimum_audio_channels = atoi (v.c_str ());
->>>>>>> d2ff6a6b
 		}
 	}
 
@@ -593,6 +405,7 @@
 	_dcp_video_frame_rate = f.number_child<int> ("DCPVideoFrameRate");
 	_dci_date = boost::gregorian::from_undelimited_string (f.string_child ("DCIDate"));
 	_dcp_audio_channels = f.number_child<int> ("DCPAudioChannels");
+	_minimum_audio_channels = f.number_child<int> ("MinimumAudioChannels");
 
 	_playlist->set_from_xml (shared_from_this(), f.node_child ("Playlist"));
 
@@ -744,113 +557,6 @@
 }
 
 void
-<<<<<<< HEAD
-=======
-Film::set_content (string c)
-{
-	string check = directory ();
-
-	boost::filesystem::path slash ("/");
-	string platform_slash = slash.make_preferred().string ();
-
-	if (!ends_with (check, platform_slash)) {
-		check += platform_slash;
-	}
-	
-	if (boost::filesystem::path(c).has_root_directory () && starts_with (c, check)) {
-		c = c.substr (_directory.length() + 1);
-	}
-
-	string old_content;
-	
-	{
-		boost::mutex::scoped_lock lm (_state_mutex);
-		if (c == _content) {
-			return;
-		}
-
-		old_content = _content;
-		_content = c;
-	}
-
-	/* Do this before we start using FFmpeg ourselves */
-	run_ffprobe (c, file ("ffprobe.log"), _log);
-	
-	/* Reset streams here in case the new content doesn't have one or the other */
-	_content_audio_stream = shared_ptr<AudioStream> ();
-	_subtitle_stream = shared_ptr<SubtitleStream> ();
-
-	/* Start off using content audio */
-	set_use_content_audio (true);
-
-	/* Create a temporary decoder so that we can get information
-	   about the content.
-	*/
-
-	try {
-		Decoders d = decoder_factory (shared_from_this(), DecodeOptions());
-		
-		set_size (d.video->native_size ());
-		set_source_frame_rate (d.video->frames_per_second ());
-		set_dcp_frame_rate (best_dcp_frame_rate (source_frame_rate ()));
-		set_subtitle_streams (d.video->subtitle_streams ());
-		if (d.audio) {
-			set_content_audio_streams (d.audio->audio_streams ());
-		}
-
-		{
-			boost::mutex::scoped_lock lm (_state_mutex);
-			_content = c;
-		}
-		
-		signal_changed (CONTENT);
-		
-		/* Start off with the first audio and subtitle streams */
-		if (d.audio && !d.audio->audio_streams().empty()) {
-			set_content_audio_stream (d.audio->audio_streams().front());
-		}
-		
-		if (!d.video->subtitle_streams().empty()) {
-			set_subtitle_stream (d.video->subtitle_streams().front());
-		}
-		
-		examine_content ();
-
-	} catch (...) {
-
-		boost::mutex::scoped_lock lm (_state_mutex);
-		_content = old_content;
-		throw;
-
-	}
-
-	/* Default format */
-	set_format (Config::instance()->default_format ());
-
-	/* Still image DCPs must use external audio */
-	if (content_type() == STILL) {
-		set_use_content_audio (false);
-	}
-}
-
-void
-Film::set_trust_content_header (bool t)
-{
-	{
-		boost::mutex::scoped_lock lm (_state_mutex);
-		_trust_content_header = t;
-	}
-	
-	signal_changed (TRUST_CONTENT_HEADER);
-
-	if (!_trust_content_header && !content().empty()) {
-		/* We just said that we don't trust the content's header */
-		examine_content ();
-	}
-}
-	       
-void
->>>>>>> d2ff6a6b
 Film::set_dcp_content_type (DCPContentType const * t)
 {
 	{
@@ -942,61 +648,17 @@
 
 
 void
-<<<<<<< HEAD
+Film::set_minimum_audio_channels (int c)
+{
+	{
+		boost::mutex::scoped_lock lm (_state_mutex);
+		_minimum_audio_channels = c;
+	}
+	signal_changed (MINIMUM_AUDIO_CHANNELS);
+}
+			
+void
 Film::set_dcp_video_frame_rate (int f)
-=======
-Film::set_dcp_frame_rate (int f)
-{
-	{
-		boost::mutex::scoped_lock lm (_state_mutex);
-		_dcp_frame_rate = f;
-	}
-	signal_changed (DCP_FRAME_RATE);
-}
-
-void
-Film::set_minimum_audio_channels (int c)
-{
-	{
-		boost::mutex::scoped_lock lm (_state_mutex);
-		_minimum_audio_channels = c;
-	}
-	signal_changed (MINIMUM_AUDIO_CHANNELS);
-}
-			
-void
-Film::set_size (libdcp::Size s)
-{
-	{
-		boost::mutex::scoped_lock lm (_state_mutex);
-		_size = s;
-	}
-	signal_changed (SIZE);
-}
-
-void
-Film::set_length (SourceFrame l)
-{
-	{
-		boost::mutex::scoped_lock lm (_state_mutex);
-		_length = l;
-	}
-	signal_changed (LENGTH);
-}
-
-void
-Film::unset_length ()
-{
-	{
-		boost::mutex::scoped_lock lm (_state_mutex);
-		_length = boost::none;
-	}
-	signal_changed (LENGTH);
-}
-
-void
-Film::set_content_digest (string d)
->>>>>>> d2ff6a6b
 {
 	{
 		boost::mutex::scoped_lock lm (_state_mutex);
