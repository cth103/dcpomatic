/*
    Copyright (C) 2012-2013 Carl Hetherington <cth@carlh.net>

    This program is free software; you can redistribute it and/or modify
    it under the terms of the GNU General Public License as published by
    the Free Software Foundation; either version 2 of the License, or
    (at your option) any later version.

    This program is distributed in the hope that it will be useful,
    but WITHOUT ANY WARRANTY; without even the implied warranty of
    MERCHANTABILITY or FITNESS FOR A PARTICULAR PURPOSE.  See the
    GNU General Public License for more details.

    You should have received a copy of the GNU General Public License
    along with this program; if not, write to the Free Software
    Foundation, Inc., 675 Mass Ave, Cambridge, MA 02139, USA.

*/

#include <stdexcept>
#include <iostream>
#include <algorithm>
#include <fstream>
#include <cstdlib>
#include <sstream>
#include <iomanip>
#include <unistd.h>
#include <boost/filesystem.hpp>
#include <boost/algorithm/string.hpp>
#include <boost/lexical_cast.hpp>
#include <boost/date_time.hpp>
#include <libxml++/libxml++.h>
#include <libcxml/cxml.h>
#include <libdcp/signer_chain.h>
#include <libdcp/cpl.h>
#include <libdcp/signer.h>
#include <libdcp/util.h>
#include <libdcp/kdm.h>
#include "film.h"
#include "job.h"
#include "util.h"
#include "job_manager.h"
#include "transcode_job.h"
#include "scp_dcp_job.h"
#include "log.h"
#include "exceptions.h"
#include "examine_content_job.h"
#include "scaler.h"
#include "config.h"
#include "version.h"
#include "ui_signaller.h"
#include "playlist.h"
#include "player.h"
#include "dcp_content_type.h"
#include "ratio.h"
#include "cross.h"
#include "cinema.h"

#include "i18n.h"

using std::string;
using std::stringstream;
using std::multimap;
using std::pair;
using std::map;
using std::vector;
using std::setfill;
using std::min;
using std::make_pair;
using std::endl;
using std::cout;
using std::list;
using boost::shared_ptr;
using boost::weak_ptr;
using boost::lexical_cast;
using boost::dynamic_pointer_cast;
using boost::to_upper_copy;
using boost::ends_with;
using boost::starts_with;
using boost::optional;
using dcp::Size;
using dcp::Signer;

/* 5 -> 6
 * AudioMapping XML changed.
 * 6 -> 7
 * Subtitle offset changed to subtitle y offset, and subtitle x offset added.
 */
int const Film::current_state_version = 7;

/** Construct a Film object in a given directory.
 *
 *  @param dir Film directory.
 */

Film::Film (boost::filesystem::path dir, bool log)
	: _playlist (new Playlist)
	, _use_dci_name (true)
	, _dcp_content_type (Config::instance()->default_dcp_content_type ())
	, _container (Config::instance()->default_container ())
	, _resolution (RESOLUTION_2K)
	, _scaler (Scaler::from_id ("bicubic"))
	, _with_subtitles (false)
	, _signed (true)
	, _encrypted (false)
	, _j2k_bandwidth (Config::instance()->default_j2k_bandwidth ())
	, _dci_metadata (Config::instance()->default_dci_metadata ())
	, _video_frame_rate (24)
	, _audio_channels (6)
	, _three_d (false)
	, _sequence_video (true)
	, _interop (false)
	, _state_version (current_state_version)
	, _dirty (false)
{
	set_dci_date_today ();

	_playlist->Changed.connect (bind (&Film::playlist_changed, this));
	_playlist->ContentChanged.connect (bind (&Film::playlist_content_changed, this, _1, _2));
	
	/* Make state.directory a complete path without ..s (where possible)
	   (Code swiped from Adam Bowen on stackoverflow)
	*/
	
	boost::filesystem::path p (boost::filesystem::system_complete (dir));
	boost::filesystem::path result;
	for (boost::filesystem::path::iterator i = p.begin(); i != p.end(); ++i) {
		if (*i == "..") {
			if (boost::filesystem::is_symlink (result) || result.filename() == "..") {
				result /= *i;
			} else {
				result = result.parent_path ();
			}
		} else if (*i != ".") {
			result /= *i;
		}
	}

	set_directory (result);
	if (log) {
		_log.reset (new FileLog (file ("log")));
	} else {
		_log.reset (new NullLog);
	}

	_playlist->set_sequence_video (_sequence_video);
}

string
Film::video_identifier () const
{
	assert (container ());
	LocaleGuard lg;

	stringstream s;
	s << container()->id()
	  << "_" << resolution_to_string (_resolution)
	  << "_" << _playlist->video_identifier()
	  << "_" << _video_frame_rate
	  << "_" << scaler()->id()
	  << "_" << j2k_bandwidth();

	if (encrypted ()) {
		s << "_E";
	} else {
		s << "_P";
	}

	if (_interop) {
		s << "_I";
	} else {
		s << "_S";
	}

	if (_three_d) {
		s << "_3D";
	}

	return s.str ();
}
	  
/** @return The path to the directory to write video frame info files to */
boost::filesystem::path
Film::info_dir () const
{
	boost::filesystem::path p;
	p /= "info";
	p /= video_identifier ();
	return dir (p);
}

boost::filesystem::path
Film::internal_video_mxf_dir () const
{
	return dir ("video");
}

boost::filesystem::path
Film::internal_video_mxf_filename () const
{
	return video_identifier() + ".mxf";
}

boost::filesystem::path
Film::video_mxf_filename () const
{
	return filename_safe_name() + "_video.mxf";
}

boost::filesystem::path
Film::audio_mxf_filename () const
{
	return filename_safe_name() + "_audio.mxf";
}

string
Film::filename_safe_name () const
{
	string const n = name ();
	string o;
	for (size_t i = 0; i < n.length(); ++i) {
		if (isalnum (n[i])) {
			o += n[i];
		} else {
			o += "_";
		}
	}

	return o;
}

boost::filesystem::path
Film::audio_analysis_path (shared_ptr<const AudioContent> c) const
{
	boost::filesystem::path p = dir ("analysis");
	p /= c->digest();
	return p;
}

/** Add suitable Jobs to the JobManager to create a DCP for this Film */
void
Film::make_dcp ()
{
	set_dci_date_today ();
	
	if (dcp_name().find ("/") != string::npos) {
		throw BadSettingError (_("name"), _("cannot contain slashes"));
	}
	
	log()->log (String::compose ("DCP-o-matic %1 git %2 using %3", dcpomatic_version, dcpomatic_git_commit, dependency_version_summary()));

	{
		char buffer[128];
		gethostname (buffer, sizeof (buffer));
		log()->log (String::compose ("Starting to make DCP on %1", buffer));
	}

	ContentList cl = content ();
	for (ContentList::const_iterator i = cl.begin(); i != cl.end(); ++i) {
		log()->log (String::compose ("Content: %1", (*i)->technical_summary()));
	}
	log()->log (String::compose ("DCP video rate %1 fps", video_frame_rate()));
	log()->log (String::compose ("%1 threads", Config::instance()->num_local_encoding_threads()));
	log()->log (String::compose ("J2K bandwidth %1", j2k_bandwidth()));
#ifdef DCPOMATIC_DEBUG
	log()->log ("DCP-o-matic built in debug mode.");
#else
	log()->log ("DCP-o-matic built in optimised mode.");
#endif
#ifdef LIBDCP_DEBUG
	log()->log ("libdcp built in debug mode.");
#else
	log()->log ("libdcp built in optimised mode.");
#endif

#ifdef DCPOMATIC_WINDOWS
	OSVERSIONINFO info;
	info.dwOSVersionInfoSize = sizeof (info);
	GetVersionEx (&info);
	log()->log (String::compose ("Windows version %1.%2.%3 SP %4", info.dwMajorVersion, info.dwMinorVersion, info.dwBuildNumber, info.szCSDVersion));
#endif	
	
	log()->log (String::compose ("CPU: %1, %2 processors", cpu_info(), boost::thread::hardware_concurrency ()));
	list<pair<string, string> > const m = mount_info ();
	for (list<pair<string, string> >::const_iterator i = m.begin(); i != m.end(); ++i) {
		log()->log (String::compose ("Mount: %1 %2", i->first, i->second));
	}
	
	if (container() == 0) {
		throw MissingSettingError (_("container"));
	}

	if (content().empty()) {
		throw StringError (_("You must add some content to the DCP before creating it"));
	}

	if (dcp_content_type() == 0) {
		throw MissingSettingError (_("content type"));
	}

	if (name().empty()) {
		throw MissingSettingError (_("name"));
	}

	JobManager::instance()->add (shared_ptr<Job> (new TranscodeJob (shared_from_this())));
}

/** Start a job to send our DCP to the configured TMS */
void
Film::send_dcp_to_tms ()
{
	shared_ptr<Job> j (new SCPDCPJob (shared_from_this()));
	JobManager::instance()->add (j);
}

/** Count the number of frames that have been encoded for this film.
 *  @return frame count.
 */
int
Film::encoded_frames () const
{
	if (container() == 0) {
		return 0;
	}

	int N = 0;
	for (boost::filesystem::directory_iterator i = boost::filesystem::directory_iterator (info_dir ()); i != boost::filesystem::directory_iterator(); ++i) {
		++N;
		boost::this_thread::interruption_point ();
	}

	return N;
}

shared_ptr<xmlpp::Document>
Film::metadata () const
{
	LocaleGuard lg;

	shared_ptr<xmlpp::Document> doc (new xmlpp::Document);
	xmlpp::Element* root = doc->create_root_node ("Metadata");

	root->add_child("Version")->add_child_text (lexical_cast<string> (current_state_version));
	root->add_child("Name")->add_child_text (_name);
	root->add_child("UseDCIName")->add_child_text (_use_dci_name ? "1" : "0");

	if (_dcp_content_type) {
		root->add_child("DCPContentType")->add_child_text (_dcp_content_type->dci_name ());
	}

	if (_container) {
		root->add_child("Container")->add_child_text (_container->id ());
	}

	root->add_child("Resolution")->add_child_text (resolution_to_string (_resolution));
	root->add_child("Scaler")->add_child_text (_scaler->id ());
	root->add_child("WithSubtitles")->add_child_text (_with_subtitles ? "1" : "0");
	root->add_child("J2KBandwidth")->add_child_text (lexical_cast<string> (_j2k_bandwidth));
	_dci_metadata.as_xml (root->add_child ("DCIMetadata"));
	root->add_child("VideoFrameRate")->add_child_text (lexical_cast<string> (_video_frame_rate));
	root->add_child("DCIDate")->add_child_text (boost::gregorian::to_iso_string (_dci_date));
	root->add_child("AudioChannels")->add_child_text (lexical_cast<string> (_audio_channels));
	root->add_child("ThreeD")->add_child_text (_three_d ? "1" : "0");
	root->add_child("SequenceVideo")->add_child_text (_sequence_video ? "1" : "0");
	root->add_child("Interop")->add_child_text (_interop ? "1" : "0");
	root->add_child("Signed")->add_child_text (_signed ? "1" : "0");
	root->add_child("Encrypted")->add_child_text (_encrypted ? "1" : "0");
	root->add_child("Key")->add_child_text (_key.hex ());
	_playlist->as_xml (root->add_child ("Playlist"));

	return doc;
}

/** Write state to our `metadata' file */
void
Film::write_metadata () const
{
	boost::filesystem::create_directories (directory ());
	shared_ptr<xmlpp::Document> doc = metadata ();
	doc->write_to_file_formatted (file("metadata.xml").string ());
	_dirty = false;
}

/** Read state from our metadata file */
void
Film::read_metadata ()
{
	LocaleGuard lg;

	if (boost::filesystem::exists (file ("metadata")) && !boost::filesystem::exists (file ("metadata.xml"))) {
		throw StringError (_("This film was created with an older version of DCP-o-matic, and unfortunately it cannot be loaded into this version.  You will need to create a new Film, re-add your content and set it up again.  Sorry!"));
	}

	cxml::Document f ("Metadata");
	f.read_file (file ("metadata.xml"));

	_state_version = f.number_child<int> ("Version");
	
	_name = f.string_child ("Name");
	_use_dci_name = f.bool_child ("UseDCIName");

	{
		optional<string> c = f.optional_string_child ("DCPContentType");
		if (c) {
			_dcp_content_type = DCPContentType::from_dci_name (c.get ());
		}
	}

	{
		optional<string> c = f.optional_string_child ("Container");
		if (c) {
			_container = Ratio::from_id (c.get ());
		}
	}

	_resolution = string_to_resolution (f.string_child ("Resolution"));
	_scaler = Scaler::from_id (f.string_child ("Scaler"));
	_with_subtitles = f.bool_child ("WithSubtitles");
	_j2k_bandwidth = f.number_child<int> ("J2KBandwidth");
	_dci_metadata = DCIMetadata (f.node_child ("DCIMetadata"));
	_video_frame_rate = f.number_child<int> ("VideoFrameRate");
	_dci_date = boost::gregorian::from_undelimited_string (f.string_child ("DCIDate"));
	_signed = f.optional_bool_child("Signed").get_value_or (true);
	_encrypted = f.bool_child ("Encrypted");
	_audio_channels = f.number_child<int> ("AudioChannels");
	_sequence_video = f.bool_child ("SequenceVideo");
	_three_d = f.bool_child ("ThreeD");
	_interop = f.bool_child ("Interop");
<<<<<<< HEAD
	_key = dcp::Key (f.string_child ("Key"));
	_playlist->set_from_xml (shared_from_this(), f.node_child ("Playlist"), version);
=======
	_key = libdcp::Key (f.string_child ("Key"));
	_playlist->set_from_xml (shared_from_this(), f.node_child ("Playlist"), _state_version);
>>>>>>> eed40e4e

	_dirty = false;
}

/** Given a directory name, return its full path within the Film's directory.
 *  The directory (and its parents) will be created if they do not exist.
 */
boost::filesystem::path
Film::dir (boost::filesystem::path d) const
{
	boost::filesystem::path p;
	p /= _directory;
	p /= d;
	
	boost::filesystem::create_directories (p);
	
	return p;
}

/** Given a file or directory name, return its full path within the Film's directory.
 *  Any required parent directories will be created.
 */
boost::filesystem::path
Film::file (boost::filesystem::path f) const
{
	boost::filesystem::path p;
	p /= _directory;
	p /= f;

	boost::filesystem::create_directories (p.parent_path ());
	
	return p;
}

/** @return a DCI-compliant name for a DCP of this film */
string
Film::dci_name (bool if_created_now) const
{
	stringstream d;

	string fixed_name = to_upper_copy (name());
	for (size_t i = 0; i < fixed_name.length(); ++i) {
		if (fixed_name[i] == ' ') {
			fixed_name[i] = '-';
		}
	}

	/* Spec is that the name part should be maximum 14 characters, as I understand it */
	if (fixed_name.length() > 14) {
		fixed_name = fixed_name.substr (0, 14);
	}

	d << fixed_name;

	if (dcp_content_type()) {
		d << "_" << dcp_content_type()->dci_name();
		d << "-" << dci_metadata().content_version;
	}

	if (three_d ()) {
		d << "-3D";
	}

	if (video_frame_rate() != 24) {
		d << "-" << video_frame_rate();
	}

	if (container()) {
		d << "_" << container()->dci_name();
	}

	DCIMetadata const dm = dci_metadata ();

	if (!dm.audio_language.empty ()) {
		d << "_" << dm.audio_language;
		if (!dm.subtitle_language.empty()) {
			d << "-" << dm.subtitle_language;
		} else {
			d << "-XX";
		}
	}

	if (!dm.territory.empty ()) {
		d << "_" << dm.territory;
		if (!dm.rating.empty ()) {
			d << "-" << dm.rating;
		}
	}

	switch (audio_channels ()) {
	case 1:
		d << "_10";
		break;
	case 2:
		d << "_20";
		break;
	case 3:
		d << "_30";
		break;
	case 4:
		d << "_40";
		break;
	case 5:
		d << "_50";
		break;
	case 6:
		d << "_51";
		break;
	}

	d << "_" << resolution_to_string (_resolution);

	if (!dm.studio.empty ()) {
		d << "_" << dm.studio;
	}

	if (if_created_now) {
		d << "_" << boost::gregorian::to_iso_string (boost::gregorian::day_clock::local_day ());
	} else {
		d << "_" << boost::gregorian::to_iso_string (_dci_date);
	}

	if (!dm.facility.empty ()) {
		d << "_" << dm.facility;
	}

	if (!dm.package_type.empty ()) {
		d << "_" << dm.package_type;
	}

	return d.str ();
}

/** @return name to give the DCP */
string
Film::dcp_name (bool if_created_now) const
{
	if (use_dci_name()) {
		return dci_name (if_created_now);
	}

	return name();
}


void
Film::set_directory (boost::filesystem::path d)
{
	_directory = d;
	_dirty = true;
}

void
Film::set_name (string n)
{
	_name = n;
	signal_changed (NAME);
}

void
Film::set_use_dci_name (bool u)
{
	_use_dci_name = u;
	signal_changed (USE_DCI_NAME);
}

void
Film::set_dcp_content_type (DCPContentType const * t)
{
	_dcp_content_type = t;
	signal_changed (DCP_CONTENT_TYPE);
}

void
Film::set_container (Ratio const * c)
{
	_container = c;
	signal_changed (CONTAINER);
}

void
Film::set_resolution (Resolution r)
{
	_resolution = r;
	signal_changed (RESOLUTION);
}

void
Film::set_scaler (Scaler const * s)
{
	_scaler = s;
	signal_changed (SCALER);
}

void
Film::set_with_subtitles (bool w)
{
	_with_subtitles = w;
	signal_changed (WITH_SUBTITLES);
}

void
Film::set_j2k_bandwidth (int b)
{
	_j2k_bandwidth = b;
	signal_changed (J2K_BANDWIDTH);
}

void
Film::set_dci_metadata (DCIMetadata m)
{
	_dci_metadata = m;
	signal_changed (DCI_METADATA);
}

void
Film::set_video_frame_rate (int f)
{
	_video_frame_rate = f;
	signal_changed (VIDEO_FRAME_RATE);
}

void
Film::set_audio_channels (int c)
{
	_audio_channels = c;
	signal_changed (AUDIO_CHANNELS);
}

void
Film::set_three_d (bool t)
{
	_three_d = t;
	signal_changed (THREE_D);
}

void
Film::set_interop (bool i)
{
	_interop = i;
	signal_changed (INTEROP);
}

void
Film::signal_changed (Property p)
{
	_dirty = true;

	switch (p) {
	case Film::CONTENT:
		set_video_frame_rate (_playlist->best_dcp_frame_rate ());
		break;
	case Film::VIDEO_FRAME_RATE:
	case Film::SEQUENCE_VIDEO:
		_playlist->maybe_sequence_video ();
		break;
	default:
		break;
	}

	if (ui_signaller) {
		ui_signaller->emit (boost::bind (boost::ref (Changed), p));
	}
}

void
Film::set_dci_date_today ()
{
	_dci_date = boost::gregorian::day_clock::local_day ();
}

boost::filesystem::path
Film::info_path (int f, Eyes e) const
{
	boost::filesystem::path p;
	p /= info_dir ();

	stringstream s;
	s.width (8);
	s << setfill('0') << f;

	if (e == EYES_LEFT) {
		s << ".L";
	} else if (e == EYES_RIGHT) {
		s << ".R";
	}

	s << ".md5";
	
	p /= s.str();

	/* info_dir() will already have added any initial bit of the path,
	   so don't call file() on this.
	*/
	return p;
}

boost::filesystem::path
Film::j2c_path (int f, Eyes e, bool t) const
{
	boost::filesystem::path p;
	p /= "j2c";
	p /= video_identifier ();

	stringstream s;
	s.width (8);
	s << setfill('0') << f;

	if (e == EYES_LEFT) {
		s << ".L";
	} else if (e == EYES_RIGHT) {
		s << ".R";
	}
	
	s << ".j2c";

	if (t) {
		s << ".tmp";
	}

	p /= s.str();
	return file (p);
}

/** @return List of subdirectories (not full paths) containing DCPs that can be successfully dcp::DCP::read() */
list<boost::filesystem::path>
Film::dcps () const
{
	list<boost::filesystem::path> out;
	
	boost::filesystem::path const dir = directory ();
	for (boost::filesystem::directory_iterator i = boost::filesystem::directory_iterator(dir); i != boost::filesystem::directory_iterator(); ++i) {
		if (
			boost::filesystem::is_directory (*i) &&
			i->path().leaf() != "j2c" && i->path().leaf() != "video" && i->path().leaf() != "info" && i->path().leaf() != "analysis"
			) {

			try {
				dcp::DCP dcp (*i);
				dcp.read ();
				out.push_back (i->path().leaf ());
			} catch (...) {

			}
		}
	}
	
	return out;
}

shared_ptr<Player>
Film::make_player () const
{
	return shared_ptr<Player> (new Player (shared_from_this (), _playlist));
}

void
Film::set_signed (bool s)
{
	_signed = s;
	signal_changed (SIGNED);
}

void
Film::set_encrypted (bool e)
{
	_encrypted = e;
	signal_changed (ENCRYPTED);
}

shared_ptr<Playlist>
Film::playlist () const
{
	return _playlist;
}

ContentList
Film::content () const
{
	return _playlist->content ();
}

void
Film::examine_and_add_content (shared_ptr<Content> c)
{
	shared_ptr<Job> j (new ExamineContentJob (shared_from_this(), c));
	j->Finished.connect (bind (&Film::maybe_add_content, this, boost::weak_ptr<Job> (j), boost::weak_ptr<Content> (c)));
	JobManager::instance()->add (j);
}

void
Film::maybe_add_content (weak_ptr<Job> j, weak_ptr<Content> c)
{
	shared_ptr<Job> job = j.lock ();
	if (!job || !job->finished_ok ()) {
		return;
	}
	
	shared_ptr<Content> content = c.lock ();
	if (content) {
		add_content (content);
	}
}

void
Film::add_content (shared_ptr<Content> c)
{
	/* Add video content after any existing content */
	if (dynamic_pointer_cast<VideoContent> (c)) {
		c->set_position (_playlist->video_end ());
	}

	_playlist->add (c);
}

void
Film::remove_content (shared_ptr<Content> c)
{
	_playlist->remove (c);
}

void
Film::move_content_earlier (shared_ptr<Content> c)
{
	_playlist->move_earlier (c);
}

void
Film::move_content_later (shared_ptr<Content> c)
{
	_playlist->move_later (c);
}

DCPTime
Film::length () const
{
	return _playlist->length ();
}

bool
Film::has_subtitles () const
{
	return _playlist->has_subtitles ();
}

VideoFrame
Film::best_video_frame_rate () const
{
	return _playlist->best_dcp_frame_rate ();
}

FrameRateChange
Film::active_frame_rate_change (DCPTime t) const
{
	return _playlist->active_frame_rate_change (t, video_frame_rate ());
}

void
Film::playlist_content_changed (boost::weak_ptr<Content> c, int p)
{
	if (p == VideoContentProperty::VIDEO_FRAME_RATE) {
		set_video_frame_rate (_playlist->best_dcp_frame_rate ());
	} 

	if (ui_signaller) {
		ui_signaller->emit (boost::bind (boost::ref (ContentChanged), c, p));
	}
}

void
Film::playlist_changed ()
{
	signal_changed (CONTENT);
}	

AudioFrame
Film::time_to_audio_frames (DCPTime t) const
{
	return t * audio_frame_rate () / TIME_HZ;
}

VideoFrame
Film::time_to_video_frames (DCPTime t) const
{
	return t * video_frame_rate () / TIME_HZ;
}

DCPTime
Film::audio_frames_to_time (AudioFrame f) const
{
	return f * TIME_HZ / audio_frame_rate ();
}

DCPTime
Film::video_frames_to_time (VideoFrame f) const
{
	return f * TIME_HZ / video_frame_rate ();
}

AudioFrame
Film::audio_frame_rate () const
{
	/* XXX */
	return 48000;
}

void
Film::set_sequence_video (bool s)
{
	_sequence_video = s;
	_playlist->set_sequence_video (s);
	signal_changed (SEQUENCE_VIDEO);
}

dcp::Size
Film::full_frame () const
{
	switch (_resolution) {
	case RESOLUTION_2K:
		return dcp::Size (2048, 1080);
	case RESOLUTION_4K:
		return dcp::Size (4096, 2160);
	}

	assert (false);
	return dcp::Size ();
}

dcp::KDM
Film::make_kdm (
	shared_ptr<dcp::Certificate> target,
	boost::filesystem::path dcp_dir,
	boost::posix_time::ptime from,
	boost::posix_time::ptime until
	) const
{
	shared_ptr<const Signer> signer = make_signer ();

	dcp::DCP dcp (dir (dcp_dir.string ()));
	
	try {
		dcp.read ();
	} catch (...) {
		throw KDMError (_("Could not read DCP to make KDM for"));
	}
	
	time_t now = time (0);
	struct tm* tm = localtime (&now);
	string const issue_date = dcp::tm_to_string (tm);
	
	dcp.cpls().front()->set_mxf_keys (key ());
	
	return dcp::KDM (dcp.cpls().front(), signer, target, from, until, "DCP-o-matic", issue_date);
}

list<dcp::KDM>
Film::make_kdms (
	list<shared_ptr<Screen> > screens,
	boost::filesystem::path dcp,
	boost::posix_time::ptime from,
	boost::posix_time::ptime until
	) const
{
	list<dcp::KDM> kdms;

	for (list<shared_ptr<Screen> >::iterator i = screens.begin(); i != screens.end(); ++i) {
		kdms.push_back (make_kdm ((*i)->certificate, dcp, from, until));
	}

	return kdms;
}

/** @return The approximate disk space required to encode a DCP of this film with the
 *  current settings, in bytes.
 */
uint64_t
Film::required_disk_space () const
{
	return uint64_t (j2k_bandwidth() / 8) * length() / TIME_HZ;
}

/** This method checks the disk that the Film is on and tries to decide whether or not
 *  there will be enough space to make a DCP for it.  If so, true is returned; if not,
 *  false is returned and required and availabe are filled in with the amount of disk space
 *  required and available respectively (in Gb).
 *
 *  Note: the decision made by this method isn't, of course, 100% reliable.
 */
bool
Film::should_be_enough_disk_space (double& required, double& available) const
{
	boost::filesystem::space_info s = boost::filesystem::space (internal_video_mxf_dir ());
	required = double (required_disk_space ()) / 1073741824.0f;
	available = double (s.available) / 1073741824.0f;
	return (available - required) > 1;
}<|MERGE_RESOLUTION|>--- conflicted
+++ resolved
@@ -426,13 +426,8 @@
 	_sequence_video = f.bool_child ("SequenceVideo");
 	_three_d = f.bool_child ("ThreeD");
 	_interop = f.bool_child ("Interop");
-<<<<<<< HEAD
 	_key = dcp::Key (f.string_child ("Key"));
-	_playlist->set_from_xml (shared_from_this(), f.node_child ("Playlist"), version);
-=======
-	_key = libdcp::Key (f.string_child ("Key"));
 	_playlist->set_from_xml (shared_from_this(), f.node_child ("Playlist"), _state_version);
->>>>>>> eed40e4e
 
 	_dirty = false;
 }
