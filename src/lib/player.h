/*
    Copyright (C) 2013 Carl Hetherington <cth@carlh.net>

    This program is free software; you can redistribute it and/or modify
    it under the terms of the GNU General Public License as published by
    the Free Software Foundation; either version 2 of the License, or
    (at your option) any later version.

    This program is distributed in the hope that it will be useful,
    but WITHOUT ANY WARRANTY; without even the implied warranty of
    MERCHANTABILITY or FITNESS FOR A PARTICULAR PURPOSE.  See the
    GNU General Public License for more details.

    You should have received a copy of the GNU General Public License
    along with this program; if not, write to the Free Software
    Foundation, Inc., 675 Mass Ave, Cambridge, MA 02139, USA.

*/

#ifndef DCPOMATIC_PLAYER_H
#define DCPOMATIC_PLAYER_H

#include <list>
#include <boost/shared_ptr.hpp>
#include <boost/enable_shared_from_this.hpp>
#include <libdcp/subtitle_asset.h>
#include "playlist.h"
#include "content.h"
#include "film.h"
#include "rect.h"
#include "audio_merger.h"
#include "audio_content.h"
#include "decoded.h"

class Job;
class Film;
class Playlist;
class AudioContent;
class Piece;
class Image;

/** @class PlayerImage
 *  @brief A wrapper for an Image which contains some pending operations; these may
 *  not be necessary if the receiver of the PlayerImage throws it away.
 */
class PlayerImage
{
public:
	PlayerImage (boost::shared_ptr<const Image>, Crop, libdcp::Size, libdcp::Size, Scaler const *);

	void set_subtitle (boost::shared_ptr<const Image>, Position<int>);
	
	boost::shared_ptr<Image> image (AVPixelFormat, bool);

private:
	boost::shared_ptr<const Image> _in;
	Crop _crop;
	libdcp::Size _inter_size;
	libdcp::Size _out_size;
	Scaler const * _scaler;
	boost::shared_ptr<const Image> _subtitle_image;
	Position<int> _subtitle_position;
};

class PlayerStatistics
{
public:
	struct Video {
		Video ()
			: black (0)
			, repeat (0)
			, good (0)
			, skip (0)
		{}
		
		int black;
		int repeat;
		int good;
		int skip;
	} video;

	struct Audio {
		Audio ()
			: silence (0)
			, good (0)
			, skip (0)
		{}
		
		int64_t silence;
		int64_t good;
		int64_t skip;
	} audio;

	void dump (boost::shared_ptr<Log>) const;
};
 
/** @class Player
 *  @brief A class which can `play' a Playlist; emitting its audio and video.
 */

class Player : public boost::enable_shared_from_this<Player>, public boost::noncopyable
{
public:
	Player (boost::shared_ptr<const Film>, boost::shared_ptr<const Playlist>);

	void disable_video ();
	void disable_audio ();

	bool pass ();
	void seek (DCPTime, bool);

	DCPTime video_position () const {
		return _video_position;
	}

	void set_video_container_size (libdcp::Size);
	void set_approximate_size ();

	bool repeat_last_video ();

	PlayerStatistics const & statistics () const;
	
	/** Emitted when a video frame is ready.
	 *  First parameter is the video image.
	 *  Second parameter is the eye(s) that should see this image.
	 *  Third parameter is the colour conversion that should be used for this image.
	 *  Fourth parameter is true if the image is the same as the last one that was emitted.
	 *  Fifth parameter is the time.
	 */
	boost::signals2::signal<void (boost::shared_ptr<PlayerImage>, Eyes, ColourConversion, bool, DCPTime)> Video;
	
	/** Emitted when some audio data is ready */
	boost::signals2::signal<void (boost::shared_ptr<const AudioBuffers>, DCPTime)> Audio;

	/** Emitted when something has changed such that if we went back and emitted
	 *  the last frame again it would look different.  This is not emitted after
	 *  a seek.
	 *
	 *  The parameter is true if these signals are currently likely to be frequent.
	 */
	boost::signals2::signal<void (bool)> Changed;

private:
	friend class PlayerWrapper;
	friend class Piece;

<<<<<<< HEAD
	void process_video (boost::weak_ptr<Piece>, boost::shared_ptr<const Image>, Eyes, bool, VideoContent::Frame, Time);
	void process_audio (boost::weak_ptr<Piece>, boost::shared_ptr<const AudioBuffers>, AudioContent::Frame);
	void process_image_subtitle (boost::weak_ptr<Piece>, boost::shared_ptr<Image>, dcpomatic::Rect<double>, Time, Time);
	void process_text_subtitle (boost::weak_ptr<Piece>, std::list<libdcp::Subtitle>);
=======
>>>>>>> 4e5d5c7d
	void setup_pieces ();
	void playlist_changed ();
	void content_changed (boost::weak_ptr<Content>, int, bool);
	void do_seek (DCPTime, bool);
	void flush ();
	void emit_black ();
	void emit_silence (AudioFrame);
	void film_changed (Film::Property);
<<<<<<< HEAD
	void update_subtitle_from_image ();
	void update_subtitle_from_text ();
=======
	void update_subtitle ();
	void emit_video (boost::weak_ptr<Piece>, boost::shared_ptr<DecodedVideo>);
	void emit_audio (boost::weak_ptr<Piece>, boost::shared_ptr<DecodedAudio>);
	void step_video_position (boost::shared_ptr<DecodedVideo>);
>>>>>>> 4e5d5c7d

	boost::shared_ptr<const Film> _film;
	boost::shared_ptr<const Playlist> _playlist;
	
	bool _video;
	bool _audio;

	/** Our pieces are ready to go; if this is false the pieces must be (re-)created before they are used */
	bool _have_valid_pieces;
	std::list<boost::shared_ptr<Piece> > _pieces;

	/** The time after the last video that we emitted */
	DCPTime _video_position;
	/** The time after the last audio that we emitted */
	DCPTime _audio_position;

	AudioMerger<DCPTime, AudioFrame> _audio_merger;

	libdcp::Size _video_container_size;
	boost::shared_ptr<PlayerImage> _black_frame;

	struct {
		boost::weak_ptr<Piece> piece;
<<<<<<< HEAD
		boost::shared_ptr<Image> image;
		dcpomatic::Rect<double> rect;
		Time from;
		Time to;
	} _image_subtitle;

	std::list<libdcp::Subtitle> _text_subtitles;
=======
		boost::shared_ptr<DecodedSubtitle> subtitle;
	} _in_subtitle;
>>>>>>> 4e5d5c7d

	struct {
		Position<int> position;
		boost::shared_ptr<Image> image;
		DCPTime from;
		DCPTime to;
	} _out_subtitle;

#ifdef DCPOMATIC_DEBUG
	boost::shared_ptr<Content> _last_video;
#endif

	bool _last_emit_was_black;

	struct {
		boost::weak_ptr<Piece> weak_piece;
		boost::shared_ptr<DecodedVideo> video;
	} _last_incoming_video;

	bool _just_did_inaccurate_seek;
	bool _approximate_size;

	PlayerStatistics _statistics;

	boost::signals2::scoped_connection _playlist_changed_connection;
	boost::signals2::scoped_connection _playlist_content_changed_connection;
	boost::signals2::scoped_connection _film_changed_connection;
};

#endif<|MERGE_RESOLUTION|>--- conflicted
+++ resolved
@@ -144,13 +144,6 @@
 	friend class PlayerWrapper;
 	friend class Piece;
 
-<<<<<<< HEAD
-	void process_video (boost::weak_ptr<Piece>, boost::shared_ptr<const Image>, Eyes, bool, VideoContent::Frame, Time);
-	void process_audio (boost::weak_ptr<Piece>, boost::shared_ptr<const AudioBuffers>, AudioContent::Frame);
-	void process_image_subtitle (boost::weak_ptr<Piece>, boost::shared_ptr<Image>, dcpomatic::Rect<double>, Time, Time);
-	void process_text_subtitle (boost::weak_ptr<Piece>, std::list<libdcp::Subtitle>);
-=======
->>>>>>> 4e5d5c7d
 	void setup_pieces ();
 	void playlist_changed ();
 	void content_changed (boost::weak_ptr<Content>, int, bool);
@@ -159,15 +152,11 @@
 	void emit_black ();
 	void emit_silence (AudioFrame);
 	void film_changed (Film::Property);
-<<<<<<< HEAD
 	void update_subtitle_from_image ();
 	void update_subtitle_from_text ();
-=======
-	void update_subtitle ();
 	void emit_video (boost::weak_ptr<Piece>, boost::shared_ptr<DecodedVideo>);
 	void emit_audio (boost::weak_ptr<Piece>, boost::shared_ptr<DecodedAudio>);
 	void step_video_position (boost::shared_ptr<DecodedVideo>);
->>>>>>> 4e5d5c7d
 
 	boost::shared_ptr<const Film> _film;
 	boost::shared_ptr<const Playlist> _playlist;
@@ -191,19 +180,14 @@
 
 	struct {
 		boost::weak_ptr<Piece> piece;
-<<<<<<< HEAD
-		boost::shared_ptr<Image> image;
-		dcpomatic::Rect<double> rect;
-		Time from;
-		Time to;
+		boost::shared_ptr<DecodedImageSubtitle> subtitle;
 	} _image_subtitle;
 
-	std::list<libdcp::Subtitle> _text_subtitles;
-=======
-		boost::shared_ptr<DecodedSubtitle> subtitle;
-	} _in_subtitle;
->>>>>>> 4e5d5c7d
-
+	struct {
+		boost::weak_ptr<Piece> piece;
+		boost::shared_ptr<DecodedTextSubtitle> subtitle;
+	} _text_subtitle;
+	
 	struct {
 		Position<int> position;
 		boost::shared_ptr<Image> image;
