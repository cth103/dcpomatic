--- conflicted
+++ resolved
@@ -88,47 +88,6 @@
 void
 Encoder::process_end ()
 {
-<<<<<<< HEAD
-=======
-#if HAVE_SWRESAMPLE	
-	if (_film->audio_stream() && _film->audio_stream()->channels() && _swr_context) {
-
-		shared_ptr<AudioBuffers> out (new AudioBuffers (_film->audio_stream()->channels(), 256));
-			
-		while (1) {
-			int const frames = swr_convert (_swr_context, (uint8_t **) out->data(), 256, 0, 0);
-
-			if (frames < 0) {
-				throw EncodeError (_("could not run sample-rate converter"));
-			}
-
-			if (frames == 0) {
-				break;
-			}
-
-			out->set_frames (frames);
-			write_audio (out);
-		}
-
-		swr_free (&_swr_context);
-	}
-#endif
-
-	if (_film->audio_channels() == 0 && _film->minimum_audio_channels() > 0) {
-		/* Put audio in where there is none at all */
-		int64_t af = video_frames_to_audio_frames (_video_frames_out, 48000, _film->dcp_frame_rate ());
-		while (af) {
-			int64_t const this_time = min (af, static_cast<int64_t> (24000));
-			shared_ptr<AudioBuffers> out (new AudioBuffers (_film->minimum_audio_channels(), this_time));
-			out->make_silent ();
-			out->set_frames (this_time);
-			write_audio (out);
-
-			af -= this_time;
-		}
-	}
-
->>>>>>> d2ff6a6b
 	boost::mutex::scoped_lock lock (_mutex);
 
 	_film->log()->log (String::compose (N_("Clearing queue of %1"), _queue.size ()));
@@ -362,31 +321,4 @@
 		lock.lock ();
 		_condition.notify_all ();
 	}
-<<<<<<< HEAD
-=======
-}
-
-void
-Encoder::write_audio (shared_ptr<const AudioBuffers> data)
-{
-	AudioMapping m (_film);
-	if (m.dcp_channels() != _film->audio_channels()) {
-
-		/* Remap and pad with silence */
-
-		shared_ptr<AudioBuffers> b (new AudioBuffers (m.dcp_channels(), data->frames ()));
-		for (int i = 0; i < m.dcp_channels(); ++i) {
-			optional<int> s = m.dcp_to_source (static_cast<libdcp::Channel> (i));
-			if (!s) {
-				b->make_silent (i);
-			} else {
-				memcpy (b->data()[i], data->data()[s.get()], data->frames() * sizeof(float));
-			}
-		}
-
-		data = b;
-	}
-
-	_writer->write (data);
->>>>>>> d2ff6a6b
 }