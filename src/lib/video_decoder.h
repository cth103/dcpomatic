/*
    Copyright (C) 2012-2014 Carl Hetherington <cth@carlh.net>

    This program is free software; you can redistribute it and/or modify
    it under the terms of the GNU General Public License as published by
    the Free Software Foundation; either version 2 of the License, or
    (at your option) any later version.

    This program is distributed in the hope that it will be useful,
    but WITHOUT ANY WARRANTY; without even the implied warranty of
    MERCHANTABILITY or FITNESS FOR A PARTICULAR PURPOSE.  See the
    GNU General Public License for more details.

    You should have received a copy of the GNU General Public License
    along with this program; if not, write to the Free Software
    Foundation, Inc., 675 Mass Ave, Cambridge, MA 02139, USA.

*/

/** @file  src/lib/video_decoder.h
 *  @brief VideoDecoder class.
 */

#ifndef DCPOMATIC_VIDEO_DECODER_H
#define DCPOMATIC_VIDEO_DECODER_H

#include <boost/signals2.hpp>
#include <boost/shared_ptr.hpp>
#include "decoder.h"
#include "video_content.h"
#include "util.h"
#include "content_video.h"

class VideoContent;
class ImageProxy;

/** @class VideoDecoder
 *  @brief Parent for classes which decode video.
 */
class VideoDecoder : public virtual Decoder
{
public:
<<<<<<< HEAD
	VideoDecoder (boost::shared_ptr<const VideoContent> c);

	std::list<ContentVideo> get_video (VideoFrame frame, bool accurate);

	boost::shared_ptr<const VideoContent> video_content () const {
		return _video_content;
	}

#ifdef DCPOMATIC_DEBUG
	int test_gaps;
#endif

protected:

	void seek (ContentTime time, bool accurate);
	void video (boost::shared_ptr<const Image>, VideoFrame frame);
	std::list<ContentVideo> decoded_video (VideoFrame frame);

=======
	VideoDecoder (boost::shared_ptr<const Film>, boost::shared_ptr<const VideoContent>);

	/** Seek so that the next pass() will yield (approximately) the requested frame.
	 *  Pass accurate = true to try harder to get close to the request.
	 */
	virtual void seek (VideoContent::Frame frame, bool accurate) = 0;

	/** Emitted when a video frame is ready.
	 *  First parameter is the video image.
	 *  Second parameter is the eye(s) which should see this image.
	 *  Third parameter is the part of this image that should be used.
	 *  Fourth parameter is true if the image is the same as the last one that was emitted for this Eyes value.
	 *  Fourth parameter is the frame within our source.
	 */
	boost::signals2::signal<void (boost::shared_ptr<const ImageProxy>, Eyes, Part, bool, VideoContent::Frame)> Video;
	
protected:

	void video (boost::shared_ptr<const ImageProxy>, bool, VideoContent::Frame);
>>>>>>> 884093ed
	boost::shared_ptr<const VideoContent> _video_content;
	std::list<ContentVideo> _decoded_video;
};

#endif<|MERGE_RESOLUTION|>--- conflicted
+++ resolved
@@ -40,7 +40,6 @@
 class VideoDecoder : public virtual Decoder
 {
 public:
-<<<<<<< HEAD
 	VideoDecoder (boost::shared_ptr<const VideoContent> c);
 
 	std::list<ContentVideo> get_video (VideoFrame frame, bool accurate);
@@ -56,30 +55,9 @@
 protected:
 
 	void seek (ContentTime time, bool accurate);
-	void video (boost::shared_ptr<const Image>, VideoFrame frame);
+	void video (boost::shared_ptr<const ImageProxy>, VideoFrame frame);
 	std::list<ContentVideo> decoded_video (VideoFrame frame);
 
-=======
-	VideoDecoder (boost::shared_ptr<const Film>, boost::shared_ptr<const VideoContent>);
-
-	/** Seek so that the next pass() will yield (approximately) the requested frame.
-	 *  Pass accurate = true to try harder to get close to the request.
-	 */
-	virtual void seek (VideoContent::Frame frame, bool accurate) = 0;
-
-	/** Emitted when a video frame is ready.
-	 *  First parameter is the video image.
-	 *  Second parameter is the eye(s) which should see this image.
-	 *  Third parameter is the part of this image that should be used.
-	 *  Fourth parameter is true if the image is the same as the last one that was emitted for this Eyes value.
-	 *  Fourth parameter is the frame within our source.
-	 */
-	boost::signals2::signal<void (boost::shared_ptr<const ImageProxy>, Eyes, Part, bool, VideoContent::Frame)> Video;
-	
-protected:
-
-	void video (boost::shared_ptr<const ImageProxy>, bool, VideoContent::Frame);
->>>>>>> 884093ed
 	boost::shared_ptr<const VideoContent> _video_content;
 	std::list<ContentVideo> _decoded_video;
 };
