--- conflicted
+++ resolved
@@ -58,13 +58,8 @@
 
 private:
 	std::string _pretty_name;
-<<<<<<< HEAD
 	dcp::ContentKind _libdcp_kind;
-	std::string _dci_name;
-=======
-	libdcp::ContentKind _libdcp_kind;
 	std::string _isdcf_name;
->>>>>>> 66162217
 
 	/** All available DCP content types */
 	static std::vector<DCPContentType const *> _dcp_content_types;
