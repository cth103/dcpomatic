/*
    Copyright (C) 2012-2014 Carl Hetherington <cth@carlh.net>

    This program is free software; you can redistribute it and/or modify
    it under the terms of the GNU General Public License as published by
    the Free Software Foundation; either version 2 of the License, or
    (at your option) any later version.

    This program is distributed in the hope that it will be useful,
    but WITHOUT ANY WARRANTY; without even the implied warranty of
    MERCHANTABILITY or FITNESS FOR A PARTICULAR PURPOSE.  See the
    GNU General Public License for more details.

    You should have received a copy of the GNU General Public License
    along with this program; if not, write to the Free Software
    Foundation, Inc., 675 Mass Ave, Cambridge, MA 02139, USA.

*/

/** @file  src/transcoder.cc
 *  @brief A class which takes a Film and some Options, then uses those to transcode the film.
 *
 *  A decoder is selected according to the content type, and the encoder can be specified
 *  as a parameter to the constructor.
 */

#include <iostream>
#include <boost/signals2.hpp>
#include "transcoder.h"
#include "encoder.h"
#include "film.h"
#include "video_decoder.h"
#include "audio_decoder.h"
#include "player.h"
#include "job.h"

using std::string;
using std::cout;
using std::list;
using boost::shared_ptr;
using boost::weak_ptr;
using boost::dynamic_pointer_cast;

<<<<<<< HEAD
=======
static void
video_proxy (weak_ptr<Encoder> encoder, shared_ptr<PlayerVideoFrame> pvf, bool same)
{
	shared_ptr<Encoder> e = encoder.lock ();
	if (e) {
		e->process_video (pvf, same);
	}
}

static void
audio_proxy (weak_ptr<Encoder> encoder, shared_ptr<const AudioBuffers> audio)
{
	shared_ptr<Encoder> e = encoder.lock ();
	if (e) {
		e->process_audio (audio);
	}
}

>>>>>>> 884093ed
/** Construct a transcoder using a Decoder that we create and a supplied Encoder.
 *  @param f Film that we are transcoding.
 *  @param e Encoder to use.
 */
Transcoder::Transcoder (shared_ptr<const Film> f, shared_ptr<Job> j)
	: _film (f)
	, _player (f->make_player ())
	, _encoder (new Encoder (f, j))
	, _finishing (false)
{
<<<<<<< HEAD

=======
	_player->Video.connect (bind (video_proxy, _encoder, _1, _2));
	_player->Audio.connect (bind (audio_proxy, _encoder, _1));
>>>>>>> 884093ed
}

void
Transcoder::go ()
{
	_encoder->process_begin ();

	DCPTime const frame = DCPTime::from_frames (1, _film->video_frame_rate ());
	for (DCPTime t; t < _film->length(); t += frame) {
		list<shared_ptr<DCPVideo> > v = _player->get_video (t, true);
		for (list<shared_ptr<DCPVideo> >::const_iterator i = v.begin(); i != v.end(); ++i) {
			_encoder->process_video (*i);
		}
		_encoder->process_audio (_player->get_audio (t, frame, true));
	}

	_finishing = true;
	_encoder->process_end ();

	_player->statistics().dump (_film->log ());
}

float
Transcoder::current_encoding_rate () const
{
	return _encoder->current_encoding_rate ();
}

int
Transcoder::video_frames_out () const
{
	return _encoder->video_frames_out ();
}
<|MERGE_RESOLUTION|>--- conflicted
+++ resolved
@@ -41,27 +41,6 @@
 using boost::weak_ptr;
 using boost::dynamic_pointer_cast;
 
-<<<<<<< HEAD
-=======
-static void
-video_proxy (weak_ptr<Encoder> encoder, shared_ptr<PlayerVideoFrame> pvf, bool same)
-{
-	shared_ptr<Encoder> e = encoder.lock ();
-	if (e) {
-		e->process_video (pvf, same);
-	}
-}
-
-static void
-audio_proxy (weak_ptr<Encoder> encoder, shared_ptr<const AudioBuffers> audio)
-{
-	shared_ptr<Encoder> e = encoder.lock ();
-	if (e) {
-		e->process_audio (audio);
-	}
-}
-
->>>>>>> 884093ed
 /** Construct a transcoder using a Decoder that we create and a supplied Encoder.
  *  @param f Film that we are transcoding.
  *  @param e Encoder to use.
@@ -72,12 +51,7 @@
 	, _encoder (new Encoder (f, j))
 	, _finishing (false)
 {
-<<<<<<< HEAD
 
-=======
-	_player->Video.connect (bind (video_proxy, _encoder, _1, _2));
-	_player->Audio.connect (bind (audio_proxy, _encoder, _1));
->>>>>>> 884093ed
 }
 
 void
@@ -87,8 +61,8 @@
 
 	DCPTime const frame = DCPTime::from_frames (1, _film->video_frame_rate ());
 	for (DCPTime t; t < _film->length(); t += frame) {
-		list<shared_ptr<DCPVideo> > v = _player->get_video (t, true);
-		for (list<shared_ptr<DCPVideo> >::const_iterator i = v.begin(); i != v.end(); ++i) {
+		list<shared_ptr<PlayerVideoFrame> > v = _player->get_video (t, true);
+		for (list<shared_ptr<PlayerVideoFrame> >::const_iterator i = v.begin(); i != v.end(); ++i) {
 			_encoder->process_video (*i);
 		}
 		_encoder->process_audio (_player->get_audio (t, frame, true));
