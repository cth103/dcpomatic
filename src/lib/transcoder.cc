/*
    Copyright (C) 2012 Carl Hetherington <cth@carlh.net>

    This program is free software; you can redistribute it and/or modify
    it under the terms of the GNU General Public License as published by
    the Free Software Foundation; either version 2 of the License, or
    (at your option) any later version.

    This program is distributed in the hope that it will be useful,
    but WITHOUT ANY WARRANTY; without even the implied warranty of
    MERCHANTABILITY or FITNESS FOR A PARTICULAR PURPOSE.  See the
    GNU General Public License for more details.

    You should have received a copy of the GNU General Public License
    along with this program; if not, write to the Free Software
    Foundation, Inc., 675 Mass Ave, Cambridge, MA 02139, USA.

*/

/** @file  src/transcoder.cc
 *  @brief A class which takes a Film and some Options, then uses those to transcode the film.
 *
 *  A decoder is selected according to the content type, and the encoder can be specified
 *  as a parameter to the constructor.
 */

#include <iostream>
#include <boost/signals2.hpp>
#include "transcoder.h"
#include "encoder.h"
#include "film.h"
#include "matcher.h"
#include "delay_line.h"
#include "gain.h"
#include "video_decoder.h"
#include "audio_decoder.h"
<<<<<<< HEAD
#include "player.h"
=======
#include "trimmer.h"
>>>>>>> 86011ad6

using std::string;
using boost::shared_ptr;
using boost::dynamic_pointer_cast;

/** Construct a transcoder using a Decoder that we create and a supplied Encoder.
 *  @param f Film that we are transcoding.
 *  @param j Job that we are running under, or 0.
 *  @param e Encoder to use.
 */
Transcoder::Transcoder (shared_ptr<Film> f, shared_ptr<Job> j)
	: _job (j)
	, _player (f->player ())
	, _encoder (new Encoder (f))
{
<<<<<<< HEAD
	_matcher.reset (new Matcher (f->log(), f->audio_frame_rate(), f->video_frame_rate()));
	_delay_line.reset (new DelayLine (f->log(), f->audio_delay() * f->audio_frame_rate() / 1000));
	_gain.reset (new Gain (f->log(), f->audio_gain()));

	if (!f->with_subtitles ()) {
		_player->disable_subtitles ();
	}

	_player->connect_video (_delay_line);
	_delay_line->connect_video (_matcher);
	_matcher->connect_video (_encoder);
	
	_player->connect_audio (_delay_line);
	_delay_line->connect_audio (_matcher);
	_matcher->connect_audio (_gain);
	_gain->connect_audio (_encoder);
=======
	assert (_encoder);

	shared_ptr<AudioStream> st = f->audio_stream();
	if (st) {
		_matcher.reset (new Matcher (f->log(), st->sample_rate(), f->source_frame_rate()));
	}
	_delay_line.reset (new DelayLine (f->log(), f->audio_delay() / 1000.0f));
	_gain.reset (new Gain (f->log(), f->audio_gain()));

	int const sr = st ? st->sample_rate() : 0;
	int const trim_start = f->trim_type() == Film::ENCODE ? f->trim_start() : 0;
	int const trim_end = f->trim_type() == Film::ENCODE ? f->trim_end() : 0;
	_trimmer.reset (new Trimmer (
				f->log(), trim_start, trim_end, f->length().get_value_or(0),
				sr, f->source_frame_rate(), f->dcp_frame_rate()
				));

	/* Set up the decoder to use the film's set streams */
	_decoders.video->set_subtitle_stream (f->subtitle_stream ());
	if (f->audio_stream ()) {
	    _decoders.audio->set_audio_stream (f->audio_stream ());
	}

	_decoders.video->connect_video (_delay_line);
	if (_matcher) {
		_delay_line->connect_video (_matcher);
		_matcher->connect_video (_trimmer);
	} else {
		_delay_line->connect_video (_trimmer);
	}
	_trimmer->connect_video (_encoder);
	
	_decoders.audio->connect_audio (_delay_line);
	if (_matcher) {
		_delay_line->connect_audio (_matcher);
		_matcher->connect_audio (_gain);
	} else {
		_delay_line->connect_audio (_gain);
	}
	_gain->connect_audio (_trimmer);
	_trimmer->connect_audio (_encoder);
>>>>>>> 86011ad6
}

void
Transcoder::go ()
{
	_encoder->process_begin ();
<<<<<<< HEAD
	while (1) {
		if (_player->pass ()) {
			break;
		}
		_player->set_progress (_job);
=======

	bool done[2] = { false, false };
	
	while (1) {
		if (!done[0]) {
			done[0] = _decoders.video->pass ();
			if (_job) {
				_decoders.video->set_progress (_job);
			}
		}
		
		if (!done[1] && _decoders.audio && dynamic_pointer_cast<Decoder> (_decoders.audio) != dynamic_pointer_cast<Decoder> (_decoders.video)) {
			done[1] = _decoders.audio->pass ();
		} else {
			done[1] = true;
		}
		
		if (done[0] && done[1]) {
			break;
		}
>>>>>>> 86011ad6
	}

	_delay_line->process_end ();
	if (_matcher) {
		_matcher->process_end ();
	}
	_gain->process_end ();
	_encoder->process_end ();
}

float
Transcoder::current_encoding_rate () const
{
	return _encoder->current_encoding_rate ();
}

int
Transcoder::video_frames_out () const
{
	return _encoder->video_frames_out ();
}<|MERGE_RESOLUTION|>--- conflicted
+++ resolved
@@ -34,11 +34,8 @@
 #include "gain.h"
 #include "video_decoder.h"
 #include "audio_decoder.h"
-<<<<<<< HEAD
 #include "player.h"
-=======
 #include "trimmer.h"
->>>>>>> 86011ad6
 
 using std::string;
 using boost::shared_ptr;
@@ -54,100 +51,42 @@
 	, _player (f->player ())
 	, _encoder (new Encoder (f))
 {
-<<<<<<< HEAD
 	_matcher.reset (new Matcher (f->log(), f->audio_frame_rate(), f->video_frame_rate()));
 	_delay_line.reset (new DelayLine (f->log(), f->audio_delay() * f->audio_frame_rate() / 1000));
 	_gain.reset (new Gain (f->log(), f->audio_gain()));
 
+	int const trim_start = f->trim_type() == Film::ENCODE ? f->trim_start() : 0;
+	int const trim_end = f->trim_type() == Film::ENCODE ? f->trim_end() : 0;
+	_trimmer.reset (new Trimmer (
+				f->log(), trim_start, trim_end, f->content_length(),
+				f->audio_frame_rate(), f->video_frame_rate(), f->dcp_frame_rate()
+				));
+	
 	if (!f->with_subtitles ()) {
 		_player->disable_subtitles ();
 	}
 
 	_player->connect_video (_delay_line);
 	_delay_line->connect_video (_matcher);
-	_matcher->connect_video (_encoder);
+	_matcher->connect_video (_trimmer);
+	_trimmer->connect_video (_encoder);
 	
 	_player->connect_audio (_delay_line);
 	_delay_line->connect_audio (_matcher);
 	_matcher->connect_audio (_gain);
-	_gain->connect_audio (_encoder);
-=======
-	assert (_encoder);
-
-	shared_ptr<AudioStream> st = f->audio_stream();
-	if (st) {
-		_matcher.reset (new Matcher (f->log(), st->sample_rate(), f->source_frame_rate()));
-	}
-	_delay_line.reset (new DelayLine (f->log(), f->audio_delay() / 1000.0f));
-	_gain.reset (new Gain (f->log(), f->audio_gain()));
-
-	int const sr = st ? st->sample_rate() : 0;
-	int const trim_start = f->trim_type() == Film::ENCODE ? f->trim_start() : 0;
-	int const trim_end = f->trim_type() == Film::ENCODE ? f->trim_end() : 0;
-	_trimmer.reset (new Trimmer (
-				f->log(), trim_start, trim_end, f->length().get_value_or(0),
-				sr, f->source_frame_rate(), f->dcp_frame_rate()
-				));
-
-	/* Set up the decoder to use the film's set streams */
-	_decoders.video->set_subtitle_stream (f->subtitle_stream ());
-	if (f->audio_stream ()) {
-	    _decoders.audio->set_audio_stream (f->audio_stream ());
-	}
-
-	_decoders.video->connect_video (_delay_line);
-	if (_matcher) {
-		_delay_line->connect_video (_matcher);
-		_matcher->connect_video (_trimmer);
-	} else {
-		_delay_line->connect_video (_trimmer);
-	}
-	_trimmer->connect_video (_encoder);
-	
-	_decoders.audio->connect_audio (_delay_line);
-	if (_matcher) {
-		_delay_line->connect_audio (_matcher);
-		_matcher->connect_audio (_gain);
-	} else {
-		_delay_line->connect_audio (_gain);
-	}
 	_gain->connect_audio (_trimmer);
 	_trimmer->connect_audio (_encoder);
->>>>>>> 86011ad6
 }
 
 void
 Transcoder::go ()
 {
 	_encoder->process_begin ();
-<<<<<<< HEAD
 	while (1) {
 		if (_player->pass ()) {
 			break;
 		}
 		_player->set_progress (_job);
-=======
-
-	bool done[2] = { false, false };
-	
-	while (1) {
-		if (!done[0]) {
-			done[0] = _decoders.video->pass ();
-			if (_job) {
-				_decoders.video->set_progress (_job);
-			}
-		}
-		
-		if (!done[1] && _decoders.audio && dynamic_pointer_cast<Decoder> (_decoders.audio) != dynamic_pointer_cast<Decoder> (_decoders.video)) {
-			done[1] = _decoders.audio->pass ();
-		} else {
-			done[1] = true;
-		}
-		
-		if (done[0] && done[1]) {
-			break;
-		}
->>>>>>> 86011ad6
 	}
 
 	_delay_line->process_end ();
