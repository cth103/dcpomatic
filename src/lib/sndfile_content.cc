--- conflicted
+++ resolved
@@ -32,11 +32,7 @@
 using std::stringstream;
 using std::cout;
 using boost::shared_ptr;
-<<<<<<< HEAD
 using dcp::raw_convert;
-=======
-using libdcp::raw_convert;
->>>>>>> 66162217
 
 SndfileContent::SndfileContent (shared_ptr<const Film> f, boost::filesystem::path p)
 	: Content (f, p)
@@ -148,19 +144,7 @@
 {
 	shared_ptr<const Film> film = _film.lock ();
 	assert (film);
-<<<<<<< HEAD
 	return DCPTime (audio_length(), film->active_frame_rate_change (position ()));
-=======
-
-	FrameRateChange frc = film->active_frame_rate_change (position ());
-
-	OutputAudioFrame const len = divide_with_round (
-		audio_length() * output_audio_frame_rate() * frc.source,
-		content_audio_frame_rate() * film->video_frame_rate()
-		);
-	
-	return film->audio_frames_to_time (len);
->>>>>>> 66162217
 }
 
 void
@@ -171,10 +155,5 @@
 		_audio_mapping = m;
 	}
 
-<<<<<<< HEAD
 	AudioContent::set_audio_mapping (m);
-}
-=======
-	signal_changed (AudioContentProperty::AUDIO_MAPPING);
-}
->>>>>>> 66162217
+}