--- conflicted
+++ resolved
@@ -476,37 +476,6 @@
 		);
 }
 
-<<<<<<< HEAD
-=======
-/** Tell the writer that frame `f' should be a repeat of the frame before it */
-void
-Writer::repeat (int f, Eyes e)
-{
-	boost::mutex::scoped_lock lock (_mutex);
-
-	while (_queued_full_in_memory > _maximum_frames_in_memory) {
-		/* The queue is too big; wait until that is sorted out */
-		_full_condition.wait (lock);
-	}
-	
-	QueueItem qi;
-	qi.type = QueueItem::REPEAT;
-	qi.frame = f;
-	if (_film->three_d() && e == EYES_BOTH) {
-		qi.eyes = EYES_LEFT;
-		_queue.push_back (qi);
-		qi.eyes = EYES_RIGHT;
-		_queue.push_back (qi);
-	} else {
-		qi.eyes = e;
-		_queue.push_back (qi);
-	}
-
-	/* Now there's something to do: wake anything wait()ing on _empty_condition */
-	_empty_condition.notify_all ();
-}
-
->>>>>>> 20fa26ea
 bool
 Writer::check_existing_picture_mxf_frame (FILE* mxf, int f, Eyes eyes)
 {
