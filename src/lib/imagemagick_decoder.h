/*
    Copyright (C) 2012 Carl Hetherington <cth@carlh.net>

    This program is free software; you can redistribute it and/or modify
    it under the terms of the GNU General Public License as published by
    the Free Software Foundation; either version 2 of the License, or
    (at your option) any later version.

    This program is distributed in the hope that it will be useful,
    but WITHOUT ANY WARRANTY; without even the implied warranty of
    MERCHANTABILITY or FITNESS FOR A PARTICULAR PURPOSE.  See the
    GNU General Public License for more details.

    You should have received a copy of the GNU General Public License
    along with this program; if not, write to the Free Software
    Foundation, Inc., 675 Mass Ave, Cambridge, MA 02139, USA.

*/

#include "video_decoder.h"

namespace Magick {
	class Image;
}

class ImageMagickContent;

class ImageMagickDecoder : public VideoDecoder
{
public:
	ImageMagickDecoder (boost::shared_ptr<const Film>, boost::shared_ptr<const ImageMagickContent>);

<<<<<<< HEAD
	float video_frame_rate () const {
		return 24;
	}
=======
	float frames_per_second () const;
>>>>>>> e8d8a27c

	libdcp::Size native_size () const;
	ContentVideoFrame video_length () const;

	bool seek (double);
	bool pass ();

protected:
	PixelFormat pixel_format () const;

	int time_base_numerator () const {
		return 0;
	}

	int time_base_denominator () const {
		return 0;
	}

	int sample_aspect_ratio_numerator () const {
		/* XXX */
		return 1;
	}

	int sample_aspect_ratio_denominator () const {
		/* XXX */
		return 1;
	}

private:
<<<<<<< HEAD
	boost::shared_ptr<const ImageMagickContent> _imagemagick_content;
	ContentVideoFrame _position;
=======
	void film_changed (Film::Property);
	
	std::list<std::string> _files;
	std::list<std::string>::iterator _iter;

	boost::shared_ptr<Image> _image;
>>>>>>> e8d8a27c
};<|MERGE_RESOLUTION|>--- conflicted
+++ resolved
@@ -30,13 +30,9 @@
 public:
 	ImageMagickDecoder (boost::shared_ptr<const Film>, boost::shared_ptr<const ImageMagickContent>);
 
-<<<<<<< HEAD
 	float video_frame_rate () const {
 		return 24;
 	}
-=======
-	float frames_per_second () const;
->>>>>>> e8d8a27c
 
 	libdcp::Size native_size () const;
 	ContentVideoFrame video_length () const;
@@ -66,15 +62,7 @@
 	}
 
 private:
-<<<<<<< HEAD
 	boost::shared_ptr<const ImageMagickContent> _imagemagick_content;
+	boost::shared_ptr<Image> _image;
 	ContentVideoFrame _position;
-=======
-	void film_changed (Film::Property);
-	
-	std::list<std::string> _files;
-	std::list<std::string>::iterator _iter;
-
-	boost::shared_ptr<Image> _image;
->>>>>>> e8d8a27c
 };