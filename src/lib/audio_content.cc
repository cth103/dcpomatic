/*
    Copyright (C) 2013-2014 Carl Hetherington <cth@carlh.net>

    This program is free software; you can redistribute it and/or modify
    it under the terms of the GNU General Public License as published by
    the Free Software Foundation; either version 2 of the License, or
    (at your option) any later version.

    This program is distributed in the hope that it will be useful,
    but WITHOUT ANY WARRANTY; without even the implied warranty of
    MERCHANTABILITY or FITNESS FOR A PARTICULAR PURPOSE.  See the
    GNU General Public License for more details.

    You should have received a copy of the GNU General Public License
    along with this program; if not, write to the Free Software
    Foundation, Inc., 675 Mass Ave, Cambridge, MA 02139, USA.

*/

#include <libcxml/cxml.h>
#include <dcp/raw_convert.h>
#include "audio_content.h"
#include "analyse_audio_job.h"
#include "job_manager.h"
#include "film.h"
#include "exceptions.h"
#include "config.h"

#include "i18n.h"

using std::string;
using std::cout;
using std::vector;
using boost::shared_ptr;
using boost::dynamic_pointer_cast;
using dcp::raw_convert;

int const AudioContentProperty::AUDIO_CHANNELS = 200;
int const AudioContentProperty::AUDIO_LENGTH = 201;
int const AudioContentProperty::AUDIO_FRAME_RATE = 202;
int const AudioContentProperty::AUDIO_GAIN = 203;
int const AudioContentProperty::AUDIO_DELAY = 204;
int const AudioContentProperty::AUDIO_MAPPING = 205;

AudioContent::AudioContent (shared_ptr<const Film> f, DCPTime s)
	: Content (f, s)
	, _audio_gain (0)
	, _audio_delay (Config::instance()->default_audio_delay ())
{

}

AudioContent::AudioContent (shared_ptr<const Film> f, boost::filesystem::path p)
	: Content (f, p)
	, _audio_gain (0)
	, _audio_delay (Config::instance()->default_audio_delay ())
{

}

AudioContent::AudioContent (shared_ptr<const Film> f, cxml::ConstNodePtr node)
	: Content (f, node)
{
	_audio_gain = node->number_child<float> ("AudioGain");
	_audio_delay = node->number_child<int> ("AudioDelay");
}

AudioContent::AudioContent (shared_ptr<const Film> f, vector<shared_ptr<Content> > c)
	: Content (f, c)
{
	shared_ptr<AudioContent> ref = dynamic_pointer_cast<AudioContent> (c[0]);
	assert (ref);
	
	for (size_t i = 0; i < c.size(); ++i) {
		shared_ptr<AudioContent> ac = dynamic_pointer_cast<AudioContent> (c[i]);

		if (ac->audio_gain() != ref->audio_gain()) {
			throw JoinError (_("Content to be joined must have the same audio gain."));
		}

		if (ac->audio_delay() != ref->audio_delay()) {
			throw JoinError (_("Content to be joined must have the same audio delay."));
		}
	}

	_audio_gain = ref->audio_gain ();
	_audio_delay = ref->audio_delay ();
}

void
AudioContent::as_xml (xmlpp::Node* node) const
{
	boost::mutex::scoped_lock lm (_mutex);
	node->add_child("AudioGain")->add_child_text (raw_convert<string> (_audio_gain));
	node->add_child("AudioDelay")->add_child_text (raw_convert<string> (_audio_delay));
}


void
AudioContent::set_audio_gain (float g)
{
	{
		boost::mutex::scoped_lock lm (_mutex);
		_audio_gain = g;
	}
	
	signal_changed (AudioContentProperty::AUDIO_GAIN);
}

void
AudioContent::set_audio_delay (int d)
{
	{
		boost::mutex::scoped_lock lm (_mutex);
		_audio_delay = d;
	}
	
	signal_changed (AudioContentProperty::AUDIO_DELAY);
}

boost::signals2::connection
AudioContent::analyse_audio (boost::function<void()> finished)
{
	shared_ptr<const Film> film = _film.lock ();
	assert (film);
	
	shared_ptr<AnalyseAudioJob> job (new AnalyseAudioJob (film, dynamic_pointer_cast<AudioContent> (shared_from_this())));
	boost::signals2::connection c = job->Finished.connect (finished);
	JobManager::instance()->add (job);

	return c;
}

boost::filesystem::path
AudioContent::audio_analysis_path () const
{
	shared_ptr<const Film> film = _film.lock ();
	if (!film) {
		return boost::filesystem::path ();
	}

	boost::filesystem::path p = film->audio_analysis_dir ();
	p /= digest() + "_" + audio_mapping().digest();
	return p;
}

string
AudioContent::technical_summary () const
{
<<<<<<< HEAD
	return String::compose (
		"audio: channels %1, length %2, content rate %3, resampled rate %4",
		audio_channels(),
		audio_length().seconds(),
		audio_frame_rate(),
		resampled_audio_frame_rate()
		);
}

void
AudioContent::set_audio_mapping (AudioMapping)
{
	signal_changed (AudioContentProperty::AUDIO_MAPPING);
}

/** @return the frame rate that this content should be resampled to in order
 *  that it is in sync with the active video content at its start time.
 */
int
AudioContent::resampled_audio_frame_rate () const
=======
	return String::compose ("audio: channels %1, length %2, raw rate %3, out rate %4", audio_channels(), audio_length(), content_audio_frame_rate(), output_audio_frame_rate());
}

int
AudioContent::output_audio_frame_rate () const
>>>>>>> 82926443
{
	shared_ptr<const Film> film = _film.lock ();
	assert (film);
	
	/* Resample to a DCI-approved sample rate */
<<<<<<< HEAD
	double t = dcp_audio_frame_rate (audio_frame_rate ());

	FrameRateChange frc = film->active_frame_rate_change (position ());
=======
	double t = dcp_audio_frame_rate (content_audio_frame_rate ());

	FrameRateConversion frc (video_frame_rate(), film->video_frame_rate());
>>>>>>> 82926443

	/* Compensate if the DCP is being run at a different frame rate
	   to the source; that is, if the video is run such that it will
	   look different in the DCP compared to the source (slower or faster).
<<<<<<< HEAD
	*/

	if (frc.change_speed) {
		t /= frc.speed_up;
	}

	return rint (t);
}
=======
	   skip/repeat doesn't come into effect here.
	*/

	if (frc.change_speed) {
		t *= video_frame_rate() * frc.factor() / film->video_frame_rate();
	}

	return rint (t);
}
>>>>>>> 82926443
<|MERGE_RESOLUTION|>--- conflicted
+++ resolved
@@ -147,7 +147,6 @@
 string
 AudioContent::technical_summary () const
 {
-<<<<<<< HEAD
 	return String::compose (
 		"audio: channels %1, length %2, content rate %3, resampled rate %4",
 		audio_channels(),
@@ -168,32 +167,18 @@
  */
 int
 AudioContent::resampled_audio_frame_rate () const
-=======
-	return String::compose ("audio: channels %1, length %2, raw rate %3, out rate %4", audio_channels(), audio_length(), content_audio_frame_rate(), output_audio_frame_rate());
-}
-
-int
-AudioContent::output_audio_frame_rate () const
->>>>>>> 82926443
 {
 	shared_ptr<const Film> film = _film.lock ();
 	assert (film);
 	
 	/* Resample to a DCI-approved sample rate */
-<<<<<<< HEAD
 	double t = dcp_audio_frame_rate (audio_frame_rate ());
 
 	FrameRateChange frc = film->active_frame_rate_change (position ());
-=======
-	double t = dcp_audio_frame_rate (content_audio_frame_rate ());
-
-	FrameRateConversion frc (video_frame_rate(), film->video_frame_rate());
->>>>>>> 82926443
 
 	/* Compensate if the DCP is being run at a different frame rate
 	   to the source; that is, if the video is run such that it will
 	   look different in the DCP compared to the source (slower or faster).
-<<<<<<< HEAD
 	*/
 
 	if (frc.change_speed) {
@@ -201,15 +186,4 @@
 	}
 
 	return rint (t);
-}
-=======
-	   skip/repeat doesn't come into effect here.
-	*/
-
-	if (frc.change_speed) {
-		t *= video_frame_rate() * frc.factor() / film->video_frame_rate();
-	}
-
-	return rint (t);
-}
->>>>>>> 82926443
+}