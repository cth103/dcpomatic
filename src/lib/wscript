import os
import i18n

sources = """
          ab_transcode_job.cc
	  ab_transcoder.cc
          analyse_audio_job.cc
          audio_analysis.cc
          audio_content.cc
          audio_decoder.cc
          audio_mapping.cc
          audio_source.cc
          config.cc
          combiner.cc
          content.cc
          cross.cc
          dci_metadata.cc
          dcp_content_type.cc
          dcp_video_frame.cc
          decoder.cc
          delay_line.cc
          dolby_cp750.cc
          encoder.cc
          examine_content_job.cc
          exceptions.cc
          filter_graph.cc
          ffmpeg_compatibility.cc
          ffmpeg_content.cc
          ffmpeg_decoder.cc
          film.cc
          filter.cc
          format.cc
          gain.cc
          image.cc
          imagemagick_content.cc
          imagemagick_decoder.cc
          job.cc
          job_manager.cc
          log.cc
          lut.cc
          matcher.cc
          player.cc
          playlist.cc
          scp_dcp_job.cc
          scaler.cc
          server.cc
          sndfile_content.cc
          sndfile_decoder.cc
          sound_processor.cc
          subtitle.cc
          timer.cc
          transcode_job.cc
          transcoder.cc
          types.cc
          ui_signaller.cc
          util.cc
<<<<<<< HEAD
          version.cc
          video_content.cc
=======
>>>>>>> 26a7e357
          video_decoder.cc
          video_source.cc
          writer.cc
          """

def build(bld):
    if bld.env.STATIC:
        obj = bld(features = 'cxx cxxstlib')
    else:
        obj = bld(features = 'cxx cxxshlib')

    obj.name = 'libdvdomatic'
    obj.export_includes = ['.']
    obj.uselib = """
                 AVCODEC AVUTIL AVFORMAT AVFILTER SWSCALE SWRESAMPLE 
                 BOOST_FILESYSTEM BOOST_THREAD BOOST_DATETIME BOOST_SIGNALS2 
                 SNDFILE OPENJPEG POSTPROC TIFF MAGICK SSH DCP CXML GLIB LZMA
                 """
    if bld.env.TARGET_WINDOWS:
        obj.uselib += ' WINSOCK2'
    obj.source = sources + " version.cc"
    obj.target = 'dvdomatic'

    i18n.po_to_mo(os.path.join('src', 'lib'), 'libdvdomatic', bld)

def pot(bld):
    i18n.pot(os.path.join('src', 'lib'), sources, 'libdvdomatic')

def pot_merge(bld):
    i18n.pot_merge(os.path.join('src', 'lib'), 'libdvdomatic')<|MERGE_RESOLUTION|>--- conflicted
+++ resolved
@@ -54,11 +54,7 @@
           types.cc
           ui_signaller.cc
           util.cc
-<<<<<<< HEAD
-          version.cc
           video_content.cc
-=======
->>>>>>> 26a7e357
           video_decoder.cc
           video_source.cc
           writer.cc
