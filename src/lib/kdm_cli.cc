/*
    Copyright (C) 2013-2022 Carl Hetherington <cth@carlh.net>

    This file is part of DCP-o-matic.

    DCP-o-matic is free software; you can redistribute it and/or modify
    it under the terms of the GNU General Public License as published by
    the Free Software Foundation; either version 2 of the License, or
    (at your option) any later version.

    DCP-o-matic is distributed in the hope that it will be useful,
    but WITHOUT ANY WARRANTY; without even the implied warranty of
    MERCHANTABILITY or FITNESS FOR A PARTICULAR PURPOSE.  See the
    GNU General Public License for more details.

    You should have received a copy of the GNU General Public License
    along with DCP-o-matic.  If not, see <http://www.gnu.org/licenses/>.

*/


/** @file  src/tools/dcpomatic_kdm_cli.cc
 *  @brief Command-line program to generate KDMs.
 */


#include "cinema.h"
#include "cinema_list.h"
#include "cross.h"
#include "config.h"
#include "dkdm_wrapper.h"
#include "email.h"
#include "exceptions.h"
#include "film.h"
#include "kdm_with_metadata.h"
#include "screen.h"
#include "variant.h"
#include <dcp/certificate.h>
#include <dcp/decrypted_kdm.h>
#include <dcp/encrypted_kdm.h>
#include <dcp/filesystem.h>
#include <boost/algorithm/string.hpp>
#include <getopt.h>


using std::dynamic_pointer_cast;
using std::list;
using std::make_shared;
using std::pair;
using std::runtime_error;
using std::shared_ptr;
using std::string;
using std::vector;
using boost::optional;
using boost::bind;
#if BOOST_VERSION >= 106100
using namespace boost::placeholders;
#endif
using namespace dcpomatic;


static void
help (std::function<void (string)> out)
{
	out (String::compose("Syntax: %1 [OPTION] [COMMAND] <FILM|CPL-ID|DKDM>", program_name));
	out ("Commands:");
	out ("create          create KDMs; default if no other command is specified");
	out (variant::insert_dcpomatic("list-cinemas                 list known cinemas from %1 settings"));
	out (variant::insert_dcpomatic("list-dkdm-cpls               list CPLs for which %1 has DKDMs"));
	out (variant::insert_dcpomatic("add-dkdm                     add DKDM to %1's list"));
	out (variant::insert_dcpomatic("dump-decryption-certificate  write the %1 KDM decryption certificate to the console"));
	out ("  -h, --help                               show this help");
	out ("  -o, --output <path>                      output file or directory");
	out ("  -K, --filename-format <format>           filename format for KDMs");
	out ("  -Z, --container-name-format <format>     filename format for ZIP containers");
	out ("  -f, --valid-from <time>                  valid from time (e.g. \"2013-09-28T01:41:51+04:00\", \"2018-01-01T12:00:30\") or \"now\"");
	out ("  -t, --valid-to <time>                    valid to time (e.g. \"2014-09-28T01:41:51\")");
	out ("  -d, --valid-duration <duration>          valid duration (e.g. \"1 day\", \"4 hours\", \"2 weeks\")");
	out ("  -F, --formulation <formulation>          modified-transitional-1, multiple-modified-transitional-1, dci-any or dci-specific [default modified-transitional-1]");
	out ("  -p, --disable-forensic-marking-picture   disable forensic marking of pictures essences");
	out ("  -a, --disable-forensic-marking-audio     disable forensic marking of audio essences (optionally above a given channel, e.g 12)");
	out ("  -e, --email                              email KDMs to cinemas");
	out ("  -z, --zip                                ZIP each cinema's KDMs into its own file");
	out ("  -v, --verbose                            be verbose");
	out ("  -c, --cinema <name|email>                cinema name (when using -C) or name/email (to filter cinemas)");
	out ("  -S, --screen <name>                      screen name (when using -C) or screen name (to filter screens when using -c)");
	out ("  -C, --projector-certificate <file>       file containing projector certificate");
	out ("  -T, --trusted-device-certificate <file>  file containing a trusted device's certificate");
	out ("      --decryption-key <file>              file containing the private key which can decrypt the given DKDM");
	out (variant::insert_dcpomatic("                                           (%1's configured private key will be used otherwise)"));
	out ("      --cinemas-file <file>                use the given file as a list of cinemas instead of the current configuration");
	out ("");
	out (variant::insert_dcpomatic("CPL-ID must be the ID of a CPL that is mentioned in %1's DKDM list."));
	out ("");
	out ("For example:");
	out ("");
	out ("Create KDMs for my_great_movie to play in all of Fred's Cinema's screens for the next two weeks and zip them up.");
	out (variant::insert_dcpomatic("(Fred's Cinema must have been set up in %1's KDM window)"));
	out ("");
	out (String::compose("\t%1 -c \"Fred's Cinema\" -f now -d \"2 weeks\" -z my_great_movie", program_name));
}


class KDMCLIError : public std::runtime_error
{
public:
	KDMCLIError (std::string message)
		: std::runtime_error (String::compose("%1: %2", program_name, message).c_str())
	{}
};


static boost::posix_time::time_duration
duration_from_string (string d)
{
	int N;
	char unit_buf[64] = "\0";
	sscanf (d.c_str(), "%d %63s", &N, unit_buf);
	string const unit (unit_buf);

	if (N == 0) {
		throw KDMCLIError (String::compose("could not understand duration \"%1\"", d));
	}

	if (unit == "year" || unit == "years") {
		return boost::posix_time::time_duration (N * 24 * 365, 0, 0, 0);
	} else if (unit == "week" || unit == "weeks") {
		return boost::posix_time::time_duration (N * 24 * 7, 0, 0, 0);
	} else if (unit == "day" || unit == "days") {
		return boost::posix_time::time_duration (N * 24, 0, 0, 0);
	} else if (unit == "hour" || unit == "hours") {
		return boost::posix_time::time_duration (N, 0, 0, 0);
	}

	throw KDMCLIError (String::compose("could not understand duration \"%1\"", d));
}


static bool
always_overwrite ()
{
	return true;
}


static
void
write_files (
	list<KDMWithMetadataPtr> kdms,
	bool zip,
	boost::filesystem::path output,
	dcp::NameFormat container_name_format,
	dcp::NameFormat filename_format,
	bool verbose,
	std::function<void (string)> out
	)
{
	if (zip) {
		int const N = write_zip_files (
			collect (kdms),
			output,
			container_name_format,
			filename_format,
			bind (&always_overwrite)
			);

		if (verbose) {
			out (String::compose("Wrote %1 ZIP files to %2", N, output));
		}
	} else {
		int const N = write_files (
			kdms, output, filename_format,
			bind (&always_overwrite)
			);

		if (verbose) {
			out (String::compose("Wrote %1 KDM files to %2", N, output));
		}
	}
}


class ScreenDetails
{
public:
	ScreenDetails(CinemaID const& cinema_id, Cinema const& cinema, Screen const& screen)
		: cinema_id(cinema_id)
		, cinema(cinema)
		, screen(screen)
	{}

	CinemaID cinema_id;
	Cinema cinema;
	Screen screen;
};


static
void
from_film (
	vector<ScreenDetails> const& screens,
	boost::filesystem::path film_dir,
	bool verbose,
	boost::filesystem::path output,
	dcp::NameFormat container_name_format,
	dcp::NameFormat filename_format,
	dcp::LocalTime valid_from,
	dcp::LocalTime valid_to,
	dcp::Formulation formulation,
	bool disable_forensic_marking_picture,
	optional<int> disable_forensic_marking_audio,
	bool email,
	bool zip,
	std::function<void (string)> out
	)
{
	shared_ptr<Film> film;
	try {
		film = make_shared<Film>(film_dir);
		film->read_metadata ();
		if (verbose) {
			out (String::compose("Read film %1", film->name()));
		}
	} catch (std::exception& e) {
		throw KDMCLIError (String::compose("error reading film \"%1\" (%2)", film_dir.string(), e.what()));
	}

	/* XXX: allow specification of this */
	vector<CPLSummary> cpls = film->cpls ();
	if (cpls.empty ()) {
		throw KDMCLIError ("no CPLs found in film");
	} else if (cpls.size() > 1) {
		throw KDMCLIError ("more than one CPL found in film");
	}

	auto cpl = cpls.front().cpl_file;

	std::vector<KDMCertificatePeriod> period_checks;

	try {
		list<KDMWithMetadataPtr> kdms;
		for (auto screen_details: screens) {
			std::function<dcp::DecryptedKDM (dcp::LocalTime, dcp::LocalTime)> make_kdm = [film, cpl](dcp::LocalTime begin, dcp::LocalTime end) {
				return film->make_kdm(cpl, begin, end);
			};
			auto p = kdm_for_screen(
				make_kdm,
				screen_details.cinema_id,
				screen_details.cinema,
				screen_details.screen,
				valid_from,
				valid_to,
				formulation,
				disable_forensic_marking_picture,
				disable_forensic_marking_audio,
				period_checks
				);
			if (p) {
				kdms.push_back (p);
			}
		}

		if (find_if(
			period_checks.begin(),
			period_checks.end(),
			[](KDMCertificatePeriod const& p) { return p.overlap == KDMCertificateOverlap::KDM_OUTSIDE_CERTIFICATE; }
		   ) != period_checks.end()) {
			throw KDMCLIError(
				"Some KDMs would have validity periods which are completely outside the recipient certificate periods.  Such KDMs are very unlikely to work, so will not be created."
				);
		}

		if (find_if(
			period_checks.begin(),
			period_checks.end(),
			[](KDMCertificatePeriod const& p) { return p.overlap == KDMCertificateOverlap::KDM_OVERLAPS_CERTIFICATE; }
		   ) != period_checks.end()) {
			out("For some of these KDMs the recipient certificate's validity period will not cover the whole of the KDM validity period.  This might cause problems with the KDMs.");
		}

		write_files (kdms, zip, output, container_name_format, filename_format, verbose, out);
		if (email) {
			send_emails ({kdms}, container_name_format, filename_format, film->dcp_name(), {});
		}
	} catch (FileError& e) {
		throw KDMCLIError (String::compose("%1 (%2)", e.what(), e.file().string()));
	}
}


static
optional<dcp::EncryptedKDM>
sub_find_dkdm (shared_ptr<DKDMGroup> group, string cpl_id)
{
	for (auto i: group->children()) {
		auto g = dynamic_pointer_cast<DKDMGroup>(i);
		if (g) {
			auto dkdm = sub_find_dkdm (g, cpl_id);
			if (dkdm) {
				return dkdm;
			}
		} else {
			auto d = dynamic_pointer_cast<DKDM>(i);
			assert (d);
			if (d->dkdm().cpl_id() == cpl_id) {
				return d->dkdm();
			}
		}
	}

	return {};
}


static
optional<dcp::EncryptedKDM>
find_dkdm (string cpl_id)
{
	return sub_find_dkdm (Config::instance()->dkdms(), cpl_id);
}


static
dcp::EncryptedKDM
kdm_from_dkdm (
	dcp::DecryptedKDM dkdm,
	dcp::Certificate target,
	vector<string> trusted_devices,
	dcp::LocalTime valid_from,
	dcp::LocalTime valid_to,
	dcp::Formulation formulation,
	bool disable_forensic_marking_picture,
	optional<int> disable_forensic_marking_audio
	)
{
	/* Signer for new KDM */
	auto signer = Config::instance()->signer_chain ();
	if (!signer->valid ()) {
		throw KDMCLIError ("signing certificate chain is invalid.");
	}

	/* Make a new empty KDM and add the keys from the DKDM to it */
	dcp::DecryptedKDM kdm (
		valid_from,
		valid_to,
		dkdm.annotation_text().get_value_or(""),
		dkdm.content_title_text(),
		dcp::LocalTime().as_string()
		);

	for (auto const& j: dkdm.keys()) {
		kdm.add_key(j);
	}

	return kdm.encrypt (signer, target, trusted_devices, formulation, disable_forensic_marking_picture, disable_forensic_marking_audio);
}


static
void
from_dkdm (
	vector<ScreenDetails> const& screens,
	dcp::DecryptedKDM dkdm,
	bool verbose,
 	boost::filesystem::path output,
	dcp::NameFormat container_name_format,
	dcp::NameFormat filename_format,
	dcp::LocalTime valid_from,
	dcp::LocalTime valid_to,
	dcp::Formulation formulation,
	bool disable_forensic_marking_picture,
	optional<int> disable_forensic_marking_audio,
	bool email,
	bool zip,
	std::function<void (string)> out
	)
{
	dcp::NameFormat::Map values;

	try {
		list<KDMWithMetadataPtr> kdms;
		for (auto const& screen_details: screens) {
			if (!screen_details.screen.recipient) {
				continue;
			}

			auto const kdm = kdm_from_dkdm(
							dkdm,
							screen_details.screen.recipient.get(),
							screen_details.screen.trusted_device_thumbprints(),
							valid_from,
							valid_to,
							formulation,
							disable_forensic_marking_picture,
							disable_forensic_marking_audio
							);

			dcp::NameFormat::Map name_values;
			name_values['c'] = screen_details.cinema.name;
			name_values['s'] = screen_details.screen.name;
			name_values['f'] = kdm.content_title_text();
			name_values['b'] = valid_from.date() + " " + valid_from.time_of_day(true, false);
			name_values['e'] = valid_to.date() + " " + valid_to.time_of_day(true, false);
			name_values['i'] = kdm.cpl_id();

			kdms.push_back(make_shared<KDMWithMetadata>(name_values, screen_details.cinema_id, screen_details.cinema.emails, kdm));
		}
		write_files (kdms, zip, output, container_name_format, filename_format, verbose, out);
		if (email) {
			send_emails ({kdms}, container_name_format, filename_format, dkdm.annotation_text().get_value_or(""), {});
		}
	} catch (FileError& e) {
		throw KDMCLIError (String::compose("%1 (%2)", e.what(), e.file().string()));
	}
}


static
void
dump_dkdm_group (shared_ptr<DKDMGroup> group, int indent, std::function<void (string)> out)
{
	auto const indent_string = string(indent, ' ');

	if (indent > 0) {
		out (indent_string + group->name());
	}
	for (auto i: group->children()) {
		auto g = dynamic_pointer_cast<DKDMGroup>(i);
		if (g) {
			dump_dkdm_group (g, indent + 2, out);
		} else {
			auto d = dynamic_pointer_cast<DKDM>(i);
			assert(d);
			out (indent_string + d->dkdm().cpl_id());
		}
	}
}


static
dcp::LocalTime
time_from_string(string time)
{
	if (time == "now") {
		return {};
	}

	if (time.length() > 10 && time[10] == ' ') {
		time[10] = 'T';
	}

	return dcp::LocalTime(time);
}


void
dump_decryption_certificate(std::function<void (string)> out)
{
	vector<string> lines;
	auto certificate = Config::instance()->decryption_chain()->leaf().certificate(true);
	boost::split(lines, certificate, boost::is_any_of("\n"));
	for (auto const& line: lines) {
		out(line);
	}
}


optional<string>
kdm_cli (int argc, char* argv[], std::function<void (string)> out)
try
{
	boost::filesystem::path output = dcp::filesystem::current_path();
	auto container_name_format = Config::instance()->kdm_container_name_format();
	auto filename_format = Config::instance()->kdm_filename_format();
	/* either a cinema name to search for, or the name of a cinema to associate with certificate */
	optional<string> cinema_name;
	/* either a screen name to search for, or the name of a screen to associate with certificate */
	optional<string> screen_name;
	/* a certificate that we will use to make up a temporary cinema and screen */
	optional<boost::filesystem::path> projector_certificate;
	optional<boost::filesystem::path> decryption_key;
	/* trusted devices that we will use to make up a temporary cinema and screen */
	vector<TrustedDevice> trusted_devices;
	optional<dcp::EncryptedKDM> dkdm;
	optional<dcp::LocalTime> valid_from;
	optional<dcp::LocalTime> valid_to;
	bool zip = false;
	string command = "create";
	optional<string> duration_string;
	bool verbose = false;
	dcp::Formulation formulation = dcp::Formulation::MODIFIED_TRANSITIONAL_1;
	bool disable_forensic_marking_picture = false;
	optional<int> disable_forensic_marking_audio;
	bool email = false;
	optional<boost::filesystem::path> cinemas_file;

	program_name = argv[0];

	/* Reset getopt() so we can call this method several times in one test process */
	optind = 1;

	int option_index = 0;
	while (true) {
		static struct option long_options[] = {
			{ "help", no_argument, 0, 'h'},
			{ "output", required_argument, 0, 'o'},
			{ "filename-format", required_argument, 0, 'K'},
			{ "container-name-format", required_argument, 0, 'Z'},
			{ "valid-from", required_argument, 0, 'f'},
			{ "valid-to", required_argument, 0, 't'},
			{ "valid-duration", required_argument, 0, 'd'},
			{ "formulation", required_argument, 0, 'F' },
			{ "disable-forensic-marking-picture", no_argument, 0, 'p' },
			{ "disable-forensic-marking-audio", optional_argument, 0, 'a' },
			{ "email", no_argument, 0, 'e' },
			{ "zip", no_argument, 0, 'z' },
			{ "verbose", no_argument, 0, 'v' },
			{ "cinema", required_argument, 0, 'c' },
			{ "screen", required_argument, 0, 'S' },
			{ "projector-certificate", required_argument, 0, 'C' },
			{ "trusted-device-certificate", required_argument, 0, 'T' },
			{ "decryption-key", required_argument, 0, 'G' },
			{ "cinemas-file", required_argument, 0, 'E' },
			{ 0, 0, 0, 0 }
		};

<<<<<<< HEAD
		int c = getopt_long(fixer.argc(), fixer.argv(), "ho:K:Z:f:t:d:F:pae::zvc:S:C:T:E:G", long_options, &option_index);
=======
		int c = getopt_long(argc, argv, "ho:K:Z:f:t:d:F:pae::zvc:S:C:T:BDE:G", long_options, &option_index);
>>>>>>> 30dfb151

		if (c == -1) {
			break;
		}

		switch (c) {
		case 'h':
			help (out);
			return {};
		case 'o':
			output = optarg;
			break;
		case 'K':
			filename_format = dcp::NameFormat (optarg);
			break;
		case 'Z':
			container_name_format = dcp::NameFormat (optarg);
			break;
		case 'f':
			valid_from = time_from_string(optarg);
			break;
		case 't':
			valid_to = dcp::LocalTime(optarg);
			break;
		case 'd':
			duration_string = optarg;
			break;
		case 'F':
			if (string(optarg) == "modified-transitional-1") {
				formulation = dcp::Formulation::MODIFIED_TRANSITIONAL_1;
			} else if (string(optarg) == "multiple-modified-transitional-1") {
				formulation = dcp::Formulation::MULTIPLE_MODIFIED_TRANSITIONAL_1;
			} else if (string(optarg) == "dci-any") {
				formulation = dcp::Formulation::DCI_ANY;
			} else if (string(optarg) == "dci-specific") {
				formulation = dcp::Formulation::DCI_SPECIFIC;
			} else {
				throw KDMCLIError ("unrecognised KDM formulation " + string (optarg));
			}
			break;
		case 'p':
			disable_forensic_marking_picture = true;
			break;
		case 'a':
			disable_forensic_marking_audio = 0;
			if (optarg == 0 && argv[optind] != 0 && argv[optind][0] != '-') {
				disable_forensic_marking_audio = atoi (argv[optind++]);
			} else if (optarg) {
				disable_forensic_marking_audio = atoi (optarg);
			}
			break;
		case 'e':
			email = true;
			break;
		case 'z':
			zip = true;
			break;
		case 'v':
			verbose = true;
			break;
		case 'c':
			cinema_name = optarg;
			break;
		case 'S':
			screen_name = optarg;
			break;
		case 'C':
			projector_certificate = optarg;
			break;
		case 'T':
			trusted_devices.push_back(TrustedDevice(dcp::Certificate(dcp::file_to_string(optarg))));
			break;
		case 'G':
			decryption_key = optarg;
			break;
		case 'E':
			cinemas_file = optarg;
			break;
		}
	}

	vector<string> commands = {
		"create",
		"list-cinemas",
		"list-dkdm-cpls",
		"add-dkdm",
		"dump-decryption-certificate"
	};

	if (optind < argc - 1) {
		/* Command with some KDM / CPL / whever specified afterwards */
		command = argv[optind++];
	} else if (optind < argc) {
		/* Look for a valid command, hoping that it's not the name of the KDM / CPL / whatever */
		if (std::find(commands.begin(), commands.end(), argv[optind]) != commands.end()) {
			command = argv[optind++];
		}
	}

	if (std::find(commands.begin(), commands.end(), command) == commands.end()) {
		throw KDMCLIError(String::compose("Unrecognised command %1", command));
	}

	if (cinemas_file) {
		Config::instance()->set_cinemas_file(*cinemas_file);
	}

	/* If we've been given a certificate we can make up a temporary cinema and screen (not written to the
	 * database) to then use for making KDMs.
	 */
	optional<Cinema> temp_cinema;
	optional<Screen> temp_screen;
	if (projector_certificate) {
		temp_cinema = Cinema(cinema_name.get_value_or(""), {}, "", dcp::UTCOffset());
		dcp::CertificateChain chain(dcp::file_to_string(*projector_certificate));
		temp_screen = Screen(screen_name.get_value_or(""), "", chain.leaf(), boost::none, trusted_devices);
	}

	if (command == "list-cinemas") {
		CinemaList cinemas;
		for (auto const& cinema: cinemas.cinemas()) {
			out(String::compose("%1 (%2)", cinema.second.name, Email::address_list(cinema.second.emails)));
		}
		return {};
	}

	if (command == "list-dkdm-cpls") {
		dump_dkdm_group (Config::instance()->dkdms(), 0, out);
		return {};
	}

	if (command == "dump-deccryption-certificate") {
		dump_decryption_certificate(out);
		return {};
	}

	if (optind >= argc) {
		throw KDMCLIError("no film, CPL ID or DKDM specified");
	}

	if (command == "add-dkdm") {
		auto dkdms = Config::instance()->dkdms();
		dkdms->add(make_shared<DKDM>(dcp::EncryptedKDM(dcp::file_to_string(argv[optind]))));
		Config::instance()->write_config();
		return {};
	}

	if (!duration_string && !valid_to) {
		throw KDMCLIError ("you must specify a --valid-duration or --valid-to");
	}

	if (!valid_from) {
		throw KDMCLIError ("you must specify --valid-from");
	}

	if (optind >= argc) {
		throw KDMCLIError ("no film, CPL ID or DKDM specified");
	}

	vector<ScreenDetails> screens;

	if (!temp_cinema) {
		if (!cinema_name) {
			throw KDMCLIError("you must specify either a cinema or one or more screens using certificate files");
		}

		CinemaList cinema_list;
		if (auto cinema = cinema_list.cinema_by_name_or_email(*cinema_name)) {
			if (screen_name) {
				for (auto screen: cinema_list.screens_by_cinema_and_name(cinema->first, *screen_name)) {
					screens.push_back({cinema->first, cinema->second, screen.second});
				}
			} else {
				for (auto screen: cinema_list.screens(cinema->first)) {
					screens.push_back({cinema->first, cinema->second, screen.second});
				}
			}
		}
	} else {
		DCPOMATIC_ASSERT(temp_screen);
		screens.push_back({CinemaID(0), *temp_cinema, *temp_screen});
	}

	if (duration_string) {
		valid_to = valid_from.get();
		valid_to->add(duration_from_string(*duration_string));
	}

	if (verbose) {
		out(String::compose("Making KDMs valid from %1 to %2", valid_from->as_string(), valid_to->as_string()));
	}

	string const thing = argv[optind];
	if (dcp::filesystem::is_directory(thing) && dcp::filesystem::is_regular_file(boost::filesystem::path(thing) / "metadata.xml")) {
		from_film (
			screens,
			thing,
			verbose,
			output,
			container_name_format,
			filename_format,
			*valid_from,
			*valid_to,
			formulation,
			disable_forensic_marking_picture,
			disable_forensic_marking_audio,
			email,
			zip,
			out
			);
	} else {
		if (dcp::filesystem::is_regular_file(thing)) {
			dkdm = dcp::EncryptedKDM (dcp::file_to_string (thing));
		} else {
			dkdm = find_dkdm (thing);
		}

		if (!dkdm) {
			throw KDMCLIError ("could not find film or CPL ID corresponding to " + thing);
		}

		string const key = decryption_key ? dcp::file_to_string(*decryption_key) : Config::instance()->decryption_chain()->key().get();

		from_dkdm (
			screens,
			dcp::DecryptedKDM(*dkdm, key),
			verbose,
			output,
			container_name_format,
			filename_format,
			*valid_from,
			*valid_to,
			formulation,
			disable_forensic_marking_picture,
			disable_forensic_marking_audio,
			email,
			zip,
			out
			);
	}

	return {};
} catch (std::exception& e) {
	return string(e.what());
}
<|MERGE_RESOLUTION|>--- conflicted
+++ resolved
@@ -524,11 +524,7 @@
 			{ 0, 0, 0, 0 }
 		};
 
-<<<<<<< HEAD
-		int c = getopt_long(fixer.argc(), fixer.argv(), "ho:K:Z:f:t:d:F:pae::zvc:S:C:T:E:G", long_options, &option_index);
-=======
-		int c = getopt_long(argc, argv, "ho:K:Z:f:t:d:F:pae::zvc:S:C:T:BDE:G", long_options, &option_index);
->>>>>>> 30dfb151
+		int c = getopt_long(argc, argv, "ho:K:Z:f:t:d:F:pae::zvc:S:C:T:E:G", long_options, &option_index);
 
 		if (c == -1) {
 			break;
