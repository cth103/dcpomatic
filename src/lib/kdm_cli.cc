/*
    Copyright (C) 2013-2022 Carl Hetherington <cth@carlh.net>

    This file is part of DCP-o-matic.

    DCP-o-matic is free software; you can redistribute it and/or modify
    it under the terms of the GNU General Public License as published by
    the Free Software Foundation; either version 2 of the License, or
    (at your option) any later version.

    DCP-o-matic is distributed in the hope that it will be useful,
    but WITHOUT ANY WARRANTY; without even the implied warranty of
    MERCHANTABILITY or FITNESS FOR A PARTICULAR PURPOSE.  See the
    GNU General Public License for more details.

    You should have received a copy of the GNU General Public License
    along with DCP-o-matic.  If not, see <http://www.gnu.org/licenses/>.

*/


/** @file  src/tools/dcpomatic_kdm_cli.cc
 *  @brief Command-line program to generate KDMs.
 */


#include "cinema.h"
#include "cinema_list.h"
#include "config.h"
#include "dkdm_wrapper.h"
#include "email.h"
#include "exceptions.h"
#include "film.h"
#include "kdm_with_metadata.h"
#include "screen.h"
#include "variant.h"
#include <dcp/certificate.h>
#include <dcp/decrypted_kdm.h>
#include <dcp/encrypted_kdm.h>
#include <dcp/filesystem.h>
#include <getopt.h>


using std::dynamic_pointer_cast;
using std::list;
using std::make_shared;
using std::pair;
using std::runtime_error;
using std::shared_ptr;
using std::string;
using std::vector;
using boost::optional;
using boost::bind;
#if BOOST_VERSION >= 106100
using namespace boost::placeholders;
#endif
using namespace dcpomatic;


static void
help (std::function<void (string)> out)
{
	out (String::compose("Syntax: %1 [OPTION] [COMMAND] <FILM|CPL-ID|DKDM>", program_name));
	out ("Commands:");
	out ("create          create KDMs; default if no other command is specified");
	out (variant::insert_dcpomatic("list-cinemas    list known cinemas from %1 settings"));
	out (variant::insert_dcpomatic("list-dkdm-cpls  list CPLs for which %1 has DKDMs"));
	out (variant::insert_dcpomatic("add-dkdm        add DKDM to %1's list"));
	out ("  -h, --help                               show this help");
	out ("  -o, --output <path>                      output file or directory");
	out ("  -K, --filename-format <format>           filename format for KDMs");
	out ("  -Z, --container-name-format <format>     filename format for ZIP containers");
	out ("  -f, --valid-from <time>                  valid from time (e.g. \"2013-09-28T01:41:51+04:00\", \"2018-01-01T12:00:30\") or \"now\"");
	out ("  -t, --valid-to <time>                    valid to time (e.g. \"2014-09-28T01:41:51\")");
	out ("  -d, --valid-duration <duration>          valid duration (e.g. \"1 day\", \"4 hours\", \"2 weeks\")");
	out ("  -F, --formulation <formulation>          modified-transitional-1, multiple-modified-transitional-1, dci-any or dci-specific [default modified-transitional-1]");
	out ("  -p, --disable-forensic-marking-picture   disable forensic marking of pictures essences");
	out ("  -a, --disable-forensic-marking-audio     disable forensic marking of audio essences (optionally above a given channel, e.g 12)");
	out ("  -e, --email                              email KDMs to cinemas");
	out ("  -z, --zip                                ZIP each cinema's KDMs into its own file");
	out ("  -v, --verbose                            be verbose");
	out ("  -c, --cinema <name|email>                cinema name (when using -C) or name/email (to filter cinemas)");
	out ("  -S, --screen <name>                      screen name (when using -C) or screen name (to filter screens when using -c)");
	out ("  -C, --projector-certificate <file>       file containing projector certificate");
	out ("  -T, --trusted-device-certificate <file>  file containing a trusted device's certificate");
	out ("      --decryption-key <file>              file containing the private key which can decrypt the given DKDM");
	out (variant::insert_dcpomatic("                                           (%1's configured private key will be used otherwise)"));
	out ("      --cinemas-file <file>                use the given file as a list of cinemas instead of the current configuration");
<<<<<<< HEAD
=======
	out ("      --dump-decryption-certificate        write the DCP-o-matic KDM decryption certificate to the console");
	out ("      --list-cinemas                       list known cinemas from the DCP-o-matic settings");
	out ("      --list-dkdm-cpls                     list CPLs for which DCP-o-matic has DKDMs");
>>>>>>> 8e89905d
	out ("");
	out (variant::insert_dcpomatic("CPL-ID must be the ID of a CPL that is mentioned in %1's DKDM list."));
	out ("");
	out ("For example:");
	out ("");
	out ("Create KDMs for my_great_movie to play in all of Fred's Cinema's screens for the next two weeks and zip them up.");
	out (variant::insert_dcpomatic("(Fred's Cinema must have been set up in %1's KDM window)"));
	out ("");
	out (String::compose("\t%1 -c \"Fred's Cinema\" -f now -d \"2 weeks\" -z my_great_movie", program_name));
}


class KDMCLIError : public std::runtime_error
{
public:
	KDMCLIError (std::string message)
		: std::runtime_error (String::compose("%1: %2", program_name, message).c_str())
	{}
};


static boost::posix_time::time_duration
duration_from_string (string d)
{
	int N;
	char unit_buf[64] = "\0";
	sscanf (d.c_str(), "%d %63s", &N, unit_buf);
	string const unit (unit_buf);

	if (N == 0) {
		throw KDMCLIError (String::compose("could not understand duration \"%1\"", d));
	}

	if (unit == "year" || unit == "years") {
		return boost::posix_time::time_duration (N * 24 * 365, 0, 0, 0);
	} else if (unit == "week" || unit == "weeks") {
		return boost::posix_time::time_duration (N * 24 * 7, 0, 0, 0);
	} else if (unit == "day" || unit == "days") {
		return boost::posix_time::time_duration (N * 24, 0, 0, 0);
	} else if (unit == "hour" || unit == "hours") {
		return boost::posix_time::time_duration (N, 0, 0, 0);
	}

	throw KDMCLIError (String::compose("could not understand duration \"%1\"", d));
}


static bool
always_overwrite ()
{
	return true;
}


static
void
write_files (
	list<KDMWithMetadataPtr> kdms,
	bool zip,
	boost::filesystem::path output,
	dcp::NameFormat container_name_format,
	dcp::NameFormat filename_format,
	bool verbose,
	std::function<void (string)> out
	)
{
	if (zip) {
		int const N = write_zip_files (
			collect (kdms),
			output,
			container_name_format,
			filename_format,
			bind (&always_overwrite)
			);

		if (verbose) {
			out (String::compose("Wrote %1 ZIP files to %2", N, output));
		}
	} else {
		int const N = write_files (
			kdms, output, filename_format,
			bind (&always_overwrite)
			);

		if (verbose) {
			out (String::compose("Wrote %1 KDM files to %2", N, output));
		}
	}
}


class ScreenDetails
{
public:
	ScreenDetails(CinemaID const& cinema_id, Cinema const& cinema, Screen const& screen)
		: cinema_id(cinema_id)
		, cinema(cinema)
		, screen(screen)
	{}

	CinemaID cinema_id;
	Cinema cinema;
	Screen screen;
};


static
void
from_film (
	vector<ScreenDetails> const& screens,
	boost::filesystem::path film_dir,
	bool verbose,
	boost::filesystem::path output,
	dcp::NameFormat container_name_format,
	dcp::NameFormat filename_format,
	dcp::LocalTime valid_from,
	dcp::LocalTime valid_to,
	dcp::Formulation formulation,
	bool disable_forensic_marking_picture,
	optional<int> disable_forensic_marking_audio,
	bool email,
	bool zip,
	std::function<void (string)> out
	)
{
	shared_ptr<Film> film;
	try {
		film = make_shared<Film>(film_dir);
		film->read_metadata ();
		if (verbose) {
			out (String::compose("Read film %1", film->name()));
		}
	} catch (std::exception& e) {
		throw KDMCLIError (String::compose("error reading film \"%1\" (%2)", film_dir.string(), e.what()));
	}

	/* XXX: allow specification of this */
	vector<CPLSummary> cpls = film->cpls ();
	if (cpls.empty ()) {
		throw KDMCLIError ("no CPLs found in film");
	} else if (cpls.size() > 1) {
		throw KDMCLIError ("more than one CPL found in film");
	}

	auto cpl = cpls.front().cpl_file;

	std::vector<KDMCertificatePeriod> period_checks;

	try {
		list<KDMWithMetadataPtr> kdms;
		for (auto screen_details: screens) {
			std::function<dcp::DecryptedKDM (dcp::LocalTime, dcp::LocalTime)> make_kdm = [film, cpl](dcp::LocalTime begin, dcp::LocalTime end) {
				return film->make_kdm(cpl, begin, end);
			};
			auto p = kdm_for_screen(
				make_kdm,
				screen_details.cinema_id,
				screen_details.cinema,
				screen_details.screen,
				valid_from,
				valid_to,
				formulation,
				disable_forensic_marking_picture,
				disable_forensic_marking_audio,
				period_checks
				);
			if (p) {
				kdms.push_back (p);
			}
		}

		if (find_if(
			period_checks.begin(),
			period_checks.end(),
			[](KDMCertificatePeriod const& p) { return p.overlap == KDMCertificateOverlap::KDM_OUTSIDE_CERTIFICATE; }
		   ) != period_checks.end()) {
			throw KDMCLIError(
				"Some KDMs would have validity periods which are completely outside the recipient certificate periods.  Such KDMs are very unlikely to work, so will not be created."
				);
		}

		if (find_if(
			period_checks.begin(),
			period_checks.end(),
			[](KDMCertificatePeriod const& p) { return p.overlap == KDMCertificateOverlap::KDM_OVERLAPS_CERTIFICATE; }
		   ) != period_checks.end()) {
			out("For some of these KDMs the recipient certificate's validity period will not cover the whole of the KDM validity period.  This might cause problems with the KDMs.");
		}

		write_files (kdms, zip, output, container_name_format, filename_format, verbose, out);
		if (email) {
			send_emails ({kdms}, container_name_format, filename_format, film->dcp_name(), {});
		}
	} catch (FileError& e) {
		throw KDMCLIError (String::compose("%1 (%2)", e.what(), e.file().string()));
	}
}


static
optional<dcp::EncryptedKDM>
sub_find_dkdm (shared_ptr<DKDMGroup> group, string cpl_id)
{
	for (auto i: group->children()) {
		auto g = dynamic_pointer_cast<DKDMGroup>(i);
		if (g) {
			auto dkdm = sub_find_dkdm (g, cpl_id);
			if (dkdm) {
				return dkdm;
			}
		} else {
			auto d = dynamic_pointer_cast<DKDM>(i);
			assert (d);
			if (d->dkdm().cpl_id() == cpl_id) {
				return d->dkdm();
			}
		}
	}

	return {};
}


static
optional<dcp::EncryptedKDM>
find_dkdm (string cpl_id)
{
	return sub_find_dkdm (Config::instance()->dkdms(), cpl_id);
}


static
dcp::EncryptedKDM
kdm_from_dkdm (
	dcp::DecryptedKDM dkdm,
	dcp::Certificate target,
	vector<string> trusted_devices,
	dcp::LocalTime valid_from,
	dcp::LocalTime valid_to,
	dcp::Formulation formulation,
	bool disable_forensic_marking_picture,
	optional<int> disable_forensic_marking_audio
	)
{
	/* Signer for new KDM */
	auto signer = Config::instance()->signer_chain ();
	if (!signer->valid ()) {
		throw KDMCLIError ("signing certificate chain is invalid.");
	}

	/* Make a new empty KDM and add the keys from the DKDM to it */
	dcp::DecryptedKDM kdm (
		valid_from,
		valid_to,
		dkdm.annotation_text().get_value_or(""),
		dkdm.content_title_text(),
		dcp::LocalTime().as_string()
		);

	for (auto const& j: dkdm.keys()) {
		kdm.add_key(j);
	}

	return kdm.encrypt (signer, target, trusted_devices, formulation, disable_forensic_marking_picture, disable_forensic_marking_audio);
}


static
void
from_dkdm (
	vector<ScreenDetails> const& screens,
	dcp::DecryptedKDM dkdm,
	bool verbose,
 	boost::filesystem::path output,
	dcp::NameFormat container_name_format,
	dcp::NameFormat filename_format,
	dcp::LocalTime valid_from,
	dcp::LocalTime valid_to,
	dcp::Formulation formulation,
	bool disable_forensic_marking_picture,
	optional<int> disable_forensic_marking_audio,
	bool email,
	bool zip,
	std::function<void (string)> out
	)
{
	dcp::NameFormat::Map values;

	try {
		list<KDMWithMetadataPtr> kdms;
		for (auto const& screen_details: screens) {
			if (!screen_details.screen.recipient) {
				continue;
			}

			auto const kdm = kdm_from_dkdm(
							dkdm,
							screen_details.screen.recipient.get(),
							screen_details.screen.trusted_device_thumbprints(),
							valid_from,
							valid_to,
							formulation,
							disable_forensic_marking_picture,
							disable_forensic_marking_audio
							);

			dcp::NameFormat::Map name_values;
			name_values['c'] = screen_details.cinema.name;
			name_values['s'] = screen_details.screen.name;
			name_values['f'] = kdm.content_title_text();
			name_values['b'] = valid_from.date() + " " + valid_from.time_of_day(true, false);
			name_values['e'] = valid_to.date() + " " + valid_to.time_of_day(true, false);
			name_values['i'] = kdm.cpl_id();

			kdms.push_back(make_shared<KDMWithMetadata>(name_values, screen_details.cinema_id, screen_details.cinema.emails, kdm));
		}
		write_files (kdms, zip, output, container_name_format, filename_format, verbose, out);
		if (email) {
			send_emails ({kdms}, container_name_format, filename_format, dkdm.annotation_text().get_value_or(""), {});
		}
	} catch (FileError& e) {
		throw KDMCLIError (String::compose("%1 (%2)", e.what(), e.file().string()));
	}
}


static
void
dump_dkdm_group (shared_ptr<DKDMGroup> group, int indent, std::function<void (string)> out)
{
	auto const indent_string = string(indent, ' ');

	if (indent > 0) {
		out (indent_string + group->name());
	}
	for (auto i: group->children()) {
		auto g = dynamic_pointer_cast<DKDMGroup>(i);
		if (g) {
			dump_dkdm_group (g, indent + 2, out);
		} else {
			auto d = dynamic_pointer_cast<DKDM>(i);
			assert(d);
			out (indent_string + d->dkdm().cpl_id());
		}
	}
}


<<<<<<< HEAD
static
dcp::LocalTime
time_from_string(string time)
{
	if (time == "now") {
		return {};
	}

	if (time.length() > 10 && time[10] == ' ') {
		time[10] = 'T';
	}

	return dcp::LocalTime(time);
=======
void
dump_decryption_certificate(std::function<void (string)> out)
{
	vector<string> lines;
	boost::split(lines, Config::instance()->decryption_chain()->leaf().certificate(true), boost::is_any_of("\n"));
	for (auto const& line: lines) {
		out(line);
	}
>>>>>>> 8e89905d
}


optional<string>
kdm_cli (int argc, char* argv[], std::function<void (string)> out)
try
{
	boost::filesystem::path output = dcp::filesystem::current_path();
	auto container_name_format = Config::instance()->kdm_container_name_format();
	auto filename_format = Config::instance()->kdm_filename_format();
	/* either a cinema name to search for, or the name of a cinema to associate with certificate */
	optional<string> cinema_name;
	/* either a screen name to search for, or the name of a screen to associate with certificate */
	optional<string> screen_name;
	/* a certificate that we will use to make up a temporary cinema and screen */
	optional<boost::filesystem::path> projector_certificate;
	optional<boost::filesystem::path> decryption_key;
	/* trusted devices that we will use to make up a temporary cinema and screen */
	vector<TrustedDevice> trusted_devices;
	optional<dcp::EncryptedKDM> dkdm;
	optional<dcp::LocalTime> valid_from;
	optional<dcp::LocalTime> valid_to;
	bool zip = false;
	string command = "create";
	optional<string> duration_string;
	bool verbose = false;
	dcp::Formulation formulation = dcp::Formulation::MODIFIED_TRANSITIONAL_1;
	bool disable_forensic_marking_picture = false;
	optional<int> disable_forensic_marking_audio;
	bool email = false;
	optional<boost::filesystem::path> cinemas_file;

	program_name = argv[0];

	/* Reset getopt() so we can call this method several times in one test process */
	optind = 1;

	int option_index = 0;
	while (true) {
		static struct option long_options[] = {
			{ "help", no_argument, 0, 'h'},
			{ "output", required_argument, 0, 'o'},
			{ "filename-format", required_argument, 0, 'K'},
			{ "container-name-format", required_argument, 0, 'Z'},
			{ "valid-from", required_argument, 0, 'f'},
			{ "valid-to", required_argument, 0, 't'},
			{ "valid-duration", required_argument, 0, 'd'},
			{ "formulation", required_argument, 0, 'F' },
			{ "disable-forensic-marking-picture", no_argument, 0, 'p' },
			{ "disable-forensic-marking-audio", optional_argument, 0, 'a' },
			{ "email", no_argument, 0, 'e' },
			{ "zip", no_argument, 0, 'z' },
			{ "verbose", no_argument, 0, 'v' },
			{ "cinema", required_argument, 0, 'c' },
			{ "screen", required_argument, 0, 'S' },
			{ "projector-certificate", required_argument, 0, 'C' },
			{ "trusted-device-certificate", required_argument, 0, 'T' },
			{ "decryption-key", required_argument, 0, 'G' },
			{ "cinemas-file", required_argument, 0, 'E' },
			{ "dump-decryption-certificate", no_argument, 0, 'G' },
			{ 0, 0, 0, 0 }
		};

<<<<<<< HEAD
		int c = getopt_long (argc, argv, "ho:K:Z:f:t:d:F:pae::zvc:S:C:T:E:G:", long_options, &option_index);
=======
		int c = getopt_long (argc, argv, "ho:K:Z:f:t:d:F:pae::zvc:S:C:T:BDE:G", long_options, &option_index);
>>>>>>> 8e89905d

		if (c == -1) {
			break;
		}

		switch (c) {
		case 'h':
			help (out);
			return {};
		case 'o':
			output = optarg;
			break;
		case 'K':
			filename_format = dcp::NameFormat (optarg);
			break;
		case 'Z':
			container_name_format = dcp::NameFormat (optarg);
			break;
		case 'f':
			valid_from = time_from_string(optarg);
			break;
		case 't':
			valid_to = dcp::LocalTime(optarg);
			break;
		case 'd':
			duration_string = optarg;
			break;
		case 'F':
			if (string(optarg) == "modified-transitional-1") {
				formulation = dcp::Formulation::MODIFIED_TRANSITIONAL_1;
			} else if (string(optarg) == "multiple-modified-transitional-1") {
				formulation = dcp::Formulation::MULTIPLE_MODIFIED_TRANSITIONAL_1;
			} else if (string(optarg) == "dci-any") {
				formulation = dcp::Formulation::DCI_ANY;
			} else if (string(optarg) == "dci-specific") {
				formulation = dcp::Formulation::DCI_SPECIFIC;
			} else {
				throw KDMCLIError ("unrecognised KDM formulation " + string (optarg));
			}
			break;
		case 'p':
			disable_forensic_marking_picture = true;
			break;
		case 'a':
			disable_forensic_marking_audio = 0;
			if (optarg == 0 && argv[optind] != 0 && argv[optind][0] != '-') {
				disable_forensic_marking_audio = atoi (argv[optind++]);
			} else if (optarg) {
				disable_forensic_marking_audio = atoi (optarg);
			}
			break;
		case 'e':
			email = true;
			break;
		case 'z':
			zip = true;
			break;
		case 'v':
			verbose = true;
			break;
		case 'c':
			cinema_name = optarg;
			break;
		case 'S':
			screen_name = optarg;
			break;
		case 'C':
			projector_certificate = optarg;
			break;
		case 'T':
			trusted_devices.push_back(TrustedDevice(dcp::Certificate(dcp::file_to_string(optarg))));
			break;
		case 'G':
			decryption_key = optarg;
			break;
		case 'E':
			cinemas_file = optarg;
			break;
		case 'G':
			dump_decryption_certificate(out);
			return {};
		}
	}

	vector<string> commands = {
		"create",
		"list-cinemas",
		"list-dkdm-cpls",
		"add-dkdm"
	};

	if (optind < argc - 1) {
		/* Command with some KDM / CPL / whever specified afterwards */
		command = argv[optind++];
	} else if (optind < argc) {
		/* Look for a valid command, hoping that it's not the name of the KDM / CPL / whatever */
		if (std::find(commands.begin(), commands.end(), argv[optind]) != commands.end()) {
			command = argv[optind++];
		}
	}

	if (std::find(commands.begin(), commands.end(), command) == commands.end()) {
		throw KDMCLIError(String::compose("Unrecognised command %1", command));
	}

	if (cinemas_file) {
		Config::instance()->set_cinemas_file(*cinemas_file);
	}

	/* If we've been given a certificate we can make up a temporary cinema and screen (not written to the
	 * database) to then use for making KDMs.
	 */
	optional<Cinema> temp_cinema;
	optional<Screen> temp_screen;
	if (projector_certificate) {
		temp_cinema = Cinema(cinema_name.get_value_or(""), {}, "", dcp::UTCOffset());
		dcp::CertificateChain chain(dcp::file_to_string(*projector_certificate));
		temp_screen = Screen(screen_name.get_value_or(""), "", chain.leaf(), boost::none, trusted_devices);
	}

	if (command == "list-cinemas") {
		CinemaList cinemas;
		for (auto const& cinema: cinemas.cinemas()) {
			out(String::compose("%1 (%2)", cinema.second.name, Email::address_list(cinema.second.emails)));
		}
		return {};
	}

	if (command == "list-dkdm-cpls") {
		dump_dkdm_group (Config::instance()->dkdms(), 0, out);
		return {};
	}

	if (optind >= argc) {
		throw KDMCLIError("no film, CPL ID or DKDM specified");
	}

	if (command == "add-dkdm") {
		auto dkdms = Config::instance()->dkdms();
		dkdms->add(make_shared<DKDM>(dcp::EncryptedKDM(dcp::file_to_string(argv[optind]))));
		Config::instance()->write_config();
		return {};
	}

	if (!duration_string && !valid_to) {
		throw KDMCLIError ("you must specify a --valid-duration or --valid-to");
	}

	if (!valid_from) {
		throw KDMCLIError ("you must specify --valid-from");
	}

	if (optind >= argc) {
		throw KDMCLIError ("no film, CPL ID or DKDM specified");
	}

	vector<ScreenDetails> screens;

	if (!temp_cinema) {
		if (!cinema_name) {
			throw KDMCLIError("you must specify either a cinema or one or more screens using certificate files");
		}

		CinemaList cinema_list;
		if (auto cinema = cinema_list.cinema_by_name_or_email(*cinema_name)) {
			if (screen_name) {
				for (auto screen: cinema_list.screens_by_cinema_and_name(cinema->first, *screen_name)) {
					screens.push_back({cinema->first, cinema->second, screen.second});
				}
			} else {
				for (auto screen: cinema_list.screens(cinema->first)) {
					screens.push_back({cinema->first, cinema->second, screen.second});
				}
			}
		}
	} else {
		DCPOMATIC_ASSERT(temp_screen);
		screens.push_back({CinemaID(0), *temp_cinema, *temp_screen});
	}

	if (duration_string) {
		valid_to = valid_from.get();
		valid_to->add(duration_from_string(*duration_string));
	}

	if (verbose) {
		out(String::compose("Making KDMs valid from %1 to %2", valid_from->as_string(), valid_to->as_string()));
	}

	string const thing = argv[optind];
	if (dcp::filesystem::is_directory(thing) && dcp::filesystem::is_regular_file(boost::filesystem::path(thing) / "metadata.xml")) {
		from_film (
			screens,
			thing,
			verbose,
			output,
			container_name_format,
			filename_format,
			*valid_from,
			*valid_to,
			formulation,
			disable_forensic_marking_picture,
			disable_forensic_marking_audio,
			email,
			zip,
			out
			);
	} else {
		if (dcp::filesystem::is_regular_file(thing)) {
			dkdm = dcp::EncryptedKDM (dcp::file_to_string (thing));
		} else {
			dkdm = find_dkdm (thing);
		}

		if (!dkdm) {
			throw KDMCLIError ("could not find film or CPL ID corresponding to " + thing);
		}

		string const key = decryption_key ? dcp::file_to_string(*decryption_key) : Config::instance()->decryption_chain()->key().get();

		from_dkdm (
			screens,
			dcp::DecryptedKDM(*dkdm, key),
			verbose,
			output,
			container_name_format,
			filename_format,
			*valid_from,
			*valid_to,
			formulation,
			disable_forensic_marking_picture,
			disable_forensic_marking_audio,
			email,
			zip,
			out
			);
	}

	return {};
} catch (std::exception& e) {
	return string(e.what());
}
<|MERGE_RESOLUTION|>--- conflicted
+++ resolved
@@ -63,9 +63,10 @@
 	out (String::compose("Syntax: %1 [OPTION] [COMMAND] <FILM|CPL-ID|DKDM>", program_name));
 	out ("Commands:");
 	out ("create          create KDMs; default if no other command is specified");
-	out (variant::insert_dcpomatic("list-cinemas    list known cinemas from %1 settings"));
-	out (variant::insert_dcpomatic("list-dkdm-cpls  list CPLs for which %1 has DKDMs"));
-	out (variant::insert_dcpomatic("add-dkdm        add DKDM to %1's list"));
+	out (variant::insert_dcpomatic("list-cinemas                 list known cinemas from %1 settings"));
+	out (variant::insert_dcpomatic("list-dkdm-cpls               list CPLs for which %1 has DKDMs"));
+	out (variant::insert_dcpomatic("add-dkdm                     add DKDM to %1's list"));
+	out (variant::insert_dcpomatic("dump-decryption-certificate  write the %1 KDM decryption certificate to the console"));
 	out ("  -h, --help                               show this help");
 	out ("  -o, --output <path>                      output file or directory");
 	out ("  -K, --filename-format <format>           filename format for KDMs");
@@ -86,12 +87,6 @@
 	out ("      --decryption-key <file>              file containing the private key which can decrypt the given DKDM");
 	out (variant::insert_dcpomatic("                                           (%1's configured private key will be used otherwise)"));
 	out ("      --cinemas-file <file>                use the given file as a list of cinemas instead of the current configuration");
-<<<<<<< HEAD
-=======
-	out ("      --dump-decryption-certificate        write the DCP-o-matic KDM decryption certificate to the console");
-	out ("      --list-cinemas                       list known cinemas from the DCP-o-matic settings");
-	out ("      --list-dkdm-cpls                     list CPLs for which DCP-o-matic has DKDMs");
->>>>>>> 8e89905d
 	out ("");
 	out (variant::insert_dcpomatic("CPL-ID must be the ID of a CPL that is mentioned in %1's DKDM list."));
 	out ("");
@@ -440,7 +435,6 @@
 }
 
 
-<<<<<<< HEAD
 static
 dcp::LocalTime
 time_from_string(string time)
@@ -454,7 +448,9 @@
 	}
 
 	return dcp::LocalTime(time);
-=======
+}
+
+
 void
 dump_decryption_certificate(std::function<void (string)> out)
 {
@@ -463,7 +459,6 @@
 	for (auto const& line: lines) {
 		out(line);
 	}
->>>>>>> 8e89905d
 }
 
 
@@ -523,15 +518,10 @@
 			{ "trusted-device-certificate", required_argument, 0, 'T' },
 			{ "decryption-key", required_argument, 0, 'G' },
 			{ "cinemas-file", required_argument, 0, 'E' },
-			{ "dump-decryption-certificate", no_argument, 0, 'G' },
 			{ 0, 0, 0, 0 }
 		};
 
-<<<<<<< HEAD
 		int c = getopt_long (argc, argv, "ho:K:Z:f:t:d:F:pae::zvc:S:C:T:E:G:", long_options, &option_index);
-=======
-		int c = getopt_long (argc, argv, "ho:K:Z:f:t:d:F:pae::zvc:S:C:T:BDE:G", long_options, &option_index);
->>>>>>> 8e89905d
 
 		if (c == -1) {
 			break;
@@ -610,9 +600,6 @@
 		case 'E':
 			cinemas_file = optarg;
 			break;
-		case 'G':
-			dump_decryption_certificate(out);
-			return {};
 		}
 	}
 
@@ -620,7 +607,8 @@
 		"create",
 		"list-cinemas",
 		"list-dkdm-cpls",
-		"add-dkdm"
+		"add-dkdm",
+		"dump-decryption-certificate"
 	};
 
 	if (optind < argc - 1) {
@@ -662,6 +650,11 @@
 
 	if (command == "list-dkdm-cpls") {
 		dump_dkdm_group (Config::instance()->dkdms(), 0, out);
+		return {};
+	}
+
+	if (command == "dump-deccryption-certificate") {
+		dump_decryption_certificate(out);
 		return {};
 	}
 
