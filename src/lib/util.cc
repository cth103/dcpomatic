--- conflicted
+++ resolved
@@ -946,10 +946,6 @@
 	return shared_ptr<const dcp::Signer> (new dcp::Signer (chain, signer_key));
 }
 
-<<<<<<< HEAD
-dcp::Size
-fit_ratio_within (float ratio, dcp::Size full_frame)
-=======
 map<string, string>
 split_get_request (string url)
 {
@@ -998,7 +994,6 @@
 
 libdcp::Size
 fit_ratio_within (float ratio, libdcp::Size full_frame)
->>>>>>> eed40e4e
 {
 	if (ratio < full_frame.ratio ()) {
 		return dcp::Size (rint (full_frame.height * ratio), full_frame.height);
@@ -1022,8 +1017,6 @@
 		throw bad_alloc ();
 	}
 	return p;
-<<<<<<< HEAD
-=======
 }
 		
 string
@@ -1032,5 +1025,4 @@
 	boost::algorithm::replace_all (e, "%3A", ":");
 	boost::algorithm::replace_all (e, "%2F", "/");
 	return e;
->>>>>>> eed40e4e
 }