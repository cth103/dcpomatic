/*
    Copyright (C) 2012-2021 Carl Hetherington <cth@carlh.net>

    This file is part of DCP-o-matic.

    DCP-o-matic is free software; you can redistribute it and/or modify
    it under the terms of the GNU General Public License as published by
    the Free Software Foundation; either version 2 of the License, or
    (at your option) any later version.

    DCP-o-matic is distributed in the hope that it will be useful,
    but WITHOUT ANY WARRANTY; without even the implied warranty of
    MERCHANTABILITY or FITNESS FOR A PARTICULAR PURPOSE.  See the
    GNU General Public License for more details.

    You should have received a copy of the GNU General Public License
    along with DCP-o-matic.  If not, see <http://www.gnu.org/licenses/>.

*/

/** @file src/lib/util.cc
 *  @brief Some utility functions and classes.
 */


#define UNICODE 1


#include "audio_buffers.h"
#include "audio_processor.h"
#include "cinema_sound_processor.h"
#include "compose.hpp"
#include "config.h"
#include "constants.h"
#include "cross.h"
#include "dcp_content_type.h"
#include "dcpomatic_log.h"
#include "digester.h"
#include "exceptions.h"
#include "ffmpeg_image_proxy.h"
#include "filter.h"
#include "font.h"
#include "image.h"
#include "job.h"
#include "job_manager.h"
#include "ratio.h"
#include "rect.h"
#include "render_text.h"
#include "string_text.h"
#include "text_decoder.h"
#include "util.h"
#include "video_content.h"
#include <dcp/atmos_asset.h>
#include <dcp/decrypted_kdm.h>
#include <dcp/file.h>
#include <dcp/filesystem.h>
#include <dcp/locale_convert.h>
#include <dcp/picture_asset.h>
#include <dcp/raw_convert.h>
#include <dcp/scope_guard.h>
#include <dcp/sound_asset.h>
#include <dcp/subtitle_asset.h>
#include <dcp/util.h>
#include <dcp/warnings.h>
LIBDCP_DISABLE_WARNINGS
extern "C" {
#include <libavfilter/avfilter.h>
#include <libavformat/avformat.h>
#include <libavcodec/avcodec.h>
}
LIBDCP_ENABLE_WARNINGS
#include <curl/curl.h>
#include <glib.h>
#include <pangomm/init.h>
#include <unicode/utypes.h>
#include <unicode/unistr.h>
#include <unicode/translit.h>
#include <unicode/brkiter.h>
#include <boost/algorithm/string.hpp>
#include <boost/range/algorithm/replace_if.hpp>
#include <boost/thread.hpp>
#include <boost/filesystem.hpp>
LIBDCP_DISABLE_WARNINGS
#include <boost/locale.hpp>
LIBDCP_ENABLE_WARNINGS
#ifdef DCPOMATIC_WINDOWS
#include <dbghelp.h>
#endif
#include <signal.h>
#include <iomanip>
#include <iostream>
#include <fstream>
#include <climits>
#include <stdexcept>
#ifdef DCPOMATIC_POSIX
#include <execinfo.h>
#include <cxxabi.h>
#endif

#include "i18n.h"


using std::bad_alloc;
using std::cout;
using std::endl;
using std::istream;
using std::list;
using std::make_pair;
using std::make_shared;
using std::map;
using std::min;
using std::ostream;
using std::pair;
using std::set_terminate;
using std::shared_ptr;
using std::string;
using std::vector;
using std::wstring;
using boost::thread;
using boost::optional;
using boost::lexical_cast;
using boost::bad_lexical_cast;
using boost::scoped_array;
using dcp::Size;
using dcp::raw_convert;
using dcp::locale_convert;
using namespace dcpomatic;


/** Path to our executable, required by the stacktrace stuff and filled
 *  in during App::onInit().
 */
string program_name;
bool is_batch_converter = false;
static boost::thread::id ui_thread;
static boost::filesystem::path backtrace_file;

/** Convert some number of seconds to a string representation
 *  in hours, minutes and seconds.
 *
 *  @param s Seconds.
 *  @return String of the form H:M:S (where H is hours, M
 *  is minutes and S is seconds).
 */
string
seconds_to_hms (int s)
{
	int m = s / 60;
	s -= (m * 60);
	int h = m / 60;
	m -= (h * 60);

	char buffer[64];
	snprintf (buffer, sizeof(buffer), "%d:%02d:%02d", h, m, s);
	return buffer;
}

string
time_to_hmsf (DCPTime time, Frame rate)
{
	Frame f = time.frames_round (rate);
	int s = f / rate;
	f -= (s * rate);
	int m = s / 60;
	s -= m * 60;
	int h = m / 60;
	m -= h * 60;

	char buffer[64];
	snprintf (buffer, sizeof(buffer), "%d:%02d:%02d.%d", h, m, s, static_cast<int>(f));
	return buffer;
}

/** @param s Number of seconds.
 *  @return String containing an approximate description of s (e.g. "about 2 hours")
 */
string
seconds_to_approximate_hms (int s)
{
	int m = s / 60;
	s -= (m * 60);
	int h = m / 60;
	m -= (h * 60);

	string ap;

	bool hours = h > 0;
	bool minutes = h < 6 && m > 0;
	bool seconds = h == 0 && m < 10 && s > 0;

	if (m > 30 && !minutes) {
		/* round up the hours */
		++h;
	}
	if (s > 30 && !seconds) {
		/* round up the minutes */
		++m;
		if (m == 60) {
			m = 0;
			minutes = false;
			++h;
		}
	}

	if (hours) {
		/// TRANSLATORS: h here is an abbreviation for hours
		ap += locale_convert<string>(h) + _("h");

		if (minutes || seconds) {
			ap += N_(" ");
		}
	}

	if (minutes) {
		/// TRANSLATORS: m here is an abbreviation for minutes
		ap += locale_convert<string>(m) + _("m");

		if (seconds) {
			ap += N_(" ");
		}
	}

	if (seconds) {
		/* Seconds */
		/// TRANSLATORS: s here is an abbreviation for seconds
		ap += locale_convert<string>(s) + _("s");
	}

	return ap;
}

double
seconds (struct timeval t)
{
	return t.tv_sec + (double (t.tv_usec) / 1e6);
}

#ifdef DCPOMATIC_WINDOWS

/** Resolve symbol name and source location given the path to the executable */
int
addr2line (void const * const addr)
{
	char addr2line_cmd[512] = { 0 };
	sprintf (addr2line_cmd, "addr2line -f -p -e %.256s %p > %s", program_name.c_str(), addr, backtrace_file.string().c_str());
	std::cout << addr2line_cmd << "\n";
	return system(addr2line_cmd);
}

LIBDCP_DISABLE_WARNINGS
/** This is called when C signals occur on Windows (e.g. SIGSEGV)
 *  (NOT C++ exceptions!).  We write a backtrace to backtrace_file by dark means.
 *  Adapted from code here: http://spin.atomicobject.com/2013/01/13/exceptions-stack-traces-c/
 */
LONG WINAPI
exception_handler(struct _EXCEPTION_POINTERS * info)
{
	dcp::File f(backtrace_file, "w");
	if (f) {
		fprintf(f.get(), "C-style exception %d\n", info->ExceptionRecord->ExceptionCode);
		f.close();
	}

	if (info->ExceptionRecord->ExceptionCode != EXCEPTION_STACK_OVERFLOW) {
		CONTEXT* context = info->ContextRecord;
		SymInitialize (GetCurrentProcess (), 0, true);

		STACKFRAME frame = { 0 };

		/* setup initial stack frame */
#if _WIN64
		frame.AddrPC.Offset    = context->Rip;
		frame.AddrStack.Offset = context->Rsp;
		frame.AddrFrame.Offset = context->Rbp;
#else
		frame.AddrPC.Offset    = context->Eip;
		frame.AddrStack.Offset = context->Esp;
		frame.AddrFrame.Offset = context->Ebp;
#endif
		frame.AddrPC.Mode      = AddrModeFlat;
		frame.AddrStack.Mode   = AddrModeFlat;
		frame.AddrFrame.Mode   = AddrModeFlat;

		while (
			StackWalk (
				IMAGE_FILE_MACHINE_I386,
				GetCurrentProcess (),
				GetCurrentThread (),
				&frame,
				context,
				0,
				SymFunctionTableAccess,
				SymGetModuleBase,
				0
				)
			) {
			addr2line((void *) frame.AddrPC.Offset);
		}
	} else {
#ifdef _WIN64
		addr2line ((void *) info->ContextRecord->Rip);
#else
		addr2line ((void *) info->ContextRecord->Eip);
#endif
	}

	return EXCEPTION_CONTINUE_SEARCH;
}
LIBDCP_ENABLE_WARNINGS
#endif

void
set_backtrace_file (boost::filesystem::path p)
{
	backtrace_file = p;
}

/** This is called when there is an unhandled exception.  Any
 *  backtrace in this function is useless on Windows as the stack has
 *  already been unwound from the throw; we have the gdb wrap hack to
 *  cope with that.
 */
void
terminate ()
{
	try {
		static bool tried_throw = false;
		// try once to re-throw currently active exception
		if (!tried_throw) {
			tried_throw = true;
			throw;
		}
	}
	catch (const std::exception &e) {
		std::cerr << __FUNCTION__ << " caught unhandled exception. what(): "
			  << e.what() << std::endl;
	}
	catch (...) {
		std::cerr << __FUNCTION__ << " caught unknown/unhandled exception."
			  << std::endl;
	}

	abort();
}

void
dcpomatic_setup_path_encoding ()
{
#ifdef DCPOMATIC_WINDOWS
	/* Dark voodoo which, I think, gets boost::filesystem::path to
	   correctly convert UTF-8 strings to paths, and also paths
	   back to UTF-8 strings (on path::string()).

	   After this, constructing boost::filesystem::paths from strings
	   converts from UTF-8 to UTF-16 inside the path.  Then
	   path::string().c_str() gives UTF-8 and
	   path::c_str()          gives UTF-16.

	   This is all Windows-only.  AFAICT Linux/OS X use UTF-8 everywhere,
	   so things are much simpler.
	*/
	std::locale::global (boost::locale::generator().generate (""));
	boost::filesystem::path::imbue (std::locale ());
#endif
}


class LogSink : public Kumu::ILogSink
{
public:
	LogSink () {}
	LogSink (LogSink const&) = delete;
	LogSink& operator= (LogSink const&) = delete;

	void WriteEntry(const Kumu::LogEntry& entry) override {
		Kumu::AutoMutex L(m_lock);
		WriteEntryToListeners(entry);
		if (entry.TestFilter(m_filter)) {
			string buffer;
			entry.CreateStringWithOptions(buffer, m_options);
			LOG_GENERAL("asdcplib: %1", buffer);
		}
	}
};


void
capture_asdcp_logs ()
{
	static LogSink log_sink;
	Kumu::SetDefaultLogSink(&log_sink);
}


static
void
ffmpeg_log_callback(void* ptr, int level, const char* fmt, va_list vl)
{
	if (level > AV_LOG_WARNING) {
		return;
	}

	char line[1024];
	static int prefix = 0;
	av_log_format_line(ptr, level, fmt, vl, line, sizeof (line), &prefix);
	string str(line);
	boost::algorithm::trim(str);
	dcpomatic_log->log(String::compose("FFmpeg: %1", str), LogEntry::TYPE_GENERAL);
}


void
capture_ffmpeg_logs()
{
	av_log_set_callback(ffmpeg_log_callback);
}


/** Call the required functions to set up DCP-o-matic's static arrays, etc.
 *  Must be called from the UI thread, if there is one.
 */
void
dcpomatic_setup ()
{
#ifdef DCPOMATIC_WINDOWS
	boost::filesystem::path p = g_get_user_config_dir ();
	p /= "backtrace.txt";
	set_backtrace_file (p);
	SetUnhandledExceptionFilter(exception_handler);
#endif

#ifdef DCPOMATIC_GROK
	/* This makes grok support work with CUDA 12.2 */
	setenv("CUDA_MODULE_LOADING", "EAGER", 1);
#endif

#ifdef DCPOMATIC_HAVE_AVREGISTER
LIBDCP_DISABLE_WARNINGS
	av_register_all ();
	avfilter_register_all ();
LIBDCP_ENABLE_WARNINGS
#endif

#ifdef DCPOMATIC_OSX
	/* Add our library directory to the libltdl search path so that
	   xmlsec can find xmlsec1-openssl.
	*/
	auto lib = directory_containing_executable().parent_path();
	lib /= "Frameworks";
	setenv ("LTDL_LIBRARY_PATH", lib.c_str (), 1);
#endif

	set_terminate (terminate);

#ifdef DCPOMATIC_WINDOWS
	putenv ("PANGOCAIRO_BACKEND=fontconfig");
	if (dcp::filesystem::exists(resources_path() / "fonts.conf")) {
		/* The actual application after installation */
		putenv(String::compose("FONTCONFIG_PATH=%1", resources_path().string()).c_str());
	} else {
		/* The place where fonts.conf is during tests */
		putenv("FONTCONFIG_PATH=build\\fonts");
	}
#endif

#ifdef DCPOMATIC_OSX
	setenv ("PANGOCAIRO_BACKEND", "fontconfig", 1);
	setenv ("FONTCONFIG_PATH", resources_path().string().c_str(), 1);
#endif

	Pango::init ();
	dcp::init (libdcp_resources_path());

#if defined(DCPOMATIC_WINDOWS) || defined(DCPOMATIC_OSX)
	/* Render something to fontconfig to create its cache */
	vector<StringText> subs;
	dcp::SubtitleString ss(
		optional<string>(), false, false, false, dcp::Colour(), 42, 1, dcp::Time(), dcp::Time(), 0, dcp::HAlign::CENTER, 0, dcp::VAlign::CENTER, 0, dcp::Direction::LTR,
		"Hello dolly", dcp::Effect::NONE, dcp::Colour(), dcp::Time(), dcp::Time(), 0, std::vector<dcp::Ruby>()
		);
	subs.push_back(StringText(ss, 0, make_shared<dcpomatic::Font>("foo"), dcp::SubtitleStandard::SMPTE_2014));
	render_text (subs, dcp::Size(640, 480), DCPTime(), 24);
#endif

	Ratio::setup_ratios ();
	PresetColourConversion::setup_colour_conversion_presets ();
	DCPContentType::setup_dcp_content_types ();
	Filter::setup_filters ();
	CinemaSoundProcessor::setup_cinema_sound_processors ();
	AudioProcessor::setup_audio_processors ();

	curl_global_init (CURL_GLOBAL_ALL);

	ui_thread = boost::this_thread::get_id ();

	capture_asdcp_logs ();
	capture_ffmpeg_logs();
}

#ifdef DCPOMATIC_WINDOWS
boost::filesystem::path
mo_path ()
{
	wchar_t buffer[512];
	GetModuleFileName (0, buffer, 512 * sizeof(wchar_t));
	boost::filesystem::path p (buffer);
	p = p.parent_path ();
	p = p.parent_path ();
	p /= "locale";
	return p;
}
#endif

#ifdef DCPOMATIC_OSX
boost::filesystem::path
mo_path ()
{
	return "DCP-o-matic 2.app/Contents/Resources";
}
#endif

void
dcpomatic_setup_gettext_i18n (string lang)
{
#ifdef DCPOMATIC_LINUX
	lang += ".UTF8";
#endif

	if (!lang.empty ()) {
		/* Override our environment language.  Note that the caller must not
		   free the string passed into putenv().
		*/
		string s = String::compose ("LANGUAGE=%1", lang);
		putenv (strdup (s.c_str ()));
		s = String::compose ("LANG=%1", lang);
		putenv (strdup (s.c_str ()));
		s = String::compose ("LC_ALL=%1", lang);
		putenv (strdup (s.c_str ()));
	}

	setlocale (LC_ALL, "");
	textdomain ("libdcpomatic2");

#if defined(DCPOMATIC_WINDOWS) || defined(DCPOMATIC_OSX)
	bindtextdomain ("libdcpomatic2", mo_path().string().c_str());
	bind_textdomain_codeset ("libdcpomatic2", "UTF8");
#endif

#ifdef DCPOMATIC_LINUX
	bindtextdomain ("libdcpomatic2", LINUX_LOCALE_PREFIX);
#endif
}

/** Compute a digest of the first and last `size' bytes of a set of files. */
string
digest_head_tail (vector<boost::filesystem::path> files, boost::uintmax_t size)
{
	boost::scoped_array<char> buffer (new char[size]);
	Digester digester;

	/* Head */
	boost::uintmax_t to_do = size;
	char* p = buffer.get ();
	int i = 0;
	while (i < int64_t (files.size()) && to_do > 0) {
		dcp::File f(files[i], "rb");
		if (!f) {
			throw OpenFileError (files[i].string(), errno, OpenFileError::READ);
		}

		auto this_time = min(to_do, dcp::filesystem::file_size(files[i]));
		f.checked_read(p, this_time);
		p += this_time;
 		to_do -= this_time;

		++i;
	}
	digester.add (buffer.get(), size - to_do);

	/* Tail */
	to_do = size;
	p = buffer.get ();
	i = files.size() - 1;
	while (i >= 0 && to_do > 0) {
		dcp::File f(files[i], "rb");
		if (!f) {
			throw OpenFileError (files[i].string(), errno, OpenFileError::READ);
		}

		auto this_time = min(to_do, dcp::filesystem::file_size(files[i]));
		f.seek(-this_time, SEEK_END);
		f.checked_read(p, this_time);
		p += this_time;
		to_do -= this_time;

		--i;
	}
	digester.add (buffer.get(), size - to_do);

	return digester.get ();
}


string
simple_digest (vector<boost::filesystem::path> paths)
{
	DCP_ASSERT(!paths.empty());
	return digest_head_tail(paths, 1000000) + raw_convert<string>(dcp::filesystem::file_size(paths.front()));
}


/** Trip an assert if the caller is not in the UI thread */
void
ensure_ui_thread ()
{
	DCPOMATIC_ASSERT (boost::this_thread::get_id() == ui_thread);
}

string
audio_channel_name (int c)
{
	DCPOMATIC_ASSERT (MAX_DCP_AUDIO_CHANNELS == 16);

	/// TRANSLATORS: these are the names of audio channels; Lfe (sub) is the low-frequency
	/// enhancement channel (sub-woofer).
	string const channels[] = {
		_("Left"),
		_("Right"),
		_("Centre"),
		_("Lfe (sub)"),
		_("Left surround"),
		_("Right surround"),
		_("Hearing impaired"),
		_("Visually impaired"),
		_("Left centre"),
		_("Right centre"),
		_("Left rear surround"),
		_("Right rear surround"),
		_("D-BOX primary"),
		_("D-BOX secondary"),
		_("Unused"),
		_("Unused")
	};

	return channels[c];
}

string
short_audio_channel_name (int c)
{
	DCPOMATIC_ASSERT (MAX_DCP_AUDIO_CHANNELS == 16);

	/// TRANSLATORS: these are short names of audio channels; Lfe is the low-frequency
	/// enhancement channel (sub-woofer).  HI is the hearing-impaired audio track and
	/// VI is the visually-impaired audio track (audio describe).  DBP is the D-BOX
	/// primary channel and DBS is the D-BOX secondary channel.
	string const channels[] = {
		_("L"),
		_("R"),
		_("C"),
		_("Lfe"),
		_("Ls"),
		_("Rs"),
		_("HI"),
		_("VI"),
		_("9"),
		_("10"),
		_("BsL"),
		_("BsR"),
		_("DBP"),
		_("DBS"),
		_("Sign"),
		_("16")
	};

	return channels[c];
}


bool
valid_image_file (boost::filesystem::path f)
{
	if (boost::starts_with(f.filename().string(), "._")) {
		return false;
	}

	auto ext = f.extension().string();
	transform (ext.begin(), ext.end(), ext.begin(), ::tolower);
	return (
		ext == ".tif" || ext == ".tiff" || ext == ".jpg" || ext == ".jpeg" ||
		ext == ".png" || ext == ".bmp" || ext == ".tga" || ext == ".dpx" ||
		ext == ".j2c" || ext == ".j2k" || ext == ".jp2" || ext == ".exr" ||
		ext == ".jpf" || ext == ".psd"
		);
}

bool
valid_sound_file (boost::filesystem::path f)
{
	if (boost::starts_with(f.filename().string(), "._")) {
		return false;
	}

	auto ext = f.extension().string();
	transform (ext.begin(), ext.end(), ext.begin(), ::tolower);
	return (ext == ".wav" || ext == ".mp3" || ext == ".aif" || ext == ".aiff");
}

bool
valid_j2k_file (boost::filesystem::path f)
{
	auto ext = f.extension().string();
	transform (ext.begin(), ext.end(), ext.begin(), ::tolower);
	return (ext == ".j2k" || ext == ".j2c" || ext == ".jp2");
}

string
tidy_for_filename (string f)
{
	boost::replace_if (f, boost::is_any_of ("\\/:"), '_');
	return f;
}

dcp::Size
fit_ratio_within (float ratio, dcp::Size full_frame)
{
	if (ratio < full_frame.ratio ()) {
		return dcp::Size (lrintf (full_frame.height * ratio), full_frame.height);
	}

	return dcp::Size (full_frame.width, lrintf (full_frame.width / ratio));
}

static
string
asset_filename (shared_ptr<dcp::Asset> asset, string type, int reel_index, int reel_count, optional<string> summary, string extension)
{
	dcp::NameFormat::Map values;
	values['t'] = type;
	values['r'] = raw_convert<string>(reel_index + 1);
	values['n'] = raw_convert<string>(reel_count);
	if (summary) {
		values['c'] = summary.get();
	}
	return careful_string_filter(Config::instance()->dcp_asset_filename_format().get(values, "_" + asset->id() + extension));
}


string
video_asset_filename (shared_ptr<dcp::PictureAsset> asset, int reel_index, int reel_count, optional<string> summary)
{
	return asset_filename(asset, "j2c", reel_index, reel_count, summary, ".mxf");
}


string
audio_asset_filename (shared_ptr<dcp::SoundAsset> asset, int reel_index, int reel_count, optional<string> summary)
{
	return asset_filename(asset, "pcm", reel_index, reel_count, summary, ".mxf");
}


string
subtitle_asset_filename (shared_ptr<dcp::SubtitleAsset> asset, int reel_index, int reel_count, optional<string> summary, string extension)
{
	return asset_filename(asset, "sub", reel_index, reel_count, summary, extension);
}


string
atmos_asset_filename (shared_ptr<dcp::AtmosAsset> asset, int reel_index, int reel_count, optional<string> summary)
{
	return asset_filename(asset, "atmos", reel_index, reel_count, summary, ".mxf");
}


string
careful_string_filter (string s)
{
	/* Filter out `bad' characters which `may' cause problems with some systems (either for DCP name or filename).
	   There's no apparent list of what really is allowed, so this is a guess.
	   Safety first and all that.
	*/

	/* First transliterate using libicu to try to remove accents in a "nice" way */
	auto transliterated = icu::UnicodeString::fromUTF8(icu::StringPiece(s));
	auto status = U_ZERO_ERROR;
	auto transliterator = icu::Transliterator::createInstance("NFD; [:M:] Remove; NFC", UTRANS_FORWARD, status);
	transliterator->transliterate(transliterated);

	/* Some things are missed by ICU's transliterator */
	std::map<wchar_t, wchar_t> replacements = {
		{ L'ł',	 L'l' },
		{ L'Ł',	 L'L' }
	};

	icu::UnicodeString transliterated_more;
	for (int i = 0; i < transliterated.length(); ++i) {
		auto replacement = replacements.find(transliterated[i]);
		if (replacement != replacements.end()) {
			transliterated_more += replacement->second;
		} else {
			transliterated_more += transliterated[i];
		}
	}

	/* Then remove anything that's not in a very limited character set */
	wstring out;
	wstring const allowed = L"0123456789ABCDEFGHIJKLMNOPQRSTUVWXYZabcdefghijklmnopqrstuvwxyz-_.+";
	for (int i = 0; i < transliterated_more.length(); ++i) {
		wchar_t c = transliterated_more[i];
		if (allowed.find(c) != string::npos) {
			out += c;
		}
	}

	return boost::locale::conv::utf_to_utf<char>(out);
}

/** @param mapped List of mapped audio channels from a Film.
 *  @param channels Total number of channels in the Film.
 *  @return First: number of non-LFE soundtrack channels (L/R/C/Ls/Rs/Lc/Rc/Bsl/Bsr), second: number of LFE channels.
 */
pair<int, int>
audio_channel_types (list<int> mapped, int channels)
{
	int non_lfe = 0;
	int lfe = 0;

	for (auto i: mapped) {
		if (i >= channels) {
			/* This channel is mapped but is not included in the DCP */
			continue;
		}

		switch (static_cast<dcp::Channel>(i)) {
		case dcp::Channel::LFE:
			++lfe;
			break;
		case dcp::Channel::LEFT:
		case dcp::Channel::RIGHT:
		case dcp::Channel::CENTRE:
		case dcp::Channel::LS:
		case dcp::Channel::RS:
		case dcp::Channel::BSL:
		case dcp::Channel::BSR:
			++non_lfe;
			break;
		case dcp::Channel::HI:
		case dcp::Channel::VI:
		case dcp::Channel::MOTION_DATA:
		case dcp::Channel::SYNC_SIGNAL:
		case dcp::Channel::SIGN_LANGUAGE:
		case dcp::Channel::CHANNEL_COUNT:
			break;
		}
	}

	return make_pair (non_lfe, lfe);
}

shared_ptr<AudioBuffers>
remap (shared_ptr<const AudioBuffers> input, int output_channels, AudioMapping map)
{
	auto mapped = make_shared<AudioBuffers>(output_channels, input->frames());
	mapped->make_silent ();

	int to_do = min (map.input_channels(), input->channels());

	for (int i = 0; i < to_do; ++i) {
		for (int j = 0; j < mapped->channels(); ++j) {
			if (map.get(i, j) > 0) {
				mapped->accumulate_channel(
					input.get(),
					i,
					j,
					map.get(i, j)
					);
			}
		}
	}

	return mapped;
}


size_t
utf8_strlen (string s)
{
	size_t const len = s.length ();
	int N = 0;
	for (size_t i = 0; i < len; ++i) {
		unsigned char c = s[i];
		if ((c & 0xe0) == 0xc0) {
			++i;
		} else if ((c & 0xf0) == 0xe0) {
			i += 2;
		} else if ((c & 0xf8) == 0xf0) {
			i += 3;
		}
		++N;
	}
	return N;
}


/** @param size Size of picture that the subtitle will be overlaid onto */
void
emit_subtitle_image (ContentTimePeriod period, dcp::SubtitleImage sub, dcp::Size size, shared_ptr<TextDecoder> decoder)
{
	/* XXX: this is rather inefficient; decoding the image just to get its size */
	FFmpegImageProxy proxy (sub.png_image());
	auto image = proxy.image(Image::Alignment::PADDED).image;
	/* set up rect with height and width */
	dcpomatic::Rect<double> rect(0, 0, image->size().width / double(size.width), image->size().height / double(size.height));

	/* add in position */

	switch (sub.h_align()) {
	case dcp::HAlign::LEFT:
		rect.x += sub.h_position();
		break;
	case dcp::HAlign::CENTER:
		rect.x += 0.5 + sub.h_position() - rect.width / 2;
		break;
	case dcp::HAlign::RIGHT:
		rect.x += 1 - sub.h_position() - rect.width;
		break;
	}

	switch (sub.v_align()) {
	case dcp::VAlign::TOP:
		rect.y += sub.v_position();
		break;
	case dcp::VAlign::CENTER:
		rect.y += 0.5 + sub.v_position() - rect.height / 2;
		break;
	case dcp::VAlign::BOTTOM:
		rect.y += 1 - sub.v_position() - rect.height;
		break;
	}

	decoder->emit_bitmap (period, image, rect);
}


/** XXX: could use mmap? */
void
copy_in_bits (boost::filesystem::path from, boost::filesystem::path to, std::function<void (float)> progress)
{
	dcp::File f(from, "rb");
	if (!f) {
		throw OpenFileError (from, errno, OpenFileError::READ);
	}
	dcp::File t(to, "wb");
	if (!t) {
		throw OpenFileError (to, errno, OpenFileError::WRITE);
	}

	/* on the order of a second's worth of copying */
	boost::uintmax_t const chunk = 20 * 1024 * 1024;

	std::vector<uint8_t> buffer(chunk);

	auto const total = dcp::filesystem::file_size(from);
	boost::uintmax_t remaining = total;

	while (remaining) {
		boost::uintmax_t this_time = min (chunk, remaining);
		size_t N = f.read(buffer.data(), 1, chunk);
		if (N < this_time) {
			throw ReadFileError (from, errno);
		}

		N = t.write(buffer.data(), 1, this_time);
		if (N < this_time) {
			throw WriteFileError (to, errno);
		}

		progress (1 - float(remaining) / total);
		remaining -= this_time;
	}
}


dcp::Size
scale_for_display (dcp::Size s, dcp::Size display_container, dcp::Size film_container, PixelQuanta quanta)
{
	/* Now scale it down if the display container is smaller than the film container */
	if (display_container != film_container) {
		float const scale = min (
			float (display_container.width) / film_container.width,
			float (display_container.height) / film_container.height
			);

		s.width = lrintf (s.width * scale);
		s.height = lrintf (s.height * scale);
		s = quanta.round (s);
	}

	return s;
}


dcp::DecryptedKDM
decrypt_kdm_with_helpful_error (dcp::EncryptedKDM kdm)
{
	try {
		return dcp::DecryptedKDM (kdm, Config::instance()->decryption_chain()->key().get());
	} catch (dcp::KDMDecryptionError& e) {
		/* Try to flesh out the error a bit */
		auto const kdm_subject_name = kdm.recipient_x509_subject_name();
		bool on_chain = false;
		auto dc = Config::instance()->decryption_chain();
		for (auto i: dc->root_to_leaf()) {
			if (i.subject() == kdm_subject_name) {
				on_chain = true;
			}
		}
		if (!on_chain) {
			throw KDMError (_("This KDM was not made for DCP-o-matic's decryption certificate."), e.what());
		} else if (kdm_subject_name != dc->leaf().subject()) {
			throw KDMError (_("This KDM was made for DCP-o-matic but not for its leaf certificate."), e.what());
		} else {
			throw;
		}
	}
}


boost::filesystem::path
default_font_file ()
{
	boost::filesystem::path liberation_normal;
	try {
		liberation_normal = resources_path() / "LiberationSans-Regular.ttf";
		if (!dcp::filesystem::exists(liberation_normal)) {
			/* Hack for unit tests */
			liberation_normal = resources_path() / "fonts" / "LiberationSans-Regular.ttf";
		}
	} catch (boost::filesystem::filesystem_error& e) {

	}

	if (!dcp::filesystem::exists(liberation_normal)) {
		liberation_normal = "/usr/share/fonts/truetype/liberation/LiberationSans-Regular.ttf";
	}
	if (!dcp::filesystem::exists(liberation_normal)) {
		liberation_normal = "/usr/share/fonts/liberation-sans/LiberationSans-Regular.ttf";
	}

	return liberation_normal;
}


/* Set to 1 to print the IDs of some of our threads to stdout on creation */
#define DCPOMATIC_DEBUG_THREADS 0

#if DCPOMATIC_DEBUG_THREADS
void
start_of_thread (string name)
{
	std::cout << "THREAD:" << name << ":" << std::hex << pthread_self() << "\n";
}
#else
void
start_of_thread (string)
{

}
#endif


string
error_details(boost::system::error_code ec)
{
	return String::compose("%1:%2:%3", ec.category().name(), ec.value(), ec.message());
}


bool
contains_assetmap(boost::filesystem::path dir)
{
	return dcp::filesystem::is_regular_file(dir / "ASSETMAP") || dcp::filesystem::is_regular_file(dir / "ASSETMAP.xml");
}


string
word_wrap(string input, int columns)
{
	icu::Locale locale;
	UErrorCode status = U_ZERO_ERROR;
	auto iter = icu::BreakIterator::createLineInstance(locale, status);
	dcp::ScopeGuard sg = [iter]() { delete iter; };
	if (U_FAILURE(status)) {
		return input;
	}

	auto input_icu = icu::UnicodeString::fromUTF8(icu::StringPiece(input));
	iter->setText(input_icu);

	int position = 0;
	string output;
	while (position < input_icu.length()) {
		int end_of_line = iter->preceding(position + columns + 1);
		icu::UnicodeString line;
		if (end_of_line <= position) {
			/* There's no good line-break position; just break in the middle of a word */
			line = input_icu.tempSubString(position, columns);
			position += columns;
		} else {
			line = input_icu.tempSubString(position, end_of_line - position);
			position = end_of_line;
		}
		line.toUTF8String(output);
		output += "\n";
	}

	return output;
}


<<<<<<< HEAD

#ifdef DCPOMATIC_GROK
void
setup_grok_library_path()
{
	static std::string old_path;
	if (old_path.empty()) {
		auto const old = getenv("LD_LIRARY_PATH");
		if (old) {
			old_path = old;
		}
	}
	auto const grok = Config::instance()->grok();
	if (!grok || grok->binary_location.empty()) {
		setenv("LD_LIRARY_PATH", old_path.c_str(), 1);
		return;
	}

	std::string new_path = old_path;
	if (!new_path.empty()) {
		new_path += ":";
	}
	new_path += grok->binary_location.string();

	setenv("LD_LIBRARY_PATH", new_path.c_str(), 1);
}
#endif
=======
string
screen_names_to_string(vector<string> names)
{
	if (names.empty()) {
		return {};
	}

	auto number = [](string const& s) {
		return s.find_first_not_of("0123456789") == string::npos;
	};

	if (std::find_if(names.begin(), names.end(), [number](string const& s) { return !number(s); }) == names.end()) {
		std::sort(names.begin(), names.end(), [](string const& a, string const& b) {
			return dcp::raw_convert<int>(a) < dcp::raw_convert<int>(b);
		});
	} else {
		std::sort(names.begin(), names.end());
	}

	string result;
	for (auto const& name: names) {
		result += name + ", ";
	}

	return result.substr(0, result.length() - 2);
}
>>>>>>> 04b59573
<|MERGE_RESOLUTION|>--- conflicted
+++ resolved
@@ -1120,8 +1120,6 @@
 }
 
 
-<<<<<<< HEAD
-
 #ifdef DCPOMATIC_GROK
 void
 setup_grok_library_path()
@@ -1148,7 +1146,7 @@
 	setenv("LD_LIBRARY_PATH", new_path.c_str(), 1);
 }
 #endif
-=======
+
 string
 screen_names_to_string(vector<string> names)
 {
@@ -1175,4 +1173,3 @@
 
 	return result.substr(0, result.length() - 2);
 }
->>>>>>> 04b59573
