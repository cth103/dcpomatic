/*
    Copyright (C) 2012 Carl Hetherington <cth@carlh.net>
    Copyright (C) 2000-2007 Paul Davis

    This program is free software; you can redistribute it and/or modify
    it under the terms of the GNU General Public License as published by
    the Free Software Foundation; either version 2 of the License, or
    (at your option) any later version.

    This program is distributed in the hope that it will be useful,
    but WITHOUT ANY WARRANTY; without even the implied warranty of
    MERCHANTABILITY or FITNESS FOR A PARTICULAR PURPOSE.  See the
    GNU General Public License for more details.

    You should have received a copy of the GNU General Public License
    along with this program; if not, write to the Free Software
    Foundation, Inc., 675 Mass Ave, Cambridge, MA 02139, USA.

*/

/** @file src/lib/util.cc
 *  @brief Some utility functions and classes.
 */

#include <sstream>
#include <iomanip>
#include <iostream>
#include <fstream>
#include <climits>
#ifdef DCPOMATIC_POSIX
#include <execinfo.h>
#include <cxxabi.h>
#endif
#include <libssh/libssh.h>
#include <signal.h>
#include <boost/algorithm/string.hpp>
#include <boost/bind.hpp>
#include <boost/lambda/lambda.hpp>
#include <boost/lexical_cast.hpp>
#include <boost/thread.hpp>
#include <boost/filesystem.hpp>
#include <glib.h>
#include <openjpeg.h>
#include <openssl/md5.h>
#include <magick/MagickCore.h>
#include <magick/version.h>
#include <libdcp/version.h>
extern "C" {
#include <libavcodec/avcodec.h>
#include <libavformat/avformat.h>
#include <libswscale/swscale.h>
#include <libavfilter/avfiltergraph.h>
#include <libpostproc/postprocess.h>
#include <libavutil/pixfmt.h>
}
#include "util.h"
#include "exceptions.h"
#include "scaler.h"
#include "format.h"
#include "dcp_content_type.h"
#include "filter.h"
#include "sound_processor.h"
#include "config.h"
#ifdef DVDOMATIC_WINDOWS
#include "stack.hpp"
#endif

#include "i18n.h"

using std::string;
using std::stringstream;
using std::setfill;
using std::ostream;
using std::endl;
using std::vector;
using std::hex;
using std::setw;
using std::ifstream;
using std::ios;
using std::min;
using std::max;
using std::list;
using std::multimap;
using std::istream;
using std::numeric_limits;
using std::pair;
using std::ofstream;
using boost::shared_ptr;
using boost::thread;
using boost::lexical_cast;
using boost::optional;
using libdcp::Size;

boost::thread::id ui_thread;
boost::filesystem::path backtrace_file;

/** Convert some number of seconds to a string representation
 *  in hours, minutes and seconds.
 *
 *  @param s Seconds.
 *  @return String of the form H:M:S (where H is hours, M
 *  is minutes and S is seconds).
 */
string
seconds_to_hms (int s)
{
	int m = s / 60;
	s -= (m * 60);
	int h = m / 60;
	m -= (h * 60);

	stringstream hms;
	hms << h << N_(":");
	hms.width (2);
	hms << std::setfill ('0') << m << N_(":");
	hms.width (2);
	hms << std::setfill ('0') << s;

	return hms.str ();
}

string
time_to_hms (Time t)
{
	return seconds_to_hms (t / TIME_HZ);
}

/** @param s Number of seconds.
 *  @return String containing an approximate description of s (e.g. "about 2 hours")
 */
string
seconds_to_approximate_hms (int s)
{
	int m = s / 60;
	s -= (m * 60);
	int h = m / 60;
	m -= (h * 60);

	stringstream ap;
	
	if (h > 0) {
		if (m > 30) {
			ap << (h + 1) << N_(" ") << _("hours");
		} else {
			if (h == 1) {
				ap << N_("1 ") << _("hour");
			} else {
				ap << h << N_(" ") << _("hours");
			}
		}
	} else if (m > 0) {
		if (m == 1) {
			ap << N_("1 ") << _("minute");
		} else {
			ap << m << N_(" ") << _("minutes");
		}
	} else {
		ap << s << N_(" ") << _("seconds");
	}

	return ap.str ();
}

#ifdef DCPOMATIC_POSIX
/** @param l Mangled C++ identifier.
 *  @return Demangled version.
 */
static string
demangle (string l)
{
	string::size_type const b = l.find_first_of (N_("("));
	if (b == string::npos) {
		return l;
	}

	string::size_type const p = l.find_last_of (N_("+"));
	if (p == string::npos) {
		return l;
	}

	if ((p - b) <= 1) {
		return l;
	}
	
	string const fn = l.substr (b + 1, p - b - 1);

	int status;
	try {
		
		char* realname = abi::__cxa_demangle (fn.c_str(), 0, 0, &status);
		string d (realname);
		free (realname);
		return d;
		
	} catch (std::exception) {
		
	}
	
	return l;
}

/** Write a stacktrace to an ostream.
 *  @param out Stream to write to.
 *  @param levels Number of levels to go up the call stack.
 */
void
stacktrace (ostream& out, int levels)
{
	void *array[200];
	size_t size;
	char **strings;
	size_t i;
     
	size = backtrace (array, 200);
	strings = backtrace_symbols (array, size);
     
	if (strings) {
		for (i = 0; i < size && (levels == 0 || i < size_t(levels)); i++) {
			out << N_("  ") << demangle (strings[i]) << "\n";
		}
		
		free (strings);
	}
}
#endif

/** @param v Version as used by FFmpeg.
 *  @return A string representation of v.
 */
static string
ffmpeg_version_to_string (int v)
{
	stringstream s;
	s << ((v & 0xff0000) >> 16) << N_(".") << ((v & 0xff00) >> 8) << N_(".") << (v & 0xff);
	return s.str ();
}

/** Return a user-readable string summarising the versions of our dependencies */
string
dependency_version_summary ()
{
	stringstream s;
	s << N_("libopenjpeg ") << opj_version () << N_(", ")
	  << N_("libavcodec ") << ffmpeg_version_to_string (avcodec_version()) << N_(", ")
	  << N_("libavfilter ") << ffmpeg_version_to_string (avfilter_version()) << N_(", ")
	  << N_("libavformat ") << ffmpeg_version_to_string (avformat_version()) << N_(", ")
	  << N_("libavutil ") << ffmpeg_version_to_string (avutil_version()) << N_(", ")
	  << N_("libpostproc ") << ffmpeg_version_to_string (postproc_version()) << N_(", ")
	  << N_("libswscale ") << ffmpeg_version_to_string (swscale_version()) << N_(", ")
	  << MagickVersion << N_(", ")
	  << N_("libssh ") << ssh_version (0) << N_(", ")
	  << N_("libdcp ") << libdcp::version << N_(" git ") << libdcp::git_commit;

	return s.str ();
}

double
seconds (struct timeval t)
{
	return t.tv_sec + (double (t.tv_usec) / 1e6);
}

<<<<<<< HEAD
/** Call the required functions to set up DCP-o-matic's static arrays, etc.
=======
#ifdef DVDOMATIC_WINDOWS
LONG WINAPI exception_handler(struct _EXCEPTION_POINTERS *)
{
	dbg::stack s;
	ofstream f (backtrace_file.string().c_str());
	std::copy(s.begin(), s.end(), std::ostream_iterator<dbg::stack_frame>(f, "\n"));
	return EXCEPTION_CONTINUE_SEARCH;
}
#endif

/** Call the required functions to set up DVD-o-matic's static arrays, etc.
>>>>>>> b650eba5
 *  Must be called from the UI thread, if there is one.
 */
void
dcpomatic_setup ()
{
#ifdef DVDOMATIC_WINDOWS
	backtrace_file /= g_get_user_config_dir ();
	backtrace_file /= "backtrace.txt";
	SetUnhandledExceptionFilter(exception_handler);
#endif	
	
	avfilter_register_all ();
	
	Format::setup_formats ();
	DCPContentType::setup_dcp_content_types ();
	Scaler::setup_scalers ();
	Filter::setup_filters ();
	SoundProcessor::setup_sound_processors ();

	ui_thread = boost::this_thread::get_id ();
}

#ifdef DCPOMATIC_WINDOWS
boost::filesystem::path
mo_path ()
{
	wchar_t buffer[512];
	GetModuleFileName (0, buffer, 512 * sizeof(wchar_t));
	boost::filesystem::path p (buffer);
	p = p.parent_path ();
	p = p.parent_path ();
	p /= "locale";
	return p;
}
#endif

void
dcpomatic_setup_gettext_i18n (string lang)
{
#ifdef DCPOMATIC_POSIX
	lang += ".UTF8";
#endif

	if (!lang.empty ()) {
		/* Override our environment language; this is essential on
		   Windows.
		*/
		char cmd[64];
		snprintf (cmd, sizeof(cmd), "LANGUAGE=%s", lang.c_str ());
		putenv (cmd);
		snprintf (cmd, sizeof(cmd), "LANG=%s", lang.c_str ());
		putenv (cmd);
	}

	setlocale (LC_ALL, "");
	textdomain ("libdcpomatic");

#ifdef DCPOMATIC_WINDOWS
	bindtextdomain ("libdcpomatic", mo_path().string().c_str());
	bind_textdomain_codeset ("libdcpomatic", "UTF8");
#endif	

#ifdef DCPOMATIC_POSIX
	bindtextdomain ("libdcpomatic", POSIX_LOCALE_PREFIX);
#endif
}

/** @param start Start position for the crop within the image.
 *  @param size Size of the cropped area.
 *  @return FFmpeg crop filter string.
 */
string
crop_string (Position start, libdcp::Size size)
{
	stringstream s;
	s << N_("crop=") << size.width << N_(":") << size.height << N_(":") << start.x << N_(":") << start.y;
	return s.str ();
}

/** @param s A string.
 *  @return Parts of the string split at spaces, except when a space is within quotation marks.
 */
vector<string>
split_at_spaces_considering_quotes (string s)
{
	vector<string> out;
	bool in_quotes = false;
	string c;
	for (string::size_type i = 0; i < s.length(); ++i) {
		if (s[i] == ' ' && !in_quotes) {
			out.push_back (c);
			c = N_("");
		} else if (s[i] == '"') {
			in_quotes = !in_quotes;
		} else {
			c += s[i];
		}
	}

	out.push_back (c);
	return out;
}

string
md5_digest (void const * data, int size)
{
	MD5_CTX md5_context;
	MD5_Init (&md5_context);
	MD5_Update (&md5_context, data, size);
	unsigned char digest[MD5_DIGEST_LENGTH];
	MD5_Final (digest, &md5_context);
	
	stringstream s;
	for (int i = 0; i < MD5_DIGEST_LENGTH; ++i) {
		s << std::hex << std::setfill('0') << std::setw(2) << ((int) digest[i]);
	}

	return s.str ();
}

/** @param file File name.
 *  @return MD5 digest of file's contents.
 */
string
md5_digest (boost::filesystem::path file)
{
	ifstream f (file.string().c_str(), std::ios::binary);
	if (!f.good ()) {
		throw OpenFileError (file.string());
	}
	
	f.seekg (0, std::ios::end);
	int bytes = f.tellg ();
	f.seekg (0, std::ios::beg);

	int const buffer_size = 64 * 1024;
	char buffer[buffer_size];

	MD5_CTX md5_context;
	MD5_Init (&md5_context);
	while (bytes > 0) {
		int const t = min (bytes, buffer_size);
		f.read (buffer, t);
		MD5_Update (&md5_context, buffer, t);
		bytes -= t;
	}

	unsigned char digest[MD5_DIGEST_LENGTH];
	MD5_Final (digest, &md5_context);

	stringstream s;
	for (int i = 0; i < MD5_DIGEST_LENGTH; ++i) {
		s << std::hex << std::setfill('0') << std::setw(2) << ((int) digest[i]);
	}

	return s.str ();
}

static bool
about_equal (float a, float b)
{
	/* A film of F seconds at f FPS will be Ff frames;
	   Consider some delta FPS d, so if we run the same
	   film at (f + d) FPS it will last F(f + d) seconds.

	   Hence the difference in length over the length of the film will
	   be F(f + d) - Ff frames
	    = Ff + Fd - Ff frames
	    = Fd frames
	    = Fd/f seconds
 
	   So if we accept a difference of 1 frame, ie 1/f seconds, we can
	   say that

	   1/f = Fd/f
	ie 1 = Fd
	ie d = 1/F
 
	   So for a 3hr film, ie F = 3 * 60 * 60 = 10800, the acceptable
	   FPS error is 1/F ~= 0.0001 ~= 10-e4
	*/

	return (fabs (a - b) < 1e-4);
}

/** @param An arbitrary audio frame rate.
 *  @return The appropriate DCP-approved frame rate (48kHz or 96kHz).
 */
int
dcp_audio_frame_rate (int fs)
{
	if (fs <= 48000) {
		return 48000;
	}

	return 96000;
}

/** @param index Colour LUT index.
 *  @return Human-readable name.
 */
string
colour_lut_index_to_name (int index)
{
	switch (index) {
	case 0:
		return _("sRGB");
	case 1:
		return _("Rec 709");
	}

	assert (false);
	return N_("");
}

Socket::Socket (int timeout)
	: _deadline (_io_service)
	, _socket (_io_service)
	, _timeout (timeout)
{
	_deadline.expires_at (boost::posix_time::pos_infin);
	check ();
}

void
Socket::check ()
{
	if (_deadline.expires_at() <= boost::asio::deadline_timer::traits_type::now ()) {
		_socket.close ();
		_deadline.expires_at (boost::posix_time::pos_infin);
	}

	_deadline.async_wait (boost::bind (&Socket::check, this));
}

/** Blocking connect.
 *  @param endpoint End-point to connect to.
 */
void
Socket::connect (boost::asio::ip::basic_resolver_entry<boost::asio::ip::tcp> const & endpoint)
{
	_deadline.expires_from_now (boost::posix_time::seconds (_timeout));
	boost::system::error_code ec = boost::asio::error::would_block;
	_socket.async_connect (endpoint, boost::lambda::var(ec) = boost::lambda::_1);
	do {
		_io_service.run_one();
	} while (ec == boost::asio::error::would_block);

	if (ec || !_socket.is_open ()) {
		throw NetworkError (_("connect timed out"));
	}
}

/** Blocking write.
 *  @param data Buffer to write.
 *  @param size Number of bytes to write.
 */
void
Socket::write (uint8_t const * data, int size)
{
	_deadline.expires_from_now (boost::posix_time::seconds (_timeout));
	boost::system::error_code ec = boost::asio::error::would_block;

	boost::asio::async_write (_socket, boost::asio::buffer (data, size), boost::lambda::var(ec) = boost::lambda::_1);
	
	do {
		_io_service.run_one ();
	} while (ec == boost::asio::error::would_block);

	if (ec) {
		throw NetworkError (ec.message ());
	}
}

void
Socket::write (uint32_t v)
{
	v = htonl (v);
	write (reinterpret_cast<uint8_t*> (&v), 4);
}

/** Blocking read.
 *  @param data Buffer to read to.
 *  @param size Number of bytes to read.
 */
void
Socket::read (uint8_t* data, int size)
{
	_deadline.expires_from_now (boost::posix_time::seconds (_timeout));
	boost::system::error_code ec = boost::asio::error::would_block;

	boost::asio::async_read (_socket, boost::asio::buffer (data, size), boost::lambda::var(ec) = boost::lambda::_1);

	do {
		_io_service.run_one ();
	} while (ec == boost::asio::error::would_block);
	
	if (ec) {
		throw NetworkError (ec.message ());
	}
}

uint32_t
Socket::read_uint32 ()
{
	uint32_t v;
	read (reinterpret_cast<uint8_t *> (&v), 4);
	return ntohl (v);
}

/** Round a number up to the nearest multiple of another number.
 *  @param c Index.
 *  @param s Array of numbers to round, indexed by c.
 *  @param t Multiple to round to.
 *  @return Rounded number.
 */
int
stride_round_up (int c, int const * stride, int t)
{
	int const a = stride[c] + (t - 1);
	return a - (a % t);
}

int
stride_lookup (int c, int const * stride)
{
	return stride[c];
}

/** Read a sequence of key / value pairs from a text stream;
 *  the keys are the first words on the line, and the values are
 *  the remainder of the line following the key.  Lines beginning
 *  with # are ignored.
 *  @param s Stream to read.
 *  @return key/value pairs.
 */
multimap<string, string>
read_key_value (istream &s) 
{
	multimap<string, string> kv;
	
	string line;
	while (getline (s, line)) {
		if (line.empty ()) {
			continue;
		}

		if (line[0] == '#') {
			continue;
		}

		if (line[line.size() - 1] == '\r') {
			line = line.substr (0, line.size() - 1);
		}

		size_t const s = line.find (' ');
		if (s == string::npos) {
			continue;
		}

		kv.insert (make_pair (line.substr (0, s), line.substr (s + 1)));
	}

	return kv;
}

string
get_required_string (multimap<string, string> const & kv, string k)
{
	if (kv.count (k) > 1) {
		throw StringError (N_("unexpected multiple keys in key-value set"));
	}

	multimap<string, string>::const_iterator i = kv.find (k);
	
	if (i == kv.end ()) {
		throw StringError (String::compose (_("missing key %1 in key-value set"), k));
	}

	return i->second;
}

int
get_required_int (multimap<string, string> const & kv, string k)
{
	string const v = get_required_string (kv, k);
	return lexical_cast<int> (v);
}

float
get_required_float (multimap<string, string> const & kv, string k)
{
	string const v = get_required_string (kv, k);
	return lexical_cast<float> (v);
}

string
get_optional_string (multimap<string, string> const & kv, string k)
{
	if (kv.count (k) > 1) {
		throw StringError (N_("unexpected multiple keys in key-value set"));
	}

	multimap<string, string>::const_iterator i = kv.find (k);
	if (i == kv.end ()) {
		return N_("");
	}

	return i->second;
}

int
get_optional_int (multimap<string, string> const & kv, string k)
{
	if (kv.count (k) > 1) {
		throw StringError (N_("unexpected multiple keys in key-value set"));
	}

	multimap<string, string>::const_iterator i = kv.find (k);
	if (i == kv.end ()) {
		return 0;
	}

	return lexical_cast<int> (i->second);
}

/** Trip an assert if the caller is not in the UI thread */
void
ensure_ui_thread ()
{
	assert (boost::this_thread::get_id() == ui_thread);
}

/** @param v Content video frame.
 *  @param audio_sample_rate Source audio sample rate.
 *  @param frames_per_second Number of video frames per second.
 *  @return Equivalent number of audio frames for `v'.
 */
int64_t
video_frames_to_audio_frames (ContentVideoFrame v, float audio_sample_rate, float frames_per_second)
{
	return ((int64_t) v * audio_sample_rate / frames_per_second);
}

/** @return A pair containing CPU model name and the number of processors */
pair<string, int>
cpu_info ()
{
	pair<string, int> info;
	info.second = 0;
	
#ifdef DCPOMATIC_POSIX
	ifstream f (N_("/proc/cpuinfo"));
	while (f.good ()) {
		string l;
		getline (f, l);
		if (boost::algorithm::starts_with (l, N_("model name"))) {
			string::size_type const c = l.find (':');
			if (c != string::npos) {
				info.first = l.substr (c + 2);
			}
		} else if (boost::algorithm::starts_with (l, N_("processor"))) {
			++info.second;
		}
	}
#endif	

	return info;
}

string
audio_channel_name (int c)
{
	assert (MAX_AUDIO_CHANNELS == 6);

	/* TRANSLATORS: these are the names of audio channels; Lfe (sub) is the low-frequency
	   enhancement channel (sub-woofer)./
	*/
	string const channels[] = {
		_("Left"),
		_("Right"),
		_("Centre"),
		_("Lfe (sub)"),
		_("Left surround"),
		_("Right surround"),
	};

	return channels[c];
}

FrameRateConversion::FrameRateConversion (float source, int dcp)
	: skip (false)
	, repeat (false)
	, change_speed (false)
{
	if (fabs (source / 2.0 - dcp) < (fabs (source - dcp))) {
		skip = true;
	} else if (fabs (source * 2 - dcp) < fabs (source - dcp)) {
		repeat = true;
	}

	change_speed = !about_equal (source * factor(), dcp);

	if (!skip && !repeat && !change_speed) {
		description = _("DCP and source have the same rate.\n");
	} else {
		if (skip) {
			description = _("DCP will use every other frame of the source.\n");
		} else if (repeat) {
			description = _("Each source frame will be doubled in the DCP.\n");
		}

		if (change_speed) {
			float const pc = dcp * 100 / (source * factor());
			description += String::compose (_("DCP will run at %1%% of the source speed.\n"), pc);
		}
	}
}

LocaleGuard::LocaleGuard ()
	: _old (0)
{
	char const * old = setlocale (LC_NUMERIC, 0);

        if (old) {
                _old = strdup (old);
                if (strcmp (_old, "C")) {
                        setlocale (LC_NUMERIC, "C");
                }
        }
}

LocaleGuard::~LocaleGuard ()
{
	setlocale (LC_NUMERIC, _old);
	free (_old);
}<|MERGE_RESOLUTION|>--- conflicted
+++ resolved
@@ -260,9 +260,6 @@
 	return t.tv_sec + (double (t.tv_usec) / 1e6);
 }
 
-<<<<<<< HEAD
-/** Call the required functions to set up DCP-o-matic's static arrays, etc.
-=======
 #ifdef DVDOMATIC_WINDOWS
 LONG WINAPI exception_handler(struct _EXCEPTION_POINTERS *)
 {
@@ -274,7 +271,6 @@
 #endif
 
 /** Call the required functions to set up DVD-o-matic's static arrays, etc.
->>>>>>> b650eba5
  *  Must be called from the UI thread, if there is one.
  */
 void
