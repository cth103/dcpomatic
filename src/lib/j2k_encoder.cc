/*
    Copyright (C) 2012-2021 Carl Hetherington <cth@carlh.net>

    This file is part of DCP-o-matic.

    DCP-o-matic is free software; you can redistribute it and/or modify
    it under the terms of the GNU General Public License as published by
    the Free Software Foundation; either version 2 of the License, or
    (at your option) any later version.

    DCP-o-matic is distributed in the hope that it will be useful,
    but WITHOUT ANY WARRANTY; without even the implied warranty of
    MERCHANTABILITY or FITNESS FOR A PARTICULAR PURPOSE.  See the
    GNU General Public License for more details.

    You should have received a copy of the GNU General Public License
    along with DCP-o-matic.  If not, see <http://www.gnu.org/licenses/>.

*/


/** @file src/j2k_encoder.cc
 *  @brief J2K encoder class.
 */


#include "compose.hpp"
#include "config.h"
#include "cross.h"
#include "dcp_video.h"
#include "dcpomatic_log.h"
#include "encode_server_description.h"
#include "encode_server_finder.h"
#include "film.h"
#include "cpu_j2k_encoder_thread.h"
#ifdef DCPOMATIC_GROK
#include "grok/context.h"
#include "grok_j2k_encoder_thread.h"
#endif
#include "remote_j2k_encoder_thread.h"
#include "j2k_encoder.h"
#include "log.h"
#include "player_video.h"
#include "util.h"
#include "writer.h"
#include <libcxml/cxml.h>
#include <iostream>

#include "i18n.h"


using std::cout;
using std::dynamic_pointer_cast;
using std::exception;
using std::list;
using std::make_shared;
using std::shared_ptr;
using std::weak_ptr;
using boost::optional;
using dcp::Data;
using namespace dcpomatic;

#ifdef DCPOMATIC_GROK

namespace grk_plugin {

IMessengerLogger* sLogger = nullptr;

#if defined(__GNUC__) || defined(__clang__)
#pragma GCC diagnostic push
#pragma GCC diagnostic ignored "-Wunused-function"
#endif
void setMessengerLogger(grk_plugin::IMessengerLogger* logger)
{
 	delete sLogger;
 	sLogger = logger;
}
#if defined(__GNUC__) || defined(__clang__)
#pragma GCC diagnostic pop
#endif
grk_plugin::IMessengerLogger* getMessengerLogger(void)
{
	return sLogger;
}

}

#endif


/** @param film Film that we are encoding.
 *  @param writer Writer that we are using.
 */
J2KEncoder::J2KEncoder(shared_ptr<const Film> film, Writer& writer)
	: VideoEncoder(film, writer)
{
#ifdef DCPOMATIC_GROK
	auto grok = Config::instance()->grok().get_value_or({});
	_dcpomatic_context = new grk_plugin::DcpomaticContext(film, writer, _history, grok.binary_location);
	if (grok.enable) {
		_context = new grk_plugin::GrokContext(_dcpomatic_context);
	}
#endif
}


J2KEncoder::~J2KEncoder ()
{
	_server_found_connection.disconnect();

<<<<<<< HEAD
	terminate_threads();

#ifdef DCPOMATIC_GROK
	delete _context;
	delete _dcpomatic_context;
#endif
}


void
J2KEncoder::servers_list_changed()
{
	auto config = Config::instance();
#ifdef DCPOMATIC_GROK
	auto const grok_enable = config->grok().get_value_or({}).enable;
#else
	auto const grok_enable = false;
#endif

	auto const cpu = (grok_enable || config->only_servers_encode()) ? 0 : config->master_encoding_threads();
	auto const gpu = grok_enable ? config->master_encoding_threads() : 0;

	remake_threads(cpu, gpu, EncodeServerFinder::instance()->servers());
=======
	/* One of our encoder threads may be waiting on Writer::write() to return, if that method
	 * is blocked with the writer queue full waiting for _full_condition.  In that case, the
	 * attempt to terminate the encoder threads below (in terminate_threads()) will fail because
	 * the encoder thread waiting for ::write() will have interruption disabled.
	 *
	 * To work around that, make the writer into a zombie to unblock any pending write()s and
	 * not block on any future ones.
	 */
	_writer.zombify();

	boost::mutex::scoped_lock lm (_threads_mutex);
	terminate_threads ();
>>>>>>> 32d04ddb
}


void
J2KEncoder::begin ()
{
	_server_found_connection = EncodeServerFinder::instance()->ServersListChanged.connect(
		boost::bind(&J2KEncoder::servers_list_changed, this)
		);
	servers_list_changed ();
}


void
J2KEncoder::pause()
{
#ifdef DCPOMATIC_GROK
	if (!Config::instance()->grok().get_value_or({}).enable) {
		return;
	}
	return;

	terminate_threads ();

	/* Something might have been thrown during terminate_threads */
	rethrow ();

	delete _context;
	_context = nullptr;
#endif
}


void J2KEncoder::resume()
{
#ifdef DCPOMATIC_GROK
	if (!Config::instance()->grok().get_value_or({}).enable) {
		return;
	}

	_context = new grk_plugin::GrokContext(_dcpomatic_context);
	servers_list_changed();
#endif
}


void
J2KEncoder::end()
{
	boost::mutex::scoped_lock lock (_queue_mutex);

	LOG_GENERAL (N_("Clearing queue of %1"), _queue.size ());

	/* Keep waking workers until the queue is empty */
	while (!_queue.empty ()) {
		rethrow ();
		_full_condition.wait (lock);
	}
	lock.unlock ();

	LOG_GENERAL_NC (N_("Terminating encoder threads"));

	terminate_threads ();

	/* Something might have been thrown during terminate_threads */
	rethrow ();

	LOG_GENERAL (N_("Mopping up %1"), _queue.size());

	/* The following sequence of events can occur in the above code:
	     1. a remote worker takes the last image off the queue
	     2. the loop above terminates
	     3. the remote worker fails to encode the image and puts it back on the queue
	     4. the remote worker is then terminated by terminate_threads

	     So just mop up anything left in the queue here.
	*/
	for (auto & i: _queue) {
#ifdef DCPOMATIC_GROK
		if (Config::instance()->grok().get_value_or({}).enable) {
			if (!_context->scheduleCompress(i)){
				LOG_GENERAL (N_("[%1] J2KEncoder thread pushes frame %2 back onto queue after failure"), thread_id(), i.index());
				// handle error
			}
		} else {
#else
		{
#endif
			LOG_GENERAL(N_("Encode left-over frame %1"), i.index());
			try {
				_writer.write(
					make_shared<dcp::ArrayData>(i.encode_locally()),
					i.index(),
					i.eyes()
					);
				frame_done ();
			} catch (std::exception& e) {
				LOG_ERROR (N_("Local encode failed (%1)"), e.what ());
			}
		}
	}

#ifdef DCPOMATIC_GROK
	delete _context;
	_context = nullptr;
#endif
}


/** Should be called when a frame has been encoded successfully */
void
J2KEncoder::frame_done ()
{
	_history.event ();
}


/** Called to request encoding of the next video frame in the DCP.  This is called in order,
 *  so each time the supplied frame is the one after the previous one.
 *  pv represents one video frame, and could be empty if there is nothing to encode
 *  for this DCP frame.
 *
 *  @param pv PlayerVideo to encode.
 *  @param time Time of \p pv within the DCP.
 */
void
J2KEncoder::encode (shared_ptr<PlayerVideo> pv, DCPTime time)
{
	VideoEncoder::encode(pv, time);

	_waker.nudge ();

	size_t threads = 0;
	{
		boost::mutex::scoped_lock lm (_threads_mutex);
		threads = _threads.size();
	}

	boost::mutex::scoped_lock queue_lock (_queue_mutex);

	/* Wait until the queue has gone down a bit.  Allow one thing in the queue even
	   when there are no threads.
	*/
	while (_queue.size() >= (threads * 2) + 1) {
		LOG_TIMING ("decoder-sleep queue=%1 threads=%2", _queue.size(), threads);
		_full_condition.wait (queue_lock);
		LOG_TIMING ("decoder-wake queue=%1 threads=%2", _queue.size(), threads);
	}

	_writer.rethrow();
	/* Re-throw any exception raised by one of our threads.  If more
	   than one has thrown an exception, only one will be rethrown, I think;
	   but then, if that happens something has gone badly wrong.
	*/
	rethrow ();

	auto const position = time.frames_floor(_film->video_frame_rate());

	if (_writer.can_fake_write(position)) {
		/* We can fake-write this frame */
		LOG_DEBUG_ENCODE("Frame @ %1 FAKE", to_string(time));
		_writer.fake_write(position, pv->eyes ());
		frame_done ();
	} else if (pv->has_j2k() && !_film->reencode_j2k()) {
		LOG_DEBUG_ENCODE("Frame @ %1 J2K", to_string(time));
		/* This frame already has J2K data, so just write it */
		_writer.write(pv->j2k(), position, pv->eyes ());
		frame_done ();
	} else if (_last_player_video[pv->eyes()] && _writer.can_repeat(position) && pv->same(_last_player_video[pv->eyes()])) {
		LOG_DEBUG_ENCODE("Frame @ %1 REPEAT", to_string(time));
		_writer.repeat(position, pv->eyes());
	} else {
		LOG_DEBUG_ENCODE("Frame @ %1 ENCODE", to_string(time));
		/* Queue this new frame for encoding */
		LOG_TIMING ("add-frame-to-queue queue=%1", _queue.size ());
		auto dcpv = DCPVideo(
				pv,
				position,
				_film->video_frame_rate(),
				_film->video_bit_rate(VideoEncoding::JPEG2000),
				_film->resolution()
				);
		_queue.push_back (dcpv);

		/* The queue might not be empty any more, so notify anything which is
		   waiting on that.
		*/
		_empty_condition.notify_all ();
	}

	_last_player_video[pv->eyes()] = pv;
}


void
J2KEncoder::terminate_threads ()
{
	boost::mutex::scoped_lock lm(_threads_mutex);
	boost::this_thread::disable_interruption dis;

	for (auto& thread: _threads) {
		thread->stop();
	}

	_threads.clear();
	_ending = true;
}


void
J2KEncoder::remake_threads(int cpu, int gpu, list<EncodeServerDescription> servers)
{
	LOG_GENERAL("Making threads: CPU=%1, GPU=%2, Remote=%3", cpu, gpu, servers.size());

	boost::mutex::scoped_lock lm (_threads_mutex);
	if (_ending) {
		return;
	}

	auto remove_threads = [this](int wanted, int current, std::function<bool (shared_ptr<J2KEncoderThread>)> predicate) {
		for (auto i = wanted; i < current; ++i) {
			auto iter = std::find_if(_threads.begin(), _threads.end(), predicate);
			if (iter != _threads.end()) {
				(*iter)->stop();
				_threads.erase(iter);
			}
		}
	};


	/* CPU */

	auto const is_cpu_thread = [](shared_ptr<J2KEncoderThread> thread) {
		return static_cast<bool>(dynamic_pointer_cast<CPUJ2KEncoderThread>(thread));
	};

	auto const current_cpu_threads = std::count_if(_threads.begin(), _threads.end(), is_cpu_thread);

	for (auto i = current_cpu_threads; i < cpu; ++i) {
		auto thread = make_shared<CPUJ2KEncoderThread>(*this);
		thread->start();
		_threads.push_back(thread);
	}

	remove_threads(cpu, current_cpu_threads, is_cpu_thread);

#ifdef DCPOMATIC_GROK
	/* GPU */

	auto const is_grok_thread = [](shared_ptr<J2KEncoderThread> thread) {
		return static_cast<bool>(dynamic_pointer_cast<GrokJ2KEncoderThread>(thread));
	};

	auto const current_gpu_threads = std::count_if(_threads.begin(), _threads.end(), is_grok_thread);

	for (auto i = current_gpu_threads; i < gpu; ++i) {
		auto thread = make_shared<GrokJ2KEncoderThread>(*this, _context);
		thread->start();
		_threads.push_back(thread);
	}

	remove_threads(gpu, current_gpu_threads, is_grok_thread);
#endif

	/* Remote */

	for (auto const& server: servers) {
		if (!server.current_link_version()) {
			continue;
		}

		auto is_remote_thread = [server](shared_ptr<J2KEncoderThread> thread) {
			auto remote = dynamic_pointer_cast<RemoteJ2KEncoderThread>(thread);
			return remote && remote->server().host_name() == server.host_name();
		};

		auto const current_threads = std::count_if(_threads.begin(), _threads.end(), is_remote_thread);

		auto const wanted_threads = server.threads();

		if (wanted_threads > current_threads) {
			LOG_GENERAL(N_("Adding %1 worker threads for remote %2"), wanted_threads - current_threads, server.host_name());
		} else if (wanted_threads < current_threads) {
			LOG_GENERAL(N_("Removing %1 worker threads for remote %2"), current_threads - wanted_threads, server.host_name());
		}

		for (auto i = current_threads; i < wanted_threads; ++i) {
			auto thread = make_shared<RemoteJ2KEncoderThread>(*this, server);
			thread->start();
			_threads.push_back(thread);
		}

		remove_threads(wanted_threads, current_threads, is_remote_thread);
	}

	_writer.set_encoder_threads(_threads.size());
}


DCPVideo
J2KEncoder::pop()
{
	boost::mutex::scoped_lock lock(_queue_mutex);
	while (_queue.empty()) {
		_empty_condition.wait (lock);
	}

	LOG_TIMING("encoder-wake thread=%1 queue=%2", thread_id(), _queue.size());

	auto vf = _queue.front();
	_queue.pop_front();

	_full_condition.notify_all();
	return vf;
}


void
J2KEncoder::retry(DCPVideo video)
{
	boost::mutex::scoped_lock lock(_queue_mutex);
	_queue.push_front(video);
	_empty_condition.notify_all();
}


void
J2KEncoder::write(shared_ptr<const dcp::Data> data, int index, Eyes eyes)
{
	_writer.write(data, index, eyes);
	frame_done();
}<|MERGE_RESOLUTION|>--- conflicted
+++ resolved
@@ -108,31 +108,6 @@
 {
 	_server_found_connection.disconnect();
 
-<<<<<<< HEAD
-	terminate_threads();
-
-#ifdef DCPOMATIC_GROK
-	delete _context;
-	delete _dcpomatic_context;
-#endif
-}
-
-
-void
-J2KEncoder::servers_list_changed()
-{
-	auto config = Config::instance();
-#ifdef DCPOMATIC_GROK
-	auto const grok_enable = config->grok().get_value_or({}).enable;
-#else
-	auto const grok_enable = false;
-#endif
-
-	auto const cpu = (grok_enable || config->only_servers_encode()) ? 0 : config->master_encoding_threads();
-	auto const gpu = grok_enable ? config->master_encoding_threads() : 0;
-
-	remake_threads(cpu, gpu, EncodeServerFinder::instance()->servers());
-=======
 	/* One of our encoder threads may be waiting on Writer::write() to return, if that method
 	 * is blocked with the writer queue full waiting for _full_condition.  In that case, the
 	 * attempt to terminate the encoder threads below (in terminate_threads()) will fail because
@@ -143,9 +118,29 @@
 	 */
 	_writer.zombify();
 
-	boost::mutex::scoped_lock lm (_threads_mutex);
-	terminate_threads ();
->>>>>>> 32d04ddb
+	terminate_threads();
+
+#ifdef DCPOMATIC_GROK
+	delete _context;
+	delete _dcpomatic_context;
+#endif
+}
+
+
+void
+J2KEncoder::servers_list_changed()
+{
+	auto config = Config::instance();
+#ifdef DCPOMATIC_GROK
+	auto const grok_enable = config->grok().get_value_or({}).enable;
+#else
+	auto const grok_enable = false;
+#endif
+
+	auto const cpu = (grok_enable || config->only_servers_encode()) ? 0 : config->master_encoding_threads();
+	auto const gpu = grok_enable ? config->master_encoding_threads() : 0;
+
+	remake_threads(cpu, gpu, EncodeServerFinder::instance()->servers());
 }
 
 
@@ -167,6 +162,8 @@
 		return;
 	}
 	return;
+
+	/* XXX; the same problem may occur here as in the destructor, perhaps? */
 
 	terminate_threads ();
 
