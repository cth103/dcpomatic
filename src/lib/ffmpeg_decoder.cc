/*
    Copyright (C) 2012-2014 Carl Hetherington <cth@carlh.net>

    This program is free software; you can redistribute it and/or modify
    it under the terms of the GNU General Public License as published by
    the Free Software Foundation; either version 2 of the License, or
    (at your option) any later version.

    This program is distributed in the hope that it will be useful,
    but WITHOUT ANY WARRANTY; without even the implied warranty of
    MERCHANTABILITY or FITNESS FOR A PARTICULAR PURPOSE.  See the
    GNU General Public License for more details.

    You should have received a copy of the GNU General Public License
    along with this program; if not, write to the Free Software
    Foundation, Inc., 675 Mass Ave, Cambridge, MA 02139, USA.

*/

/** @file  src/ffmpeg_decoder.cc
 *  @brief A decoder using FFmpeg to decode content.
 */

#include <stdexcept>
#include <vector>
#include <sstream>
#include <iomanip>
#include <iostream>
#include <stdint.h>
#include <sndfile.h>
extern "C" {
#include <libavcodec/avcodec.h>
#include <libavformat/avformat.h>
}
#include "filter.h"
#include "exceptions.h"
#include "image.h"
#include "util.h"
#include "log.h"
#include "ffmpeg_decoder.h"
#include "filter_graph.h"
#include "audio_buffers.h"
#include "ffmpeg_content.h"
#include "image_proxy.h"

#include "i18n.h"

using std::cout;
using std::string;
using std::vector;
using std::stringstream;
using std::list;
using std::min;
using std::pair;
using boost::shared_ptr;
using boost::optional;
using boost::dynamic_pointer_cast;
using dcp::Size;

FFmpegDecoder::FFmpegDecoder (shared_ptr<const FFmpegContent> c, shared_ptr<Log> log)
	: VideoDecoder (c)
	, AudioDecoder (c)
	, FFmpeg (c)
	, _log (log)
	, _subtitle_codec_context (0)
	, _subtitle_codec (0)
{
	setup_subtitle ();

	/* Audio and video frame PTS values may not start with 0.  We want
	   to fiddle them so that:

	   1.  One of them starts at time 0.
	   2.  The first video PTS value ends up on a frame boundary.

	   Then we remove big initial gaps in PTS and we allow our
	   insertion of black frames to work.

	   We will do pts_to_use = pts_from_ffmpeg + pts_offset;
	*/

	bool const have_video = c->first_video();
	bool const have_audio = c->audio_stream () && c->audio_stream()->first_audio;

	/* First, make one of them start at 0 */

	if (have_audio && have_video) {
		_pts_offset = - min (c->first_video().get(), c->audio_stream()->first_audio.get());
	} else if (have_video) {
		_pts_offset = - c->first_video().get();
	} else if (have_audio) {
		_pts_offset = - c->audio_stream()->first_audio.get();
	}

	/* Now adjust both so that the video pts starts on a frame */
	if (have_video && have_audio) {
		ContentTime first_video = c->first_video().get() + _pts_offset;
		ContentTime const old_first_video = first_video;
		_pts_offset += first_video.round_up (c->video_frame_rate ()) - old_first_video;
	}
}

FFmpegDecoder::~FFmpegDecoder ()
{
	boost::mutex::scoped_lock lm (_mutex);

	if (_subtitle_codec_context) {
		avcodec_close (_subtitle_codec_context);
	}
}

void
FFmpegDecoder::flush ()
{
	/* Get any remaining frames */
	
	_packet.data = 0;
	_packet.size = 0;
	
	/* XXX: should we reset _packet.data and size after each *_decode_* call? */
	
	while (decode_video_packet ()) {}
	
	if (_ffmpeg_content->audio_stream()) {
		decode_audio_packet ();
		AudioDecoder::flush ();
	}
}

bool
FFmpegDecoder::pass ()
{
	int r = av_read_frame (_format_context, &_packet);

	if (r < 0) {
		if (r != AVERROR_EOF) {
			/* Maybe we should fail here, but for now we'll just finish off instead */
			char buf[256];
			av_strerror (r, buf, sizeof(buf));
			_log->log (String::compose (N_("error on av_read_frame (%1) (%2)"), buf, r));
		}

		flush ();
		return true;
	}

	int const si = _packet.stream_index;
	
	if (si == _video_stream) {
		decode_video_packet ();
	} else if (_ffmpeg_content->audio_stream() && _ffmpeg_content->audio_stream()->uses_index (_format_context, si)) {
		decode_audio_packet ();
	} else if (_ffmpeg_content->subtitle_stream() && _ffmpeg_content->subtitle_stream()->uses_index (_format_context, si)) {
		decode_subtitle_packet ();
	}

	av_free_packet (&_packet);
	return false;
}

/** @param data pointer to array of pointers to buffers.
 *  Only the first buffer will be used for non-planar data, otherwise there will be one per channel.
 */
shared_ptr<AudioBuffers>
FFmpegDecoder::deinterleave_audio (uint8_t** data, int size)
{
	assert (_ffmpeg_content->audio_channels());
	assert (bytes_per_audio_sample());

	/* Deinterleave and convert to float */

	assert ((size % (bytes_per_audio_sample() * _ffmpeg_content->audio_channels())) == 0);

	int const total_samples = size / bytes_per_audio_sample();
	int const frames = total_samples / _ffmpeg_content->audio_channels();
	shared_ptr<AudioBuffers> audio (new AudioBuffers (_ffmpeg_content->audio_channels(), frames));

	switch (audio_sample_format()) {
	case AV_SAMPLE_FMT_U8:
	{
		uint8_t* p = reinterpret_cast<uint8_t *> (data[0]);
		int sample = 0;
		int channel = 0;
		for (int i = 0; i < total_samples; ++i) {
			audio->data(channel)[sample] = float(*p++) / (1 << 23);

			++channel;
			if (channel == _ffmpeg_content->audio_channels()) {
				channel = 0;
				++sample;
			}
		}
	}
	break;
	
	case AV_SAMPLE_FMT_S16:
	{
		int16_t* p = reinterpret_cast<int16_t *> (data[0]);
		int sample = 0;
		int channel = 0;
		for (int i = 0; i < total_samples; ++i) {
			audio->data(channel)[sample] = float(*p++) / (1 << 15);

			++channel;
			if (channel == _ffmpeg_content->audio_channels()) {
				channel = 0;
				++sample;
			}
		}
	}
	break;

	case AV_SAMPLE_FMT_S16P:
	{
		int16_t** p = reinterpret_cast<int16_t **> (data);
		for (int i = 0; i < _ffmpeg_content->audio_channels(); ++i) {
			for (int j = 0; j < frames; ++j) {
				audio->data(i)[j] = static_cast<float>(p[i][j]) / (1 << 15);
			}
		}
	}
	break;
	
	case AV_SAMPLE_FMT_S32:
	{
		int32_t* p = reinterpret_cast<int32_t *> (data[0]);
		int sample = 0;
		int channel = 0;
		for (int i = 0; i < total_samples; ++i) {
			audio->data(channel)[sample] = static_cast<float>(*p++) / (1 << 31);

			++channel;
			if (channel == _ffmpeg_content->audio_channels()) {
				channel = 0;
				++sample;
			}
		}
	}
	break;

	case AV_SAMPLE_FMT_FLT:
	{
		float* p = reinterpret_cast<float*> (data[0]);
		int sample = 0;
		int channel = 0;
		for (int i = 0; i < total_samples; ++i) {
			audio->data(channel)[sample] = *p++;

			++channel;
			if (channel == _ffmpeg_content->audio_channels()) {
				channel = 0;
				++sample;
			}
		}
	}
	break;
		
	case AV_SAMPLE_FMT_FLTP:
	{
		float** p = reinterpret_cast<float**> (data);
		for (int i = 0; i < _ffmpeg_content->audio_channels(); ++i) {
			memcpy (audio->data(i), p[i], frames * sizeof(float));
		}
	}
	break;

	default:
		throw DecodeError (String::compose (_("Unrecognised audio sample format (%1)"), static_cast<int> (audio_sample_format())));
	}

	return audio;
}

AVSampleFormat
FFmpegDecoder::audio_sample_format () const
{
	if (!_ffmpeg_content->audio_stream()) {
		return (AVSampleFormat) 0;
	}
	
	return audio_codec_context()->sample_fmt;
}

int
FFmpegDecoder::bytes_per_audio_sample () const
{
	return av_get_bytes_per_sample (audio_sample_format ());
}

int
FFmpegDecoder::minimal_run (boost::function<bool (optional<ContentTime>, optional<ContentTime>, int)> finished)
{
	int frames_read = 0;
	optional<ContentTime> last_video;
	optional<ContentTime> last_audio;

	while (!finished (last_video, last_audio, frames_read)) {
		int r = av_read_frame (_format_context, &_packet);
		if (r < 0) {
			/* We should flush our decoders here, possibly yielding a few more frames,
			   but the consequence of having to do that is too hideous to contemplate.
			   Instead we give up and say that you can't seek too close to the end
			   of a file.
			*/
			return frames_read;
		}

		++frames_read;

		double const time_base = av_q2d (_format_context->streams[_packet.stream_index]->time_base);

		if (_packet.stream_index == _video_stream) {

			avcodec_get_frame_defaults (_frame);
			
			int got_picture = 0;
			r = avcodec_decode_video2 (video_codec_context(), _frame, &got_picture, &_packet);
			if (r >= 0 && got_picture) {
				last_video = ContentTime::from_seconds (av_frame_get_best_effort_timestamp (_frame) * time_base) + _pts_offset;
			}

		} else if (_ffmpeg_content->audio_stream() && _ffmpeg_content->audio_stream()->uses_index (_format_context, _packet.stream_index)) {
			AVPacket copy_packet = _packet;
			while (copy_packet.size > 0) {

				int got_frame;
				r = avcodec_decode_audio4 (audio_codec_context(), _frame, &got_frame, &_packet);
				if (r >= 0 && got_frame) {
					last_audio = ContentTime::from_seconds (av_frame_get_best_effort_timestamp (_frame) * time_base) + _pts_offset;
				}
					
				copy_packet.data += r;
				copy_packet.size -= r;
			}
		}
		
		av_free_packet (&_packet);
	}

	return frames_read;
}

bool
FFmpegDecoder::seek_overrun_finished (ContentTime seek, optional<ContentTime> last_video, optional<ContentTime> last_audio) const
{
	return (last_video && last_video.get() >= seek) || (last_audio && last_audio.get() >= seek);
}

bool
FFmpegDecoder::seek_final_finished (int n, int done) const
{
	return n == done;
}

void
FFmpegDecoder::seek_and_flush (ContentTime t)
{
	ContentTime const u = t - _pts_offset;
	int64_t s = u.seconds() / av_q2d (_format_context->streams[_video_stream]->time_base);

	if (_ffmpeg_content->audio_stream ()) {
		s = min (
			s, int64_t (u.seconds() / av_q2d (_ffmpeg_content->audio_stream()->stream(_format_context)->time_base))
			);
	}

	/* Ridiculous empirical hack */
	s--;
	if (s < 0) {
		s = 0;
	}

	av_seek_frame (_format_context, _video_stream, s, 0);

	avcodec_flush_buffers (video_codec_context());
	if (audio_codec_context ()) {
		avcodec_flush_buffers (audio_codec_context ());
	}
	if (_subtitle_codec_context) {
		avcodec_flush_buffers (_subtitle_codec_context);
	}
}

void
FFmpegDecoder::seek (ContentTime time, bool accurate)
{
	VideoDecoder::seek (time, accurate);
	AudioDecoder::seek (time, accurate);
	
	/* If we are doing an accurate seek, our initial shot will be 2s (2 being
	   a number plucked from the air) earlier than we want to end up.  The loop below
	   will hopefully then step through to where we want to be.
	*/

	ContentTime pre_roll = accurate ? ContentTime::from_seconds (2) : ContentTime (0);
	ContentTime initial_seek = time - pre_roll;
	if (initial_seek < ContentTime (0)) {
		initial_seek = ContentTime (0);
	}

	/* Initial seek time in the video stream's timebase */

	seek_and_flush (initial_seek);

	if (!accurate) {
		/* That'll do */
		return;
	}

	int const N = minimal_run (boost::bind (&FFmpegDecoder::seek_overrun_finished, this, time, _1, _2));

	seek_and_flush (initial_seek);
	if (N > 0) {
		minimal_run (boost::bind (&FFmpegDecoder::seek_final_finished, this, N - 1, _3));
	}
}

void
FFmpegDecoder::decode_audio_packet ()
{
	/* Audio packets can contain multiple frames, so we may have to call avcodec_decode_audio4
	   several times.
	*/
	
	AVPacket copy_packet = _packet;
	
	while (copy_packet.size > 0) {

		int frame_finished;
		int const decode_result = avcodec_decode_audio4 (audio_codec_context(), _frame, &frame_finished, &copy_packet);

		if (decode_result < 0) {
			_log->log (String::compose ("avcodec_decode_audio4 failed (%1)", decode_result));
			return;
		}

		if (frame_finished) {
			ContentTime const ct = ContentTime::from_seconds (
				av_frame_get_best_effort_timestamp (_frame) *
				av_q2d (_ffmpeg_content->audio_stream()->stream (_format_context)->time_base))
				+ _pts_offset;
			
			int const data_size = av_samples_get_buffer_size (
				0, audio_codec_context()->channels, _frame->nb_samples, audio_sample_format (), 1
				);

			audio (deinterleave_audio (_frame->data, data_size), ct);
		}
			
		copy_packet.data += decode_result;
		copy_packet.size -= decode_result;
	}
}

bool
FFmpegDecoder::decode_video_packet ()
{
	int frame_finished;
	if (avcodec_decode_video2 (video_codec_context(), _frame, &frame_finished, &_packet) < 0 || !frame_finished) {
		return false;
	}

	boost::mutex::scoped_lock lm (_filter_graphs_mutex);

	shared_ptr<FilterGraph> graph;
	
	list<shared_ptr<FilterGraph> >::iterator i = _filter_graphs.begin();
	while (i != _filter_graphs.end() && !(*i)->can_process (dcp::Size (_frame->width, _frame->height), (AVPixelFormat) _frame->format)) {
		++i;
	}

	if (i == _filter_graphs.end ()) {
		graph.reset (new FilterGraph (_ffmpeg_content, dcp::Size (_frame->width, _frame->height), (AVPixelFormat) _frame->format));
		_filter_graphs.push_back (graph);
		_log->log (String::compose (N_("New graph for %1x%2, pixel format %3"), _frame->width, _frame->height, _frame->format));
	} else {
		graph = *i;
	}

	list<pair<shared_ptr<Image>, int64_t> > images = graph->process (_frame);

	for (list<pair<shared_ptr<Image>, int64_t> >::iterator i = images.begin(); i != images.end(); ++i) {

		shared_ptr<Image> image = i->first;
		
		if (i->second != AV_NOPTS_VALUE) {
<<<<<<< HEAD
			double const pts = i->second * av_q2d (_format_context->streams[_video_stream]->time_base) + _pts_offset.seconds ();
			video (image, rint (pts * _ffmpeg_content->video_frame_rate ()));
=======

			double const pts = i->second * av_q2d (_format_context->streams[_video_stream]->time_base) + _pts_offset;

			if (_just_sought) {
				/* We just did a seek, so disable any attempts to correct for where we
				   are / should be.
				*/
				_video_position = rint (pts * _ffmpeg_content->video_frame_rate ());
				_just_sought = false;
			}

			double const next = _video_position / _ffmpeg_content->video_frame_rate();
			double const one_frame = 1 / _ffmpeg_content->video_frame_rate ();
			double delta = pts - next;

			while (delta > one_frame) {
				/* This PTS is more than one frame forward in time of where we think we should be; emit
				   a black frame.
				*/

				/* XXX: I think this should be a copy of the last frame... */
				boost::shared_ptr<Image> black (
					new Image (
						static_cast<AVPixelFormat> (_frame->format),
						libdcp::Size (video_codec_context()->width, video_codec_context()->height),
						true
						)
					);
				
				black->make_black ();
				video (shared_ptr<ImageProxy> (new RawImageProxy (image)), false, _video_position);
				delta -= one_frame;
			}

			if (delta > -one_frame) {
				/* This PTS is within a frame of being right; emit this (otherwise it will be dropped) */
				video (shared_ptr<ImageProxy> (new RawImageProxy (image)), false, _video_position);
			}
				
>>>>>>> 884093ed
		} else {
			_log->log ("Dropping frame without PTS");
		}
	}

	return true;
}

	
void
FFmpegDecoder::setup_subtitle ()
{
	boost::mutex::scoped_lock lm (_mutex);
	
	if (!_ffmpeg_content->subtitle_stream()) {
		return;
	}

	_subtitle_codec_context = _ffmpeg_content->subtitle_stream()->stream(_format_context)->codec;
	if (_subtitle_codec_context == 0) {
		throw DecodeError (N_("could not find subtitle stream"));
	}

	_subtitle_codec = avcodec_find_decoder (_subtitle_codec_context->codec_id);

	if (_subtitle_codec == 0) {
		throw DecodeError (N_("could not find subtitle decoder"));
	}
	
	if (avcodec_open2 (_subtitle_codec_context, _subtitle_codec, 0) < 0) {
		throw DecodeError (N_("could not open subtitle decoder"));
	}
}

void
FFmpegDecoder::decode_subtitle_packet ()
{
	int got_subtitle;
	AVSubtitle sub;
	if (avcodec_decode_subtitle2 (_subtitle_codec_context, &sub, &got_subtitle, &_packet) < 0 || !got_subtitle) {
		return;
	}

	/* Sometimes we get an empty AVSubtitle, which is used by some codecs to
	   indicate that the previous subtitle should stop.
	*/
	if (sub.num_rects <= 0) {
		image_subtitle (ContentTime (), ContentTime (), shared_ptr<Image> (), dcpomatic::Rect<double> ());
		return;
	} else if (sub.num_rects > 1) {
		throw DecodeError (_("multi-part subtitles not yet supported"));
	}
		
	/* Subtitle PTS (within the source, not taking into account any of the
	   source that we may have chopped off for the DCP)
	*/
	ContentTime packet_time = ContentTime::from_seconds (static_cast<double> (sub.pts) / AV_TIME_BASE) + _pts_offset;
	
	/* hence start time for this sub */
	ContentTime const from = packet_time + ContentTime::from_seconds (sub.start_display_time / 1e3);
	ContentTime const to = packet_time + ContentTime::from_seconds (sub.end_display_time / 1e3);

	AVSubtitleRect const * rect = sub.rects[0];

	if (rect->type != SUBTITLE_BITMAP) {
		/* XXX */
		// throw DecodeError (_("non-bitmap subtitles not yet supported"));
		return;
	}

	/* Note RGBA is expressed little-endian, so the first byte in the word is R, second
	   G, third B, fourth A.
	*/
	shared_ptr<Image> image (new Image (PIX_FMT_RGBA, dcp::Size (rect->w, rect->h), true));

	/* Start of the first line in the subtitle */
	uint8_t* sub_p = rect->pict.data[0];
	/* sub_p looks up into a BGRA palette which is here
	   (i.e. first byte B, second G, third R, fourth A)
	*/
	uint32_t const * palette = (uint32_t *) rect->pict.data[1];
	/* Start of the output data */
	uint32_t* out_p = (uint32_t *) image->data()[0];

	for (int y = 0; y < rect->h; ++y) {
		uint8_t* sub_line_p = sub_p;
		uint32_t* out_line_p = out_p;
		for (int x = 0; x < rect->w; ++x) {
			uint32_t const p = palette[*sub_line_p++];
			*out_line_p++ = ((p & 0xff) << 16) | (p & 0xff00) | ((p & 0xff0000) >> 16) | (p & 0xff000000);
		}
		sub_p += rect->pict.linesize[0];
		out_p += image->stride()[0] / sizeof (uint32_t);
	}

	dcp::Size const vs = _ffmpeg_content->video_size ();

	image_subtitle (
		from,
		to,
		image,
		dcpomatic::Rect<double> (
			static_cast<double> (rect->x) / vs.width,
			static_cast<double> (rect->y) / vs.height,
			static_cast<double> (rect->w) / vs.width,
			static_cast<double> (rect->h) / vs.height
			)
		);
	
	avsubtitle_free (&sub);
}<|MERGE_RESOLUTION|>--- conflicted
+++ resolved
@@ -484,50 +484,8 @@
 		shared_ptr<Image> image = i->first;
 		
 		if (i->second != AV_NOPTS_VALUE) {
-<<<<<<< HEAD
 			double const pts = i->second * av_q2d (_format_context->streams[_video_stream]->time_base) + _pts_offset.seconds ();
-			video (image, rint (pts * _ffmpeg_content->video_frame_rate ()));
-=======
-
-			double const pts = i->second * av_q2d (_format_context->streams[_video_stream]->time_base) + _pts_offset;
-
-			if (_just_sought) {
-				/* We just did a seek, so disable any attempts to correct for where we
-				   are / should be.
-				*/
-				_video_position = rint (pts * _ffmpeg_content->video_frame_rate ());
-				_just_sought = false;
-			}
-
-			double const next = _video_position / _ffmpeg_content->video_frame_rate();
-			double const one_frame = 1 / _ffmpeg_content->video_frame_rate ();
-			double delta = pts - next;
-
-			while (delta > one_frame) {
-				/* This PTS is more than one frame forward in time of where we think we should be; emit
-				   a black frame.
-				*/
-
-				/* XXX: I think this should be a copy of the last frame... */
-				boost::shared_ptr<Image> black (
-					new Image (
-						static_cast<AVPixelFormat> (_frame->format),
-						libdcp::Size (video_codec_context()->width, video_codec_context()->height),
-						true
-						)
-					);
-				
-				black->make_black ();
-				video (shared_ptr<ImageProxy> (new RawImageProxy (image)), false, _video_position);
-				delta -= one_frame;
-			}
-
-			if (delta > -one_frame) {
-				/* This PTS is within a frame of being right; emit this (otherwise it will be dropped) */
-				video (shared_ptr<ImageProxy> (new RawImageProxy (image)), false, _video_position);
-			}
-				
->>>>>>> 884093ed
+			video (shared_ptr<ImageProxy> (new RawImageProxy (image)), rint (pts * _ffmpeg_content->video_frame_rate ()));
 		} else {
 			_log->log ("Dropping frame without PTS");
 		}
