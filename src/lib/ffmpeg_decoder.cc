/*
    Copyright (C) 2012 Carl Hetherington <cth@carlh.net>

    This program is free software; you can redistribute it and/or modify
    it under the terms of the GNU General Public License as published by
    the Free Software Foundation; either version 2 of the License, or
    (at your option) any later version.

    This program is distributed in the hope that it will be useful,
    but WITHOUT ANY WARRANTY; without even the implied warranty of
    MERCHANTABILITY or FITNESS FOR A PARTICULAR PURPOSE.  See the
    GNU General Public License for more details.

    You should have received a copy of the GNU General Public License
    along with this program; if not, write to the Free Software
    Foundation, Inc., 675 Mass Ave, Cambridge, MA 02139, USA.

*/

/** @file  src/ffmpeg_decoder.cc
 *  @brief A decoder using FFmpeg to decode content.
 */

#include <stdexcept>
#include <vector>
#include <sstream>
#include <iomanip>
#include <iostream>
#include <stdint.h>
#include <boost/lexical_cast.hpp>
#include <sndfile.h>
extern "C" {
#include <libavcodec/avcodec.h>
#include <libavformat/avformat.h>
}
#include "film.h"
#include "filter.h"
#include "exceptions.h"
#include "image.h"
#include "util.h"
#include "log.h"
#include "ffmpeg_decoder.h"
#include "filter_graph.h"
#include "audio_buffers.h"
#include "ffmpeg_content.h"

#include "i18n.h"

using std::cout;
using std::string;
using std::vector;
using std::stringstream;
using std::list;
using std::min;
using std::pair;
using boost::shared_ptr;
using boost::optional;
using boost::dynamic_pointer_cast;
using libdcp::Size;

FFmpegDecoder::FFmpegDecoder (shared_ptr<const Film> f, shared_ptr<const FFmpegContent> c, bool video, bool audio)
	: Decoder (f)
	, VideoDecoder (f, c)
	, AudioDecoder (f, c)
	, SubtitleDecoder (f)
	, FFmpeg (c)
	, _subtitle_codec_context (0)
	, _subtitle_codec (0)
	, _decode_video (video)
	, _decode_audio (audio)
	, _pts_offset (0)
{
	setup_subtitle ();

	/* Audio and video frame PTS values may not start with 0.  We want
	   to fiddle them so that:

	   1.  One of them starts at time 0.
	   2.  The first video PTS value ends up on a frame boundary.

	   Then we remove big initial gaps in PTS and we allow our
	   insertion of black frames to work.

	   We will do pts_to_use = pts_from_ffmpeg + pts_offset;
	*/

	bool const have_video = video && c->first_video();
	bool const have_audio = _decode_audio && c->audio_stream () && c->audio_stream()->first_audio;

	/* First, make one of them start at 0 */

	if (have_audio && have_video) {
		_pts_offset = - min (c->first_video().get(), c->audio_stream()->first_audio.get());
	} else if (have_video) {
		_pts_offset = - c->first_video().get();
	} else if (have_audio) {
		_pts_offset = - c->audio_stream()->first_audio.get();
	}

	/* Now adjust both so that the video pts starts on a frame */
	if (have_video && have_audio) {
		double first_video = c->first_video().get() + _pts_offset;
		double const old_first_video = first_video;
		
		/* Round the first video up to a frame boundary */
		if (fabs (rint (first_video * c->video_frame_rate()) - first_video * c->video_frame_rate()) > 1e-6) {
			first_video = ceil (first_video * c->video_frame_rate()) / c->video_frame_rate ();
		}

		_pts_offset += first_video - old_first_video;
	}
}

FFmpegDecoder::~FFmpegDecoder ()
{
	boost::mutex::scoped_lock lm (_mutex);

	if (_subtitle_codec_context) {
		avcodec_close (_subtitle_codec_context);
	}
}

void
FFmpegDecoder::flush ()
{
	/* Get any remaining frames */
	
	_packet.data = 0;
	_packet.size = 0;
	
	/* XXX: should we reset _packet.data and size after each *_decode_* call? */
	
	if (_decode_video) {
		while (decode_video_packet ()) {}
	}
	
	if (_ffmpeg_content->audio_stream() && _decode_audio) {
		decode_audio_packet ();
	}

	AudioDecoder::flush ();
}

bool
FFmpegDecoder::pass ()
{
	int r = av_read_frame (_format_context, &_packet);

	if (r < 0) {
		if (r != AVERROR_EOF) {
			/* Maybe we should fail here, but for now we'll just finish off instead */
			char buf[256];
			av_strerror (r, buf, sizeof(buf));
			shared_ptr<const Film> film = _film.lock ();
			assert (film);
			film->log()->log (String::compose (N_("error on av_read_frame (%1) (%2)"), buf, r));
		}

		flush ();
		return true;
	}

	shared_ptr<const Film> film = _film.lock ();
	assert (film);

	int const si = _packet.stream_index;
	
	if (si == _video_stream && _decode_video) {
		decode_video_packet ();
	} else if (_ffmpeg_content->audio_stream() && si == _ffmpeg_content->audio_stream()->index (_format_context) && _decode_audio) {
		decode_audio_packet ();
	} else if (_ffmpeg_content->subtitle_stream() && si == _ffmpeg_content->subtitle_stream()->index (_format_context) && film->with_subtitles ()) {
		decode_subtitle_packet ();
	}

	av_free_packet (&_packet);
	return false;
}

/** @param data pointer to array of pointers to buffers.
 *  Only the first buffer will be used for non-planar data, otherwise there will be one per channel.
 */
shared_ptr<AudioBuffers>
FFmpegDecoder::deinterleave_audio (uint8_t** data, int size)
{
	assert (_ffmpeg_content->audio_channels());
	assert (bytes_per_audio_sample());

	/* Deinterleave and convert to float */

	assert ((size % (bytes_per_audio_sample() * _ffmpeg_content->audio_channels())) == 0);

	int const total_samples = size / bytes_per_audio_sample();
	int const frames = total_samples / _ffmpeg_content->audio_channels();
	shared_ptr<AudioBuffers> audio (new AudioBuffers (_ffmpeg_content->audio_channels(), frames));

	switch (audio_sample_format()) {
	case AV_SAMPLE_FMT_S16:
	{
		int16_t* p = reinterpret_cast<int16_t *> (data[0]);
		int sample = 0;
		int channel = 0;
		for (int i = 0; i < total_samples; ++i) {
			audio->data(channel)[sample] = float(*p++) / (1 << 15);

			++channel;
			if (channel == _ffmpeg_content->audio_channels()) {
				channel = 0;
				++sample;
			}
		}
	}
	break;

	case AV_SAMPLE_FMT_S16P:
	{
		int16_t** p = reinterpret_cast<int16_t **> (data);
		for (int i = 0; i < _ffmpeg_content->audio_channels(); ++i) {
			for (int j = 0; j < frames; ++j) {
				audio->data(i)[j] = static_cast<float>(p[i][j]) / (1 << 15);
			}
		}
	}
	break;
	
	case AV_SAMPLE_FMT_S32:
	{
		int32_t* p = reinterpret_cast<int32_t *> (data[0]);
		int sample = 0;
		int channel = 0;
		for (int i = 0; i < total_samples; ++i) {
			audio->data(channel)[sample] = static_cast<float>(*p++) / (1 << 31);

			++channel;
			if (channel == _ffmpeg_content->audio_channels()) {
				channel = 0;
				++sample;
			}
		}
	}
	break;

	case AV_SAMPLE_FMT_FLT:
	{
		float* p = reinterpret_cast<float*> (data[0]);
		int sample = 0;
		int channel = 0;
		for (int i = 0; i < total_samples; ++i) {
			audio->data(channel)[sample] = *p++;

			++channel;
			if (channel == _ffmpeg_content->audio_channels()) {
				channel = 0;
				++sample;
			}
		}
	}
	break;
		
	case AV_SAMPLE_FMT_FLTP:
	{
		float** p = reinterpret_cast<float**> (data);
		for (int i = 0; i < _ffmpeg_content->audio_channels(); ++i) {
			memcpy (audio->data(i), p[i], frames * sizeof(float));
		}
	}
	break;

	default:
		throw DecodeError (String::compose (_("Unrecognised audio sample format (%1)"), static_cast<int> (audio_sample_format())));
	}

	return audio;
}

AVSampleFormat
FFmpegDecoder::audio_sample_format () const
{
	if (!_ffmpeg_content->audio_stream()) {
		return (AVSampleFormat) 0;
	}
	
	return audio_codec_context()->sample_fmt;
}

int
FFmpegDecoder::bytes_per_audio_sample () const
{
	return av_get_bytes_per_sample (audio_sample_format ());
}

int
FFmpegDecoder::minimal_run (boost::function<bool (optional<ContentTime>, optional<ContentTime>, int)> finished)
{
	int frames_read = 0;
	optional<ContentTime> last_video;
	optional<ContentTime> last_audio;

	while (!finished (last_video, last_audio, frames_read)) {
		int r = av_read_frame (_format_context, &_packet);
		if (r < 0) {
			/* We should flush our decoders here, possibly yielding a few more frames,
			   but the consequence of having to do that is too hideous to contemplate.
			   Instead we give up and say that you can't seek too close to the end
			   of a file.
			*/
			return frames_read;
		}

		++frames_read;

		double const time_base = av_q2d (_format_context->streams[_packet.stream_index]->time_base);

		if (_packet.stream_index == _video_stream) {

			avcodec_get_frame_defaults (_frame);
			
			int finished = 0;
			r = avcodec_decode_video2 (video_codec_context(), _frame, &finished, &_packet);
			if (r >= 0 && finished) {
				last_video = rint (
					(av_frame_get_best_effort_timestamp (_frame) * time_base + _pts_offset) * TIME_HZ
					);
			}

		} else if (_ffmpeg_content->audio_stream() && _packet.stream_index == _ffmpeg_content->audio_stream()->index (_format_context)) {
			AVPacket copy_packet = _packet;
			while (copy_packet.size > 0) {

				int finished;
				r = avcodec_decode_audio4 (audio_codec_context(), _frame, &finished, &_packet);
				if (r >= 0 && finished) {
					last_audio = rint (
						(av_frame_get_best_effort_timestamp (_frame) * time_base + _pts_offset) * TIME_HZ
						);
				}
					
				copy_packet.data += r;
				copy_packet.size -= r;
			}
		}
		
		av_free_packet (&_packet);
	}

	return frames_read;
}

bool
FFmpegDecoder::seek_overrun_finished (ContentTime seek, optional<ContentTime> last_video, optional<ContentTime> last_audio) const
{
	return (last_video && last_video.get() >= seek) || (last_audio && last_audio.get() >= seek);
}

bool
FFmpegDecoder::seek_final_finished (int n, int done) const
{
	return n == done;
}

void
FFmpegDecoder::seek_and_flush (ContentTime t)
{
	int64_t s = ((double (t) / TIME_HZ) - _pts_offset) /
		av_q2d (_format_context->streams[_video_stream]->time_base);

	if (_ffmpeg_content->audio_stream ()) {
		s = min (
			s, int64_t (
				((double (t) / TIME_HZ) - _pts_offset) /
				av_q2d (_ffmpeg_content->audio_stream()->stream(_format_context)->time_base)
				)
			);
	}

	/* Ridiculous empirical hack */
	s--;

	av_seek_frame (_format_context, _video_stream, s, AVSEEK_FLAG_BACKWARD);

	avcodec_flush_buffers (video_codec_context());
	if (audio_codec_context ()) {
		avcodec_flush_buffers (audio_codec_context ());
	}
	if (_subtitle_codec_context) {
		avcodec_flush_buffers (_subtitle_codec_context);
	}
}

void
FFmpegDecoder::seek (ContentTime time, bool accurate)
{
	Decoder::seek (time, accurate);
	AudioDecoder::seek (time, accurate);
	
	/* If we are doing an accurate seek, our initial shot will be 200ms (200 being
	   a number plucked from the air) earlier than we want to end up.  The loop below
	   will hopefully then step through to where we want to be.
	*/

	ContentTime pre_roll = accurate ? (0.2 * TIME_HZ) : 0;
	ContentTime initial_seek = time - pre_roll;
	if (initial_seek < 0) {
		initial_seek = 0;
	}

	/* Initial seek time in the video stream's timebase */

	seek_and_flush (initial_seek);

	if (!accurate) {
		/* That'll do */
		return;
	}

	int const N = minimal_run (boost::bind (&FFmpegDecoder::seek_overrun_finished, this, time, _1, _2));

	seek_and_flush (initial_seek);
	if (N > 0) {
		minimal_run (boost::bind (&FFmpegDecoder::seek_final_finished, this, N - 1, _3));
	}
}

void
FFmpegDecoder::decode_audio_packet ()
{
	/* Audio packets can contain multiple frames, so we may have to call avcodec_decode_audio4
	   several times.
	*/
	
	AVPacket copy_packet = _packet;
	
	while (copy_packet.size > 0) {

		int frame_finished;
		int const decode_result = avcodec_decode_audio4 (audio_codec_context(), _frame, &frame_finished, &copy_packet);

		if (decode_result < 0) {
			shared_ptr<const Film> film = _film.lock ();
			assert (film);
			film->log()->log (String::compose ("avcodec_decode_audio4 failed (%1)", decode_result));
			return;
		}

		if (frame_finished) {
			ContentTime const ct = (
				av_frame_get_best_effort_timestamp (_frame) *
				av_q2d (_ffmpeg_content->audio_stream()->stream (_format_context)->time_base)
				+ _pts_offset
				) * TIME_HZ;
			
			int const data_size = av_samples_get_buffer_size (
				0, audio_codec_context()->channels, _frame->nb_samples, audio_sample_format (), 1
				);

			audio (deinterleave_audio (_frame->data, data_size), ct);
		}
			
		copy_packet.data += decode_result;
		copy_packet.size -= decode_result;
	}
}

bool
FFmpegDecoder::decode_video_packet ()
{
	int frame_finished;
	if (avcodec_decode_video2 (video_codec_context(), _frame, &frame_finished, &_packet) < 0 || !frame_finished) {
		return false;
	}

	boost::mutex::scoped_lock lm (_filter_graphs_mutex);

	shared_ptr<FilterGraph> graph;
	
	list<shared_ptr<FilterGraph> >::iterator i = _filter_graphs.begin();
	while (i != _filter_graphs.end() && !(*i)->can_process (libdcp::Size (_frame->width, _frame->height), (AVPixelFormat) _frame->format)) {
		++i;
	}

	if (i == _filter_graphs.end ()) {
		shared_ptr<const Film> film = _film.lock ();
		assert (film);

		graph.reset (new FilterGraph (_ffmpeg_content, libdcp::Size (_frame->width, _frame->height), (AVPixelFormat) _frame->format));
		_filter_graphs.push_back (graph);

		film->log()->log (String::compose (N_("New graph for %1x%2, pixel format %3"), _frame->width, _frame->height, _frame->format));
	} else {
		graph = *i;
	}

	list<pair<shared_ptr<Image>, int64_t> > images = graph->process (_frame);

	string post_process = Filter::ffmpeg_strings (_ffmpeg_content->filters()).second;
	
	for (list<pair<shared_ptr<Image>, int64_t> >::iterator i = images.begin(); i != images.end(); ++i) {

		shared_ptr<Image> image = i->first;
		if (!post_process.empty ()) {
			image = image->post_process (post_process, true);
		}
		
		if (i->second != AV_NOPTS_VALUE) {
			double const pts = i->second * av_q2d (_format_context->streams[_video_stream]->time_base) + _pts_offset;
			VideoFrame const f = rint (pts * _ffmpeg_content->video_frame_rate ());
			video (image, false, f);
		} else {
			shared_ptr<const Film> film = _film.lock ();
			assert (film);
			film->log()->log ("Dropping frame without PTS");
		}
	}

	return true;
}

	
void
FFmpegDecoder::setup_subtitle ()
{
	boost::mutex::scoped_lock lm (_mutex);
	
	if (!_ffmpeg_content->subtitle_stream() || _ffmpeg_content->subtitle_stream()->index (_format_context) >= int (_format_context->nb_streams)) {
		return;
	}

	_subtitle_codec_context = _ffmpeg_content->subtitle_stream()->stream(_format_context)->codec;
	_subtitle_codec = avcodec_find_decoder (_subtitle_codec_context->codec_id);

	if (_subtitle_codec == 0) {
		throw DecodeError (_("could not find subtitle decoder"));
	}
	
	if (avcodec_open2 (_subtitle_codec_context, _subtitle_codec, 0) < 0) {
		throw DecodeError (N_("could not open subtitle decoder"));
	}
}

void
FFmpegDecoder::decode_subtitle_packet ()
{
	int got_subtitle;
	AVSubtitle sub;
	if (avcodec_decode_subtitle2 (_subtitle_codec_context, &sub, &got_subtitle, &_packet) < 0 || !got_subtitle) {
		return;
	}

	/* Sometimes we get an empty AVSubtitle, which is used by some codecs to
	   indicate that the previous subtitle should stop.
	*/
	if (sub.num_rects <= 0) {
		image_subtitle (shared_ptr<Image> (), dcpomatic::Rect<double> (), 0, 0);
		return;
	} else if (sub.num_rects > 1) {
		throw DecodeError (_("multi-part subtitles not yet supported"));
	}
		
	/* Subtitle PTS in seconds (within the source, not taking into account any of the
	   source that we may have chopped off for the DCP)
	*/
<<<<<<< HEAD
	double const packet_time = (static_cast<double> (sub.pts ) / AV_TIME_BASE) + _pts_offset;
	
=======
	double const packet_time = (static_cast<double> (sub.pts ) / AV_TIME_BASE) + _video_pts_offset;

>>>>>>> master
	/* hence start time for this sub */
	ContentTime const from = (packet_time + (double (sub.start_display_time) / 1e3)) * TIME_HZ;
	ContentTime const to = (packet_time + (double (sub.end_display_time) / 1e3)) * TIME_HZ;

	AVSubtitleRect const * rect = sub.rects[0];

	if (rect->type != SUBTITLE_BITMAP) {
		throw DecodeError (_("non-bitmap subtitles not yet supported"));
	}

	/* Note RGBA is expressed little-endian, so the first byte in the word is R, second
	   G, third B, fourth A.
	*/
	shared_ptr<Image> image (new Image (PIX_FMT_RGBA, libdcp::Size (rect->w, rect->h), true));

	/* Start of the first line in the subtitle */
	uint8_t* sub_p = rect->pict.data[0];
	/* sub_p looks up into a BGRA palette which is here
	   (i.e. first byte B, second G, third R, fourth A)
	*/
	uint32_t const * palette = (uint32_t *) rect->pict.data[1];
	/* Start of the output data */
	uint32_t* out_p = (uint32_t *) image->data()[0];

	for (int y = 0; y < rect->h; ++y) {
		uint8_t* sub_line_p = sub_p;
		uint32_t* out_line_p = out_p;
		for (int x = 0; x < rect->w; ++x) {
			uint32_t const p = palette[*sub_line_p++];
			*out_line_p++ = ((p & 0xff) << 16) | (p & 0xff00) | ((p & 0xff0000) >> 16) | (p & 0xff000000);
		}
		sub_p += rect->pict.linesize[0];
		out_p += image->stride()[0] / sizeof (uint32_t);
	}

	libdcp::Size const vs = _ffmpeg_content->video_size ();

	image_subtitle (
		image,
		dcpomatic::Rect<double> (
			static_cast<double> (rect->x) / vs.width,
			static_cast<double> (rect->y) / vs.height,
			static_cast<double> (rect->w) / vs.width,
			static_cast<double> (rect->h) / vs.height
			),
		from,
		to
		);
			  
	
	avsubtitle_free (&sub);
}<|MERGE_RESOLUTION|>--- conflicted
+++ resolved
@@ -559,13 +559,8 @@
 	/* Subtitle PTS in seconds (within the source, not taking into account any of the
 	   source that we may have chopped off for the DCP)
 	*/
-<<<<<<< HEAD
-	double const packet_time = (static_cast<double> (sub.pts ) / AV_TIME_BASE) + _pts_offset;
-	
-=======
-	double const packet_time = (static_cast<double> (sub.pts ) / AV_TIME_BASE) + _video_pts_offset;
-
->>>>>>> master
+	double const packet_time = (static_cast<double> (sub.pts) / AV_TIME_BASE) + _pts_offset;
+	
 	/* hence start time for this sub */
 	ContentTime const from = (packet_time + (double (sub.start_display_time) / 1e3)) * TIME_HZ;
 	ContentTime const to = (packet_time + (double (sub.end_display_time) / 1e3)) * TIME_HZ;
