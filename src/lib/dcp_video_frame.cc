/*
    Copyright (C) 2012-2014 Carl Hetherington <cth@carlh.net>
    Taken from code Copyright (C) 2010-2011 Terrence Meiczinger

    This program is free software; you can redistribute it and/or modify
    it under the terms of the GNU General Public License as published by
    the Free Software Foundation; either version 2 of the License, or
    (at your option) any later version.

    This program is distributed in the hope that it will be useful,
    but WITHOUT ANY WARRANTY; without even the implied warranty of
    MERCHANTABILITY or FITNESS FOR A PARTICULAR PURPOSE.  See the
    GNU General Public License for more details.

    You should have received a copy of the GNU General Public License
    along with this program; if not, write to the Free Software
    Foundation, Inc., 675 Mass Ave, Cambridge, MA 02139, USA.

*/

/** @file  src/dcp_video_frame.cc
 *  @brief A single frame of video destined for a DCP.
 *
 *  Given an Image and some settings, this class knows how to encode
 *  the image to J2K either on the local host or on a remote server.
 *
 *  Objects of this class are used for the queue that we keep
 *  of images that require encoding.
 */

#include <stdint.h>
#include <cstring>
#include <cstdlib>
#include <stdexcept>
#include <cstdio>
#include <iomanip>
#include <sstream>
#include <iostream>
#include <fstream>
#include <unistd.h>
#include <errno.h>
#include <boost/array.hpp>
#include <boost/asio.hpp>
#include <boost/filesystem.hpp>
<<<<<<< HEAD
#include <boost/lexical_cast.hpp>
#include <dcp/gamma_lut.h>
#include <dcp/xyz_frame.h>
#include <dcp/rgb_xyz.h>
#include <dcp/colour_matrix.h>
#include <dcp/raw_convert.h>
=======
#include <openssl/md5.h>
#include <libdcp/rec709_linearised_gamma_lut.h>
#include <libdcp/srgb_linearised_gamma_lut.h>
#include <libdcp/gamma_lut.h>
#include <libdcp/xyz_frame.h>
#include <libdcp/rgb_xyz.h>
#include <libdcp/colour_matrix.h>
#include <libdcp/raw_convert.h>
>>>>>>> 884093ed
#include <libcxml/cxml.h>
#include "film.h"
#include "dcp_video_frame.h"
#include "config.h"
#include "exceptions.h"
#include "server.h"
#include "util.h"
#include "scaler.h"
#include "image.h"
#include "log.h"
#include "cross.h"
#include "player_video_frame.h"

#include "i18n.h"

using std::string;
using std::stringstream;
using std::cout;
using boost::shared_ptr;
using boost::lexical_cast;
using dcp::Size;
using dcp::raw_convert;

#define DCI_COEFFICENT (48.0 / 52.37)

/** Construct a DCP video frame.
 *  @param frame Input frame.
 *  @param index Index of the frame within the DCP.
 *  @param bw J2K bandwidth to use (see Config::j2k_bandwidth ())
 *  @param l Log to write to.
 */
DCPVideoFrame::DCPVideoFrame (
	shared_ptr<const PlayerVideoFrame> frame, int index, int dcp_fps, int bw, Resolution r, shared_ptr<Log> l
	)
	: _frame (frame)
	, _index (index)
	, _frames_per_second (dcp_fps)
	, _j2k_bandwidth (bw)
	, _resolution (r)
	, _log (l)
{
	
}

<<<<<<< HEAD
DCPVideoFrame::DCPVideoFrame (shared_ptr<const Image> image, cxml::ConstNodePtr node, shared_ptr<Log> log)
	: _image (image)
=======
DCPVideoFrame::DCPVideoFrame (shared_ptr<const PlayerVideoFrame> frame, shared_ptr<const cxml::Node> node, shared_ptr<Log> log)
	: _frame (frame)
>>>>>>> 884093ed
	, _log (log)
{
	_index = node->number_child<int> ("Index");
	_frames_per_second = node->number_child<int> ("FramesPerSecond");
	_j2k_bandwidth = node->number_child<int> ("J2KBandwidth");
	_resolution = Resolution (node->optional_number_child<int>("Resolution").get_value_or (RESOLUTION_2K));
}

/** J2K-encode this frame on the local host.
 *  @return Encoded data.
 */
shared_ptr<EncodedData>
DCPVideoFrame::encode_locally ()
{
<<<<<<< HEAD
	shared_ptr<dcp::GammaLUT> in_lut;
	in_lut = dcp::GammaLUT::cache.get (12, _conversion.input_gamma, _conversion.input_gamma_linearised);
=======
	shared_ptr<libdcp::LUT> in_lut;
	if (_frame->colour_conversion().input_gamma_linearised) {
		in_lut = libdcp::SRGBLinearisedGammaLUT::cache.get (12, _frame->colour_conversion().input_gamma);
	} else {
		in_lut = libdcp::GammaLUT::cache.get (12, _frame->colour_conversion().input_gamma);
	}
>>>>>>> 884093ed

	/* XXX: libdcp should probably use boost */
	
	double matrix[3][3];
	for (int i = 0; i < 3; ++i) {
		for (int j = 0; j < 3; ++j) {
			matrix[i][j] = _frame->colour_conversion().matrix (i, j);
		}
	}
<<<<<<< HEAD
	
	shared_ptr<dcp::XYZFrame> xyz = dcp::rgb_to_xyz (
		_image,
		in_lut,
		dcp::GammaLUT::cache.get (16, 1 / _conversion.output_gamma, false),
=======

	shared_ptr<libdcp::XYZFrame> xyz = libdcp::rgb_to_xyz (
		_frame->image(),
		in_lut,
		libdcp::GammaLUT::cache.get (16, 1 / _frame->colour_conversion().output_gamma),
>>>>>>> 884093ed
		matrix
		);

	{
		MD5_CTX md5_context;
		MD5_Init (&md5_context);
		MD5_Update (&md5_context, xyz->data(0), 1998 * 1080 * 4);
		MD5_Update (&md5_context, xyz->data(1), 1998 * 1080 * 4);
		MD5_Update (&md5_context, xyz->data(2), 1998 * 1080 * 4);
		unsigned char digest[MD5_DIGEST_LENGTH];
		MD5_Final (digest, &md5_context);
		
		stringstream s;
		for (int i = 0; i < MD5_DIGEST_LENGTH; ++i) {
			s << std::hex << std::setfill('0') << std::setw(2) << ((int) digest[i]);
		}
	}

	/* Set the max image and component sizes based on frame_rate */
	int max_cs_len = ((float) _j2k_bandwidth) / 8 / _frames_per_second;
	if (_frame->eyes() == EYES_LEFT || _frame->eyes() == EYES_RIGHT) {
		/* In 3D we have only half the normal bandwidth per eye */
		max_cs_len /= 2;
	}
	int const max_comp_size = max_cs_len / 1.25;

	/* get a J2K compressor handle */
	opj_cinfo_t* cinfo = opj_create_compress (CODEC_J2K);
	if (cinfo == 0) {
		throw EncodeError (N_("could not create JPEG2000 encoder"));
	}

	/* Set encoding parameters to default values */
	opj_cparameters_t parameters;
	opj_set_default_encoder_parameters (&parameters);

	/* Set default cinema parameters */
	parameters.tile_size_on = false;
	parameters.cp_tdx = 1;
	parameters.cp_tdy = 1;
	
	/* Tile part */
	parameters.tp_flag = 'C';
	parameters.tp_on = 1;
	
	/* Tile and Image shall be at (0,0) */
	parameters.cp_tx0 = 0;
	parameters.cp_ty0 = 0;
	parameters.image_offset_x0 = 0;
	parameters.image_offset_y0 = 0;

	/* Codeblock size = 32x32 */
	parameters.cblockw_init = 32;
	parameters.cblockh_init = 32;
	parameters.csty |= 0x01;
	
	/* The progression order shall be CPRL */
	parameters.prog_order = CPRL;
	
	/* No ROI */
	parameters.roi_compno = -1;
	
	parameters.subsampling_dx = 1;
	parameters.subsampling_dy = 1;
	
	/* 9-7 transform */
	parameters.irreversible = 1;
	
	parameters.tcp_rates[0] = 0;
	parameters.tcp_numlayers++;
	parameters.cp_disto_alloc = 1;
	parameters.cp_rsiz = _resolution == RESOLUTION_2K ? CINEMA2K : CINEMA4K;
	if (_resolution == RESOLUTION_4K) {
		parameters.numpocs = 2;
		parameters.POC[0].tile = 1;
		parameters.POC[0].resno0 = 0; 
		parameters.POC[0].compno0 = 0;
		parameters.POC[0].layno1 = 1;
		parameters.POC[0].resno1 = parameters.numresolution - 1;
		parameters.POC[0].compno1 = 3;
		parameters.POC[0].prg1 = CPRL;
		parameters.POC[1].tile = 1;
		parameters.POC[1].resno0 = parameters.numresolution - 1; 
		parameters.POC[1].compno0 = 0;
		parameters.POC[1].layno1 = 1;
		parameters.POC[1].resno1 = parameters.numresolution;
		parameters.POC[1].compno1 = 3;
		parameters.POC[1].prg1 = CPRL;
	}
	
	parameters.cp_comment = strdup (N_("DCP-o-matic"));
	parameters.cp_cinema = _resolution == RESOLUTION_2K ? CINEMA2K_24 : CINEMA4K_24;

	/* 3 components, so use MCT */
	parameters.tcp_mct = 1;
	
	/* set max image */
	parameters.max_comp_size = max_comp_size;
	parameters.tcp_rates[0] = ((float) (3 * xyz->size().width * xyz->size().height * 12)) / (max_cs_len * 8);

	/* Set event manager to null (openjpeg 1.3 bug) */
	cinfo->event_mgr = 0;

	/* Setup the encoder parameters using the current image and user parameters */
	opj_setup_encoder (cinfo, &parameters, xyz->opj_image ());

	opj_cio_t* cio = opj_cio_open ((opj_common_ptr) cinfo, 0, 0);
	if (cio == 0) {
		opj_destroy_compress (cinfo);
		throw EncodeError (N_("could not open JPEG2000 stream"));
	}

	int const r = opj_encode (cinfo, cio, xyz->opj_image(), 0);
	if (r == 0) {
		opj_cio_close (cio);
		opj_destroy_compress (cinfo);
		throw EncodeError (N_("JPEG2000 encoding failed"));
	}

	switch (_frame->eyes()) {
	case EYES_BOTH:
		_log->log (String::compose (N_("Finished locally-encoded frame %1 for mono"), _index));
		break;
	case EYES_LEFT:
		_log->log (String::compose (N_("Finished locally-encoded frame %1 for L"), _index));
		break;
	case EYES_RIGHT:
		_log->log (String::compose (N_("Finished locally-encoded frame %1 for R"), _index));
		break;
	default:
		break;
	}

	shared_ptr<EncodedData> enc (new LocallyEncodedData (cio->buffer, cio_tell (cio)));

	opj_cio_close (cio);
	free (parameters.cp_comment);
	opj_destroy_compress (cinfo);

	return enc;
}

/** Send this frame to a remote server for J2K encoding, then read the result.
 *  @param serv Server to send to.
 *  @return Encoded data.
 */
shared_ptr<EncodedData>
DCPVideoFrame::encode_remotely (ServerDescription serv)
{
	boost::asio::io_service io_service;
	boost::asio::ip::tcp::resolver resolver (io_service);
	boost::asio::ip::tcp::resolver::query query (serv.host_name(), raw_convert<string> (Config::instance()->server_port_base ()));
	boost::asio::ip::tcp::resolver::iterator endpoint_iterator = resolver.resolve (query);

	shared_ptr<Socket> socket (new Socket);

	socket->connect (*endpoint_iterator);

	/* Collect all XML metadata */
	xmlpp::Document doc;
	xmlpp::Element* root = doc.create_root_node ("EncodingRequest");
	root->add_child("Version")->add_child_text (raw_convert<string> (SERVER_LINK_VERSION));
	add_metadata (root);

	_log->log (String::compose (N_("Sending frame %1 to remote"), _index));
	
	/* Send XML metadata */
	stringstream xml;
	doc.write_to_stream (xml, "UTF-8");
	socket->write (xml.str().length() + 1);
	socket->write ((uint8_t *) xml.str().c_str(), xml.str().length() + 1);

	/* Send binary data */
	_frame->send_binary (socket);

	/* Read the response (JPEG2000-encoded data); this blocks until the data
	   is ready and sent back.
	*/
	shared_ptr<EncodedData> e (new RemotelyEncodedData (socket->read_uint32 ()));
	socket->read (e->data(), e->size());

	_log->log (String::compose (N_("Finished remotely-encoded frame %1"), _index));
	
	return e;
}

void
DCPVideoFrame::add_metadata (xmlpp::Element* el) const
{
	el->add_child("Index")->add_child_text (raw_convert<string> (_index));
	el->add_child("FramesPerSecond")->add_child_text (raw_convert<string> (_frames_per_second));
	el->add_child("J2KBandwidth")->add_child_text (raw_convert<string> (_j2k_bandwidth));
	el->add_child("Resolution")->add_child_text (raw_convert<string> (int (_resolution)));
	_frame->add_metadata (el);
}

Eyes
DCPVideoFrame::eyes () const
{
	return _frame->eyes ();
}

EncodedData::EncodedData (int s)
	: _data (new uint8_t[s])
	, _size (s)
{

}

EncodedData::EncodedData (boost::filesystem::path file)
{
	_size = boost::filesystem::file_size (file);
	_data = new uint8_t[_size];

	FILE* f = fopen_boost (file, "rb");
	if (!f) {
		throw FileError (_("could not open file for reading"), file);
	}
	
	size_t const r = fread (_data, 1, _size, f);
	if (r != size_t (_size)) {
		fclose (f);
		throw FileError (_("could not read encoded data"), file);
	}
		
	fclose (f);
}


EncodedData::~EncodedData ()
{
	delete[] _data;
}

/** Write this data to a J2K file.
 *  @param Film Film.
 *  @param frame DCP frame index.
 */
void
EncodedData::write (shared_ptr<const Film> film, int frame, Eyes eyes) const
{
	boost::filesystem::path const tmp_j2c = film->j2c_path (frame, eyes, true);

	FILE* f = fopen_boost (tmp_j2c, "wb");
	
	if (!f) {
		throw WriteFileError (tmp_j2c, errno);
	}

	fwrite (_data, 1, _size, f);
	fclose (f);

	boost::filesystem::path const real_j2c = film->j2c_path (frame, eyes, false);

	/* Rename the file from foo.j2c.tmp to foo.j2c now that it is complete */
	boost::filesystem::rename (tmp_j2c, real_j2c);
}

void
EncodedData::write_info (shared_ptr<const Film> film, int frame, Eyes eyes, dcp::FrameInfo fin) const
{
	boost::filesystem::path const info = film->info_path (frame, eyes);
	FILE* h = fopen_boost (info, "w");
	fin.write (h);
	fclose (h);
}

/** Send this data to a socket.
 *  @param socket Socket
 */
void
EncodedData::send (shared_ptr<Socket> socket)
{
	socket->write (_size);
	socket->write (_data, _size);
}

LocallyEncodedData::LocallyEncodedData (uint8_t* d, int s)
	: EncodedData (s)
{
	memcpy (_data, d, s);
}

/** @param s Size of data in bytes */
RemotelyEncodedData::RemotelyEncodedData (int s)
	: EncodedData (s)
{

}<|MERGE_RESOLUTION|>--- conflicted
+++ resolved
@@ -42,23 +42,13 @@
 #include <boost/array.hpp>
 #include <boost/asio.hpp>
 #include <boost/filesystem.hpp>
-<<<<<<< HEAD
 #include <boost/lexical_cast.hpp>
+#include <openssl/md5.h>
 #include <dcp/gamma_lut.h>
 #include <dcp/xyz_frame.h>
 #include <dcp/rgb_xyz.h>
 #include <dcp/colour_matrix.h>
 #include <dcp/raw_convert.h>
-=======
-#include <openssl/md5.h>
-#include <libdcp/rec709_linearised_gamma_lut.h>
-#include <libdcp/srgb_linearised_gamma_lut.h>
-#include <libdcp/gamma_lut.h>
-#include <libdcp/xyz_frame.h>
-#include <libdcp/rgb_xyz.h>
-#include <libdcp/colour_matrix.h>
-#include <libdcp/raw_convert.h>
->>>>>>> 884093ed
 #include <libcxml/cxml.h>
 #include "film.h"
 #include "dcp_video_frame.h"
@@ -103,13 +93,8 @@
 	
 }
 
-<<<<<<< HEAD
-DCPVideoFrame::DCPVideoFrame (shared_ptr<const Image> image, cxml::ConstNodePtr node, shared_ptr<Log> log)
-	: _image (image)
-=======
 DCPVideoFrame::DCPVideoFrame (shared_ptr<const PlayerVideoFrame> frame, shared_ptr<const cxml::Node> node, shared_ptr<Log> log)
 	: _frame (frame)
->>>>>>> 884093ed
 	, _log (log)
 {
 	_index = node->number_child<int> ("Index");
@@ -124,18 +109,10 @@
 shared_ptr<EncodedData>
 DCPVideoFrame::encode_locally ()
 {
-<<<<<<< HEAD
-	shared_ptr<dcp::GammaLUT> in_lut;
-	in_lut = dcp::GammaLUT::cache.get (12, _conversion.input_gamma, _conversion.input_gamma_linearised);
-=======
-	shared_ptr<libdcp::LUT> in_lut;
-	if (_frame->colour_conversion().input_gamma_linearised) {
-		in_lut = libdcp::SRGBLinearisedGammaLUT::cache.get (12, _frame->colour_conversion().input_gamma);
-	} else {
-		in_lut = libdcp::GammaLUT::cache.get (12, _frame->colour_conversion().input_gamma);
-	}
->>>>>>> 884093ed
-
+	shared_ptr<dcp::GammaLUT> in_lut = dcp::GammaLUT::cache.get (
+		12, _frame->colour_conversion().input_gamma, _frame->colour_conversion().input_gamma_linearised
+		);
+	
 	/* XXX: libdcp should probably use boost */
 	
 	double matrix[3][3];
@@ -144,19 +121,11 @@
 			matrix[i][j] = _frame->colour_conversion().matrix (i, j);
 		}
 	}
-<<<<<<< HEAD
-	
+
 	shared_ptr<dcp::XYZFrame> xyz = dcp::rgb_to_xyz (
-		_image,
-		in_lut,
-		dcp::GammaLUT::cache.get (16, 1 / _conversion.output_gamma, false),
-=======
-
-	shared_ptr<libdcp::XYZFrame> xyz = libdcp::rgb_to_xyz (
 		_frame->image(),
 		in_lut,
-		libdcp::GammaLUT::cache.get (16, 1 / _frame->colour_conversion().output_gamma),
->>>>>>> 884093ed
+		dcp::GammaLUT::cache.get (16, 1 / _frame->colour_conversion().output_gamma, false),
 		matrix
 		);
 
