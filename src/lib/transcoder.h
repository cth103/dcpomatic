/*
    Copyright (C) 2012 Carl Hetherington <cth@carlh.net>

    This program is free software; you can redistribute it and/or modify
    it under the terms of the GNU General Public License as published by
    the Free Software Foundation; either version 2 of the License, or
    (at your option) any later version.

    This program is distributed in the hope that it will be useful,
    but WITHOUT ANY WARRANTY; without even the implied warranty of
    MERCHANTABILITY or FITNESS FOR A PARTICULAR PURPOSE.  See the
    GNU General Public License for more details.

    You should have received a copy of the GNU General Public License
    along with this program; if not, write to the Free Software
    Foundation, Inc., 675 Mass Ave, Cambridge, MA 02139, USA.

*/

/** @file  src/transcoder.h
 *
 *  A decoder is selected according to the content type, and the encoder can be specified
 *  as a parameter to the constructor.
 */

class Film;
class Job;
class Encoder;
class Matcher;
class VideoFilter;
class Gain;
class DelayLine;
<<<<<<< HEAD
class Player;
=======
class Trimmer;
>>>>>>> 86011ad6

/** @class Transcoder
 *
 *  A decoder is selected according to the content type, and the encoder can be specified
 *  as a parameter to the constructor.
 */
class Transcoder
{
public:
	Transcoder (
		boost::shared_ptr<Film> f,
		boost::shared_ptr<Job> j
		);

	void go ();

	float current_encoding_rate () const;
	int video_frames_out () const;

protected:
	/** A Job that is running this Transcoder, or 0 */
	boost::shared_ptr<Job> _job;
	boost::shared_ptr<Player> _player;
	boost::shared_ptr<Encoder> _encoder;
	boost::shared_ptr<Matcher> _matcher;
	boost::shared_ptr<DelayLine> _delay_line;
	boost::shared_ptr<Gain> _gain;
	boost::shared_ptr<Trimmer> _trimmer;
};<|MERGE_RESOLUTION|>--- conflicted
+++ resolved
@@ -30,11 +30,8 @@
 class VideoFilter;
 class Gain;
 class DelayLine;
-<<<<<<< HEAD
 class Player;
-=======
 class Trimmer;
->>>>>>> 86011ad6
 
 /** @class Transcoder
  *
