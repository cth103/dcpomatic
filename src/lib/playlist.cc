/*
    Copyright (C) 2013 Carl Hetherington <cth@carlh.net>

    This program is free software; you can redistribute it and/or modify
    it under the terms of the GNU General Public License as published by
    the Free Software Foundation; either version 2 of the License, or
    (at your option) any later version.

    This program is distributed in the hope that it will be useful,
    but WITHOUT ANY WARRANTY; without even the implied warranty of
    MERCHANTABILITY or FITNESS FOR A PARTICULAR PURPOSE.  See the
    GNU General Public License for more details.

    You should have received a copy of the GNU General Public License
    along with this program; if not, write to the Free Software
    Foundation, Inc., 675 Mass Ave, Cambridge, MA 02139, USA.

*/

#include <libcxml/cxml.h>
#include <boost/shared_ptr.hpp>
#include "playlist.h"
#include "sndfile_content.h"
#include "sndfile_decoder.h"
#include "video_content.h"
#include "ffmpeg_decoder.h"
#include "ffmpeg_content.h"
#include "image_decoder.h"
#include "content_factory.h"
#include "job.h"
#include "config.h"
#include "util.h"
#include "md5_digester.h"

#include "i18n.h"

using std::list;
using std::cout;
using std::vector;
using std::min;
using std::max;
using std::string;
using std::stringstream;
using std::pair;
using boost::optional;
using boost::shared_ptr;
using boost::weak_ptr;
using boost::dynamic_pointer_cast;

Playlist::Playlist ()
	: _sequence_video (true)
	, _sequencing_video (false)
{

}

Playlist::~Playlist ()
{
	_content.clear ();
	reconnect ();
}

void
Playlist::content_changed (weak_ptr<Content> content, int property, bool frequent)
{
	if (property == ContentProperty::LENGTH || property == VideoContentProperty::VIDEO_FRAME_TYPE) {
		maybe_sequence_video ();
	}
	
	ContentChanged (content, property, frequent);
}

void
Playlist::maybe_sequence_video ()
{
	if (!_sequence_video || _sequencing_video) {
		return;
	}
	
	_sequencing_video = true;
	
	ContentList cl = _content;
	DCPTime next_left;
	DCPTime next_right;
	for (ContentList::iterator i = _content.begin(); i != _content.end(); ++i) {
		shared_ptr<VideoContent> vc = dynamic_pointer_cast<VideoContent> (*i);
		if (!vc) {
			continue;
		}
		
		if (vc->video_frame_type() == VIDEO_FRAME_TYPE_3D_RIGHT) {
			vc->set_position (next_right);
			next_right = vc->end() + DCPTime::delta ();
		} else {
			vc->set_position (next_left);
			next_left = vc->end() + DCPTime::delta ();
		}
	}

	/* This won't change order, so it does not need a sort */
	
	_sequencing_video = false;
}

string
Playlist::video_identifier () const
{
	string t;
	
	for (ContentList::const_iterator i = _content.begin(); i != _content.end(); ++i) {
		shared_ptr<const VideoContent> vc = dynamic_pointer_cast<const VideoContent> (*i);
		if (vc) {
			t += vc->identifier ();
		}
	}

	MD5Digester digester;
	digester.add (t.c_str(), t.length());
	return digester.get ();
}

/** @param node <Playlist> node */
void
Playlist::set_from_xml (shared_ptr<const Film> film, cxml::ConstNodePtr node, int version, list<string>& notes)
{
	list<cxml::NodePtr> c = node->node_children ("Content");
	for (list<cxml::NodePtr>::iterator i = c.begin(); i != c.end(); ++i) {
		_content.push_back (content_factory (film, *i, version, notes));
	}

	sort (_content.begin(), _content.end(), ContentSorter ());

	reconnect ();
}

/** @param node <Playlist> node */
void
Playlist::as_xml (xmlpp::Node* node)
{
	for (ContentList::iterator i = _content.begin(); i != _content.end(); ++i) {
		(*i)->as_xml (node->add_child ("Content"));
	}
}

void
Playlist::add (shared_ptr<Content> c)
{
	_content.push_back (c);
	sort (_content.begin(), _content.end(), ContentSorter ());
	reconnect ();
	Changed ();
}

void
Playlist::remove (shared_ptr<Content> c)
{
	ContentList::iterator i = _content.begin ();
	while (i != _content.end() && *i != c) {
		++i;
	}
	
	if (i != _content.end ()) {
		_content.erase (i);
		Changed ();
	}

	/* This won't change order, so it does not need a sort */
}

void
Playlist::remove (ContentList c)
{
	for (ContentList::iterator i = c.begin(); i != c.end(); ++i) {
		ContentList::iterator j = _content.begin ();
		while (j != _content.end() && *j != *i) {
			++j;
		}
	
		if (j != _content.end ()) {
			_content.erase (j);
		}
	}

	/* This won't change order, so it does not need a sort */
	
	Changed ();
}

class FrameRateCandidate
{
public:
	FrameRateCandidate (float source_, int dcp_)
		: source (source_)
		, dcp (dcp_)
	{}

	float source;
	int dcp;
};

int
Playlist::best_dcp_frame_rate () const
{
	list<int> const allowed_dcp_frame_rates = Config::instance()->allowed_dcp_frame_rates ();

	/* Work out what rates we could manage, including those achieved by using skip / repeat. */
	list<FrameRateCandidate> candidates;

	/* Start with the ones without skip / repeat so they will get matched in preference to skipped/repeated ones */
	for (list<int>::const_iterator i = allowed_dcp_frame_rates.begin(); i != allowed_dcp_frame_rates.end(); ++i) {
		candidates.push_back (FrameRateCandidate (*i, *i));
	}

	/* Then the skip/repeat ones */
	for (list<int>::const_iterator i = allowed_dcp_frame_rates.begin(); i != allowed_dcp_frame_rates.end(); ++i) {
		candidates.push_back (FrameRateCandidate (float (*i) / 2, *i));
		candidates.push_back (FrameRateCandidate (float (*i) * 2, *i));
	}

	/* Pick the best one */
	float error = std::numeric_limits<float>::max ();
	optional<FrameRateCandidate> best;
	list<FrameRateCandidate>::iterator i = candidates.begin();
	while (i != candidates.end()) {

		float this_error = 0;
		for (ContentList::const_iterator j = _content.begin(); j != _content.end(); ++j) {
			shared_ptr<VideoContent> vc = dynamic_pointer_cast<VideoContent> (*j);
			if (!vc) {
				continue;
			}

			/* Use the largest difference between DCP and source as the "error" */
			this_error = max (this_error, float (fabs (i->source - vc->video_frame_rate ())));
		}

		if (this_error < error) {
			error = this_error;
			best = *i;
		}

		++i;
	}

	if (!best) {
		return 24;
	}
	
	return best->dcp;
}

DCPTime
Playlist::length () const
{
	DCPTime len;
	for (ContentList::const_iterator i = _content.begin(); i != _content.end(); ++i) {
		len = max (len, (*i)->end() + DCPTime::delta ());
	}

	return len;
}

void
Playlist::reconnect ()
{
	for (list<boost::signals2::connection>::iterator i = _content_connections.begin(); i != _content_connections.end(); ++i) {
		i->disconnect ();
	}

	_content_connections.clear ();
		
	for (ContentList::iterator i = _content.begin(); i != _content.end(); ++i) {
		_content_connections.push_back ((*i)->Changed.connect (bind (&Playlist::content_changed, this, _1, _2, _3)));
	}
}

DCPTime
Playlist::video_end () const
{
	DCPTime end;
	for (ContentList::const_iterator i = _content.begin(); i != _content.end(); ++i) {
		if (dynamic_pointer_cast<const VideoContent> (*i)) {
			end = max (end, (*i)->end ());
		}
	}

	return end;
}

FrameRateChange
Playlist::active_frame_rate_change (DCPTime t, int dcp_video_frame_rate) const
{
	for (ContentList::const_iterator i = _content.begin(); i != _content.end(); ++i) {
		shared_ptr<const VideoContent> vc = dynamic_pointer_cast<const VideoContent> (*i);
		if (!vc) {
			continue;
		}

		if (vc->position() >= t && t < vc->end()) {
			return FrameRateChange (vc->video_frame_rate(), dcp_video_frame_rate);
		}
	}

	return FrameRateChange (dcp_video_frame_rate, dcp_video_frame_rate);
}

void
Playlist::set_sequence_video (bool s)
{
	_sequence_video = s;
}

bool
ContentSorter::operator() (shared_ptr<Content> a, shared_ptr<Content> b)
{
	return a->position() < b->position();
}

/** @return content in an undefined order */
ContentList
Playlist::content () const
{
	return _content;
}

void
Playlist::repeat (ContentList c, int n)
{
	pair<DCPTime, DCPTime> range (DCPTime::max (), DCPTime ());
	for (ContentList::iterator i = c.begin(); i != c.end(); ++i) {
		range.first = min (range.first, (*i)->position ());
		range.second = max (range.second, (*i)->position ());
		range.first = min (range.first, (*i)->end ());
		range.second = max (range.second, (*i)->end ());
	}

	DCPTime pos = range.second;
	for (int i = 0; i < n; ++i) {
		for (ContentList::iterator i = c.begin(); i != c.end(); ++i) {
			shared_ptr<Content> copy = (*i)->clone ();
			copy->set_position (pos + copy->position() - range.first);
			_content.push_back (copy);
		}
		pos += range.second - range.first;
	}

	sort (_content.begin(), _content.end(), ContentSorter ());
	
	reconnect ();
	Changed ();
}

void
Playlist::move_earlier (shared_ptr<Content> c)
{
	sort (_content.begin(), _content.end(), ContentSorter ());
	
	ContentList::iterator previous = _content.end ();
	ContentList::iterator i = _content.begin();
	while (i != _content.end() && *i != c) {
		previous = i;
		++i;
	}

	assert (i != _content.end ());
	if (previous == _content.end ()) {
		return;
	}
	
	DCPTime const p = (*previous)->position ();
	(*previous)->set_position (p + c->length_after_trim ());
	c->set_position (p);
	sort (_content.begin(), _content.end(), ContentSorter ());
}

void
Playlist::move_later (shared_ptr<Content> c)
{
	sort (_content.begin(), _content.end(), ContentSorter ());
	
	ContentList::iterator i = _content.begin();
	while (i != _content.end() && *i != c) {
		++i;
	}

	assert (i != _content.end ());

	ContentList::iterator next = i;
	++next;

	if (next == _content.end ()) {
		return;
	}

	DCPTime const p = (*next)->position ();
	(*next)->set_position (c->position ());
	c->set_position (p + c->length_after_trim ());
	sort (_content.begin(), _content.end(), ContentSorter ());
<<<<<<< HEAD
	
	Changed ();
=======
}

FrameRateChange
Playlist::active_frame_rate_change (Time t, int dcp_video_frame_rate) const
{
	for (ContentList::const_iterator i = _content.begin(); i != _content.end(); ++i) {
		shared_ptr<const VideoContent> vc = dynamic_pointer_cast<const VideoContent> (*i);
		if (!vc) {
			continue;
		}

		if (vc->position() >= t && t < vc->end()) {
			return FrameRateChange (vc->video_frame_rate(), dcp_video_frame_rate);
		}
	}

	return FrameRateChange (dcp_video_frame_rate, dcp_video_frame_rate);
>>>>>>> 20fa26ea
}<|MERGE_RESOLUTION|>--- conflicted
+++ resolved
@@ -396,26 +396,4 @@
 	(*next)->set_position (c->position ());
 	c->set_position (p + c->length_after_trim ());
 	sort (_content.begin(), _content.end(), ContentSorter ());
-<<<<<<< HEAD
-	
-	Changed ();
-=======
-}
-
-FrameRateChange
-Playlist::active_frame_rate_change (Time t, int dcp_video_frame_rate) const
-{
-	for (ContentList::const_iterator i = _content.begin(); i != _content.end(); ++i) {
-		shared_ptr<const VideoContent> vc = dynamic_pointer_cast<const VideoContent> (*i);
-		if (!vc) {
-			continue;
-		}
-
-		if (vc->position() >= t && t < vc->end()) {
-			return FrameRateChange (vc->video_frame_rate(), dcp_video_frame_rate);
-		}
-	}
-
-	return FrameRateChange (dcp_video_frame_rate, dcp_video_frame_rate);
->>>>>>> 20fa26ea
 }