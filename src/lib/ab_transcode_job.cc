/*
    Copyright (C) 2012 Carl Hetherington <cth@carlh.net>

    This program is free software; you can redistribute it and/or modify
    it under the terms of the GNU General Public License as published by
    the Free Software Foundation; either version 2 of the License, or
    (at your option) any later version.

    This program is distributed in the hope that it will be useful,
    but WITHOUT ANY WARRANTY; without even the implied warranty of
    MERCHANTABILITY or FITNESS FOR A PARTICULAR PURPOSE.  See the
    GNU General Public License for more details.

    You should have received a copy of the GNU General Public License
    along with this program; if not, write to the Free Software
    Foundation, Inc., 675 Mass Ave, Cambridge, MA 02139, USA.

*/

#include <stdexcept>
#include "ab_transcode_job.h"
#include "film.h"
#include "ab_transcoder.h"
#include "config.h"
<<<<<<< HEAD
=======
#include "encoder.h"
#include "log.h"
>>>>>>> d069463f

#include "i18n.h"

using std::string;
using boost::shared_ptr;

/** @param f Film to compare.
 */
ABTranscodeJob::ABTranscodeJob (shared_ptr<Film> f)
	: Job (f)
{
	_film_b.reset (new Film (*_film));
	_film_b->set_scaler (Config::instance()->reference_scaler ());
	/* XXX */
//	_film_b->set_filters (Config::instance()->reference_filters ());
}

string
ABTranscodeJob::name () const
{
	return String::compose (_("A/B transcode %1"), _film->name());
}

void
ABTranscodeJob::run ()
{
	try {
		/* _film_b is the one with reference filters */
		ABTranscoder w (_film_b, _film, shared_from_this ());
		w.go ();
		set_progress (1);
		set_state (FINISHED_OK);

		_film->log()->log ("A/B transcode job completed successfully");

	} catch (std::exception& e) {

		set_progress (1);
		set_state (FINISHED_ERROR);
		_film->log()->log (String::compose ("A/B transcode job failed (%1)", e.what()));
		throw;
	}
}<|MERGE_RESOLUTION|>--- conflicted
+++ resolved
@@ -22,11 +22,6 @@
 #include "film.h"
 #include "ab_transcoder.h"
 #include "config.h"
-<<<<<<< HEAD
-=======
-#include "encoder.h"
-#include "log.h"
->>>>>>> d069463f
 
 #include "i18n.h"
 
