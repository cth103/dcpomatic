--- conflicted
+++ resolved
@@ -23,13 +23,10 @@
 }
 #include "ffmpeg_examiner.h"
 #include "ffmpeg_content.h"
-<<<<<<< HEAD
 #include "ffmpeg_audio_stream.h"
 #include "ffmpeg_subtitle_stream.h"
 #include "util.h"
-=======
 #include "safe_stringstream.h"
->>>>>>> a6d6a794
 
 #include "i18n.h"
 
@@ -179,13 +176,8 @@
 ContentTime
 FFmpegExaminer::video_length () const
 {
-<<<<<<< HEAD
-	ContentTime const length = ContentTime::from_seconds (double (_format_context->duration - _format_context->start_time) / AV_TIME_BASE);
+	ContentTime const length = ContentTime::from_seconds (double (_format_context->duration) / AV_TIME_BASE);
 	return ContentTime (max (ContentTime::Type (1), length.get ()));
-=======
-	VideoContent::Frame const length = (double (_format_context->duration) / AV_TIME_BASE) * video_frame_rate();
-	return max (1, length);
->>>>>>> a6d6a794
 }
 
 string
