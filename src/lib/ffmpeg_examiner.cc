/*
    Copyright (C) 2013-2021 Carl Hetherington <cth@carlh.net>

    This file is part of DCP-o-matic.

    DCP-o-matic is free software; you can redistribute it and/or modify
    it under the terms of the GNU General Public License as published by
    the Free Software Foundation; either version 2 of the License, or
    (at your option) any later version.

    DCP-o-matic is distributed in the hope that it will be useful,
    but WITHOUT ANY WARRANTY; without even the implied warranty of
    MERCHANTABILITY or FITNESS FOR A PARTICULAR PURPOSE.  See the
    GNU General Public License for more details.

    You should have received a copy of the GNU General Public License
    along with DCP-o-matic.  If not, see <http://www.gnu.org/licenses/>.

*/


#include "dcpomatic_log.h"
#include "ffmpeg_examiner.h"
#include "ffmpeg_content.h"
#include "job.h"
#include "ffmpeg_audio_stream.h"
#include "ffmpeg_subtitle_stream.h"
#include "util.h"
#include <dcp/warnings.h>
LIBDCP_DISABLE_WARNINGS
extern "C" {
#include <libavcodec/avcodec.h>
#include <libavformat/avformat.h>
#include <libavutil/pixfmt.h>
#include <libavutil/pixdesc.h>
#include <libavutil/channel_layout.h>
#include <libavutil/display.h>
#include <libavutil/eval.h>
}
LIBDCP_ENABLE_WARNINGS
#include <iostream>

#include "i18n.h"


using std::cout;
using std::make_shared;
using std::max;
using std::shared_ptr;
using std::string;
using std::vector;
using boost::optional;
using namespace dcpomatic;


/* This is how many frames from the start of any video that we will examine to see if we
 * can spot soft 2:3 pull-down ("telecine").
 */
static const int PULLDOWN_CHECK_FRAMES = 16;


/** @param job job that the examiner is operating in, or 0 */
FFmpegExaminer::FFmpegExaminer (shared_ptr<const FFmpegContent> c, shared_ptr<Job> job)
	: FFmpeg (c)
	, _video_length (0)
	, _need_video_length (false)
	, _pulldown (false)
{
	/* Find audio and subtitle streams */

	for (uint32_t i = 0; i < _format_context->nb_streams; ++i) {
		auto s = _format_context->streams[i];
		auto codec = _codec_context[i] ? _codec_context[i]->codec : nullptr;
		if (s->codecpar->codec_type == AVMEDIA_TYPE_AUDIO && codec) {

			DCPOMATIC_ASSERT (_format_context->duration != AV_NOPTS_VALUE);
			DCPOMATIC_ASSERT (codec->name);

			_audio_streams.push_back (
				make_shared<FFmpegAudioStream>(
					stream_name (s),
					codec->name,
					s->id,
					s->codecpar->sample_rate,
					llrint ((double(_format_context->duration) / AV_TIME_BASE) * s->codecpar->sample_rate),
					s->codecpar->ch_layout.nb_channels,
					s->codecpar->bits_per_raw_sample ? s->codecpar->bits_per_raw_sample : s->codecpar->bits_per_coded_sample
					)
				);

		} else if (s->codecpar->codec_type == AVMEDIA_TYPE_SUBTITLE) {
			_subtitle_streams.push_back (make_shared<FFmpegSubtitleStream>(subtitle_stream_name (s), s->id));
		}
	}

	if (has_video ()) {
		/* See if the header has duration information in it */
		_need_video_length = _format_context->duration == AV_NOPTS_VALUE;
		if (!_need_video_length) {
			_video_length = llrint ((double (_format_context->duration) / AV_TIME_BASE) * video_frame_rate().get());
		}
	}

	if (job && _need_video_length) {
		job->sub (_("Finding length"));
	}

	/* Run through until we find:
	 *   - the first video.
	 *   - the first audio for each stream.
	 *   - the top-field-first and repeat-first-frame values ("temporal_reference") for the first PULLDOWN_CHECK_FRAMES video frames.
	 */

	int64_t const len = _file_group.length ();
	/* A string which we build up to describe the top-field-first and repeat-first-frame values for the first few frames.
	 * It would be nicer to use something like vector<bool> here but we want to search the array for a pattern later,
	 * and a string seems a reasonably neat way to do that.
	 */
	string temporal_reference;
	while (true) {
		auto packet = av_packet_alloc ();
		DCPOMATIC_ASSERT (packet);
		int r = av_read_frame (_format_context, packet);
		if (r < 0) {
			av_packet_free (&packet);
			break;
		}

		if (job) {
			if (len > 0) {
				job->set_progress (float (_format_context->pb->pos) / len);
			} else {
				job->set_progress_unknown ();
			}
		}

		auto context = _codec_context[packet->stream_index];

		if (_video_stream && packet->stream_index == _video_stream.get()) {
			video_packet (context, temporal_reference, packet);
		}

		bool got_all_audio = true;

		for (size_t i = 0; i < _audio_streams.size(); ++i) {
			if (_audio_streams[i]->uses_index(_format_context, packet->stream_index)) {
				audio_packet (context, _audio_streams[i], packet);
			}
			if (!_audio_streams[i]->first_audio) {
				got_all_audio = false;
			}
		}

		av_packet_free (&packet);

		if (got_all_audio && (!_video_stream || (_first_video && temporal_reference.size() >= (PULLDOWN_CHECK_FRAMES * 2)))) {
			/* All done */
			break;
		}
	}

	if (_video_stream) {
		auto context = _codec_context[_video_stream.get()];
		while (video_packet(context, temporal_reference, nullptr)) {}
	}

	for (auto i: _audio_streams) {
		auto context = _codec_context[i->index(_format_context)];
		audio_packet(context, i, nullptr);
	}

	if (_video_stream) {
		/* This code taken from get_rotation() in ffmpeg:cmdutils.c */
		auto stream = _format_context->streams[*_video_stream];
		auto rotate_tag = av_dict_get (stream->metadata, "rotate", 0, 0);
<<<<<<< HEAD
		_rotation = 0;
=======
		uint8_t* displaymatrix = av_stream_get_side_data (stream, AV_PKT_DATA_DISPLAYMATRIX, 0);
>>>>>>> bdcaf60e

		if (rotate_tag && *rotate_tag->value && strcmp(rotate_tag->value, "0")) {
			char *tail;
			_rotation = av_strtod (rotate_tag->value, &tail);
			if (*tail) {
				_rotation = 0;
			}
		}

		auto side_data = av_packet_side_data_get(stream->codecpar->coded_side_data, stream->codecpar->nb_coded_side_data, AV_PKT_DATA_DISPLAYMATRIX);
		if (side_data && !_rotation) {
			_rotation = - av_display_rotation_get(reinterpret_cast<int32_t*>(side_data->data));
		}

		_rotation = *_rotation - 360 * floor (*_rotation / 360 + 0.9 / 360);
	}

	LOG_GENERAL("Temporal reference was %1", temporal_reference);
	if (temporal_reference.find("T2T3B2B3T2T3B2B3") != string::npos || temporal_reference.find("B2B3T2T3B2B3T2T3") != string::npos) {
		/* The magical sequence (taken from mediainfo) suggests that 2:3 pull-down is in use */
		_pulldown = true;
		LOG_GENERAL_NC("Suggest that this may be 2:3 pull-down (soft telecine)");
	}
}


/** @param temporal_reference A string to which we should add two characters per frame;
 *  the first   is T or B depending on whether it's top- or bottom-field first,
 *  the second  is 3 or 2 depending on whether "repeat_pict" is true or not.
 *  @return true if some video was decoded, otherwise false.
 */
bool
FFmpegExaminer::video_packet (AVCodecContext* context, string& temporal_reference, AVPacket* packet)
{
	DCPOMATIC_ASSERT (_video_stream);

	if (_first_video && !_need_video_length && temporal_reference.size() >= (PULLDOWN_CHECK_FRAMES * 2)) {
		return false;
	}

	bool pending = false;
	do {
		int r = avcodec_send_packet (context, packet);
		if (r < 0) {
			LOG_WARNING("avcodec_send_packet returned %1 for a video packet", r);
		}

		/* EAGAIN means we should call avcodec_receive_frame and then re-send the same packet */
		pending = r == AVERROR(EAGAIN);

		r = avcodec_receive_frame (context, _video_frame);
		if (r == AVERROR(EAGAIN)) {
			/* More input is required */
			return true;
		} else if (r == AVERROR_EOF) {
			/* No more output is coming */
			return false;
		}
	} while (pending);

	if (!_first_video) {
		_first_video = frame_time (_video_frame, _format_context->streams[_video_stream.get()]);
	}
	if (_need_video_length) {
		_video_length = frame_time (
			_video_frame,
			_format_context->streams[_video_stream.get()]
			).get_value_or (ContentTime ()).frames_round (video_frame_rate().get ());
	}
	if (temporal_reference.size() < (PULLDOWN_CHECK_FRAMES * 2)) {
		temporal_reference += ((_video_frame->flags & AV_FRAME_FLAG_TOP_FIELD_FIRST) ? "T" : "B");
		temporal_reference += (_video_frame->repeat_pict ? "3" : "2");
	}

	return true;
}


void
FFmpegExaminer::audio_packet (AVCodecContext* context, shared_ptr<FFmpegAudioStream> stream, AVPacket* packet)
{
	if (stream->first_audio) {
		return;
	}

	int r = avcodec_send_packet (context, packet);
	if (r < 0) {
		LOG_WARNING("avcodec_send_packet returned %1 for an audio packet", r);
		return;
	}

	auto frame = audio_frame (stream);

	if (avcodec_receive_frame (context, frame) < 0) {
		return;
	}

	stream->first_audio = frame_time (frame, stream->stream(_format_context));
}


optional<ContentTime>
FFmpegExaminer::frame_time (AVFrame* frame, AVStream* stream) const
{
	optional<ContentTime> t;

	int64_t const bet = frame->best_effort_timestamp;
	if (bet != AV_NOPTS_VALUE) {
		t = ContentTime::from_seconds (bet * av_q2d(stream->time_base));
	}

	return t;
}


optional<double>
FFmpegExaminer::video_frame_rate () const
{
	DCPOMATIC_ASSERT (_video_stream);
	return av_q2d(av_guess_frame_rate(_format_context, _format_context->streams[_video_stream.get()], 0));
}


optional<dcp::Size>
FFmpegExaminer::video_size () const
{
	return dcp::Size (video_codec_context()->width, video_codec_context()->height);
}


/** @return Length according to our content's header */
Frame
FFmpegExaminer::video_length () const
{
	return max (Frame (1), _video_length);
}


optional<double>
FFmpegExaminer::sample_aspect_ratio () const
{
	DCPOMATIC_ASSERT (_video_stream);
	auto sar = av_guess_sample_aspect_ratio (_format_context, _format_context->streams[_video_stream.get()], 0);
	if (sar.num == 0) {
		/* I assume this means that we don't know */
		return {};
	}
	return double (sar.num) / sar.den;
}


string
FFmpegExaminer::subtitle_stream_name (AVStream* s) const
{
	auto n = stream_name (s);

	if (n.empty()) {
		n = _("unknown");
	}

	return n;
}


string
FFmpegExaminer::stream_name (AVStream* s) const
{
	string n;

	if (s->metadata) {
		auto const lang = av_dict_get (s->metadata, "language", 0, 0);
		if (lang) {
			n = lang->value;
		}

		auto const title = av_dict_get (s->metadata, "title", 0, 0);
		if (title) {
			if (!n.empty()) {
				n += " ";
			}
			n += title->value;
		}
	}

	return n;
}


optional<int>
FFmpegExaminer::bits_per_pixel () const
{
	if (video_codec_context()->pix_fmt == -1) {
		return {};
	}

	auto const d = av_pix_fmt_desc_get (video_codec_context()->pix_fmt);
	DCPOMATIC_ASSERT (d);
	return av_get_bits_per_pixel (d);
}


bool
FFmpegExaminer::has_alpha() const
{
	if (video_codec_context()->pix_fmt == -1) {
		return false;
	}

	auto const d = av_pix_fmt_desc_get(video_codec_context()->pix_fmt);
	DCPOMATIC_ASSERT(d);
	return d->flags & AV_PIX_FMT_FLAG_ALPHA;
}


bool
FFmpegExaminer::yuv () const
{
	switch (video_codec_context()->pix_fmt) {
	case AV_PIX_FMT_YUV420P:
	case AV_PIX_FMT_YUYV422:
	case AV_PIX_FMT_YUV422P:
	case AV_PIX_FMT_YUV444P:
	case AV_PIX_FMT_YUV410P:
	case AV_PIX_FMT_YUV411P:
	case AV_PIX_FMT_YUVJ420P:
	case AV_PIX_FMT_YUVJ422P:
	case AV_PIX_FMT_YUVJ444P:
	case AV_PIX_FMT_UYVY422:
	case AV_PIX_FMT_UYYVYY411:
	case AV_PIX_FMT_NV12:
	case AV_PIX_FMT_NV21:
	case AV_PIX_FMT_YUV440P:
	case AV_PIX_FMT_YUVJ440P:
	case AV_PIX_FMT_YUVA420P:
	case AV_PIX_FMT_YUV420P16LE:
	case AV_PIX_FMT_YUV420P16BE:
	case AV_PIX_FMT_YUV422P16LE:
	case AV_PIX_FMT_YUV422P16BE:
	case AV_PIX_FMT_YUV444P16LE:
	case AV_PIX_FMT_YUV444P16BE:
	case AV_PIX_FMT_YUV420P9BE:
	case AV_PIX_FMT_YUV420P9LE:
	case AV_PIX_FMT_YUV420P10BE:
	case AV_PIX_FMT_YUV420P10LE:
	case AV_PIX_FMT_YUV422P10BE:
	case AV_PIX_FMT_YUV422P10LE:
	case AV_PIX_FMT_YUV444P9BE:
	case AV_PIX_FMT_YUV444P9LE:
	case AV_PIX_FMT_YUV444P10BE:
	case AV_PIX_FMT_YUV444P10LE:
	case AV_PIX_FMT_YUV422P9BE:
	case AV_PIX_FMT_YUV422P9LE:
	case AV_PIX_FMT_YUVA420P9BE:
	case AV_PIX_FMT_YUVA420P9LE:
	case AV_PIX_FMT_YUVA422P9BE:
	case AV_PIX_FMT_YUVA422P9LE:
	case AV_PIX_FMT_YUVA444P9BE:
	case AV_PIX_FMT_YUVA444P9LE:
	case AV_PIX_FMT_YUVA420P10BE:
	case AV_PIX_FMT_YUVA420P10LE:
	case AV_PIX_FMT_YUVA422P10BE:
	case AV_PIX_FMT_YUVA422P10LE:
	case AV_PIX_FMT_YUVA444P10BE:
	case AV_PIX_FMT_YUVA444P10LE:
	case AV_PIX_FMT_YUVA420P16BE:
	case AV_PIX_FMT_YUVA420P16LE:
	case AV_PIX_FMT_YUVA422P16BE:
	case AV_PIX_FMT_YUVA422P16LE:
	case AV_PIX_FMT_YUVA444P16BE:
	case AV_PIX_FMT_YUVA444P16LE:
	case AV_PIX_FMT_NV16:
	case AV_PIX_FMT_NV20LE:
	case AV_PIX_FMT_NV20BE:
	case AV_PIX_FMT_YVYU422:
	case AV_PIX_FMT_YUVA444P:
	case AV_PIX_FMT_YUVA422P:
	case AV_PIX_FMT_YUV420P12BE:
	case AV_PIX_FMT_YUV420P12LE:
	case AV_PIX_FMT_YUV420P14BE:
	case AV_PIX_FMT_YUV420P14LE:
	case AV_PIX_FMT_YUV422P12BE:
	case AV_PIX_FMT_YUV422P12LE:
	case AV_PIX_FMT_YUV422P14BE:
	case AV_PIX_FMT_YUV422P14LE:
	case AV_PIX_FMT_YUV444P12BE:
	case AV_PIX_FMT_YUV444P12LE:
	case AV_PIX_FMT_YUV444P14BE:
	case AV_PIX_FMT_YUV444P14LE:
	case AV_PIX_FMT_YUVJ411P:
		return true;
	default:
		return false;
	}
}


bool
FFmpegExaminer::has_video () const
{
	return static_cast<bool>(_video_stream);
}


VideoRange
FFmpegExaminer::range () const
{
	switch (color_range()) {
	case AVCOL_RANGE_MPEG:
	case AVCOL_RANGE_UNSPECIFIED:
		return VideoRange::VIDEO;
	case AVCOL_RANGE_JPEG:
	default:
		return VideoRange::FULL;
	}
}


PixelQuanta
FFmpegExaminer::pixel_quanta () const
{
	auto const desc = av_pix_fmt_desc_get(video_codec_context()->pix_fmt);
	DCPOMATIC_ASSERT (desc);
	return { 1 << desc->log2_chroma_w, 1 << desc->log2_chroma_h };
}
<|MERGE_RESOLUTION|>--- conflicted
+++ resolved
@@ -173,12 +173,6 @@
 		/* This code taken from get_rotation() in ffmpeg:cmdutils.c */
 		auto stream = _format_context->streams[*_video_stream];
 		auto rotate_tag = av_dict_get (stream->metadata, "rotate", 0, 0);
-<<<<<<< HEAD
-		_rotation = 0;
-=======
-		uint8_t* displaymatrix = av_stream_get_side_data (stream, AV_PKT_DATA_DISPLAYMATRIX, 0);
->>>>>>> bdcaf60e
-
 		if (rotate_tag && *rotate_tag->value && strcmp(rotate_tag->value, "0")) {
 			char *tail;
 			_rotation = av_strtod (rotate_tag->value, &tail);
