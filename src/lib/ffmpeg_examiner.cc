--- conflicted
+++ resolved
@@ -71,18 +71,6 @@
 		auto codec = _codec_context[i] ? _codec_context[i]->codec : nullptr;
 		if (s->codecpar->codec_type == AVMEDIA_TYPE_AUDIO && codec) {
 
-<<<<<<< HEAD
-			DCPOMATIC_ASSERT (_format_context->duration != AV_NOPTS_VALUE);
-=======
-			/* This is a hack; sometimes it seems that _audio_codec_context->channel_layout isn't set up,
-			   so bodge it here.  No idea why we should have to do this.
-			*/
-
-			if (s->codecpar->channel_layout == 0) {
-				s->codecpar->channel_layout = av_get_default_channel_layout (s->codecpar->channels);
-			}
-
->>>>>>> 8edadeea
 			DCPOMATIC_ASSERT (codec->name);
 
 			_audio_streams.push_back (
@@ -91,13 +79,8 @@
 					codec->name,
 					s->id,
 					s->codecpar->sample_rate,
-<<<<<<< HEAD
-					llrint ((double(_format_context->duration) / AV_TIME_BASE) * s->codecpar->sample_rate),
+					_need_length ? 0 : rint ((double(_format_context->duration) / AV_TIME_BASE) * s->codecpar->sample_rate),
 					s->codecpar->ch_layout.nb_channels,
-=======
-					_need_length ? 0 : rint ((double(_format_context->duration) / AV_TIME_BASE) * s->codecpar->sample_rate),
-					s->codecpar->channels,
->>>>>>> 8edadeea
 					s->codecpar->bits_per_raw_sample ? s->codecpar->bits_per_raw_sample : s->codecpar->bits_per_coded_sample
 					)
 				);
@@ -176,17 +159,11 @@
 
 		av_packet_free (&packet);
 
-<<<<<<< HEAD
-		if (got_all_audio && (!_video_stream || (_first_video && temporal_reference.size() >= (PULLDOWN_CHECK_FRAMES * 2)))) {
-			/* All done */
-			break;
-=======
 		if (!carry_on_video) {
 			if (std::find(carry_on_audio.begin(), carry_on_audio.end(), true) == carry_on_audio.end()) {
 				/* All done */
 				break;
 			}
->>>>>>> 8edadeea
 		}
 	}
 
