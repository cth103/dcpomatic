--- conflicted
+++ resolved
@@ -64,7 +64,6 @@
 		}
 	}
 
-<<<<<<< HEAD
 	/* Run through until we find:
 	 *   - the first video.
 	 *   - the first audio for each stream.
@@ -74,12 +73,7 @@
 	 * where we should look for subtitles (video and audio are always present,
 	 * so they are ok).
 	 */
-	while (1) {
-=======
-	/* Run through until we find the first audio (for each stream) and video */
-
 	while (true) {
->>>>>>> 6bc83f72
 		int r = av_read_frame (_format_context, &_packet);
 		if (r < 0) {
 			break;
