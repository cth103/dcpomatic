/*
    Copyright (C) 2013-2014 Carl Hetherington <cth@carlh.net>

    This program is free software; you can redistribute it and/or modify
    it under the terms of the GNU General Public License as published by
    the Free Software Foundation; either version 2 of the License, or
    (at your option) any later version.

    This program is distributed in the hope that it will be useful,
    but WITHOUT ANY WARRANTY; without even the implied warranty of
    MERCHANTABILITY or FITNESS FOR A PARTICULAR PURPOSE.  See the
    GNU General Public License for more details.

    You should have received a copy of the GNU General Public License
    along with this program; if not, write to the Free Software
    Foundation, Inc., 675 Mass Ave, Cambridge, MA 02139, USA.

*/

#include <iomanip>
#include <libcxml/cxml.h>
#include <dcp/colour_matrix.h>
#include "video_content.h"
#include "video_examiner.h"
#include "compose.hpp"
#include "ratio.h"
#include "config.h"
#include "colour_conversion.h"
#include "util.h"
#include "film.h"
#include "exceptions.h"

#include "i18n.h"

int const VideoContentProperty::VIDEO_SIZE	  = 0;
int const VideoContentProperty::VIDEO_FRAME_RATE  = 1;
int const VideoContentProperty::VIDEO_FRAME_TYPE  = 2;
int const VideoContentProperty::VIDEO_CROP	  = 3;
int const VideoContentProperty::VIDEO_SCALE	  = 4;
int const VideoContentProperty::COLOUR_CONVERSION = 5;

using std::string;
using std::stringstream;
using std::setprecision;
using std::cout;
using std::vector;
using boost::shared_ptr;
using boost::lexical_cast;
using boost::optional;
using boost::dynamic_pointer_cast;

vector<VideoContentScale> VideoContentScale::_scales;

VideoContent::VideoContent (shared_ptr<const Film> f)
	: Content (f)
	, _video_length (0)
	, _video_frame_rate (0)
	, _video_frame_type (VIDEO_FRAME_TYPE_2D)
	, _scale (Ratio::from_id ("185"))
{
	setup_default_colour_conversion ();
}

VideoContent::VideoContent (shared_ptr<const Film> f, DCPTime s, ContentTime len)
	: Content (f, s)
	, _video_length (len)
	, _video_frame_rate (0)
	, _video_frame_type (VIDEO_FRAME_TYPE_2D)
	, _scale (Ratio::from_id ("185"))
{
	setup_default_colour_conversion ();
}

VideoContent::VideoContent (shared_ptr<const Film> f, boost::filesystem::path p)
	: Content (f, p)
	, _video_length (0)
	, _video_frame_rate (0)
	, _video_frame_type (VIDEO_FRAME_TYPE_2D)
	, _scale (Ratio::from_id ("185"))
{
	setup_default_colour_conversion ();
}

VideoContent::VideoContent (shared_ptr<const Film> f, shared_ptr<const cxml::Node> node, int version)
	: Content (f, node)
{
	_video_length = ContentTime (node->number_child<int64_t> ("VideoLength"));
	_video_size.width = node->number_child<int> ("VideoWidth");
	_video_size.height = node->number_child<int> ("VideoHeight");
	_video_frame_rate = node->number_child<float> ("VideoFrameRate");
	_video_frame_type = static_cast<VideoFrameType> (node->number_child<int> ("VideoFrameType"));
	_crop.left = node->number_child<int> ("LeftCrop");
	_crop.right = node->number_child<int> ("RightCrop");
	_crop.top = node->number_child<int> ("TopCrop");
	_crop.bottom = node->number_child<int> ("BottomCrop");

	if (version <= 7) {
		optional<string> r = node->optional_string_child ("Ratio");
		if (r) {
			_scale = VideoContentScale (Ratio::from_id (r.get ()));
		}
	} else {
		_scale = VideoContentScale (node->node_child ("Scale"));
	}
	
	_colour_conversion = ColourConversion (node->node_child ("ColourConversion"));
}

VideoContent::VideoContent (shared_ptr<const Film> f, vector<shared_ptr<Content> > c)
	: Content (f, c)
	, _video_length (0)
{
	shared_ptr<VideoContent> ref = dynamic_pointer_cast<VideoContent> (c[0]);
	assert (ref);

	for (size_t i = 0; i < c.size(); ++i) {
		shared_ptr<VideoContent> vc = dynamic_pointer_cast<VideoContent> (c[i]);

		if (vc->video_size() != ref->video_size()) {
			throw JoinError (_("Content to be joined must have the same picture size."));
		}

		if (vc->video_frame_rate() != ref->video_frame_rate()) {
			throw JoinError (_("Content to be joined must have the same video frame rate."));
		}

		if (vc->video_frame_type() != ref->video_frame_type()) {
			throw JoinError (_("Content to be joined must have the same video frame type."));
		}

		if (vc->crop() != ref->crop()) {
			throw JoinError (_("Content to be joined must have the same crop."));
		}

		if (vc->scale() != ref->scale()) {
			throw JoinError (_("Content to be joined must have the same scale setting."));
		}

		if (vc->colour_conversion() != ref->colour_conversion()) {
			throw JoinError (_("Content to be joined must have the same colour conversion."));
		}

		_video_length += vc->video_length ();
	}

	_video_size = ref->video_size ();
	_video_frame_rate = ref->video_frame_rate ();
	_video_frame_type = ref->video_frame_type ();
	_crop = ref->crop ();
	_scale = ref->scale ();
	_colour_conversion = ref->colour_conversion ();
}

void
VideoContent::as_xml (xmlpp::Node* node) const
{
	boost::mutex::scoped_lock lm (_mutex);
	node->add_child("VideoLength")->add_child_text (lexical_cast<string> (_video_length));
	node->add_child("VideoWidth")->add_child_text (lexical_cast<string> (_video_size.width));
	node->add_child("VideoHeight")->add_child_text (lexical_cast<string> (_video_size.height));
	node->add_child("VideoFrameRate")->add_child_text (lexical_cast<string> (_video_frame_rate));
	node->add_child("VideoFrameType")->add_child_text (lexical_cast<string> (static_cast<int> (_video_frame_type)));
	node->add_child("LeftCrop")->add_child_text (boost::lexical_cast<string> (_crop.left));
	node->add_child("RightCrop")->add_child_text (boost::lexical_cast<string> (_crop.right));
	node->add_child("TopCrop")->add_child_text (boost::lexical_cast<string> (_crop.top));
	node->add_child("BottomCrop")->add_child_text (boost::lexical_cast<string> (_crop.bottom));
	_scale.as_xml (node->add_child("Scale"));
	_colour_conversion.as_xml (node->add_child("ColourConversion"));
}

void
VideoContent::setup_default_colour_conversion ()
{
	_colour_conversion = PresetColourConversion (_("sRGB"), 2.4, true, dcp::colour_matrix::srgb_to_xyz, 2.6).conversion;
}

void
VideoContent::take_from_video_examiner (shared_ptr<VideoExaminer> d)
{
	/* These examiner calls could call other content methods which take a lock on the mutex */
	dcp::Size const vs = d->video_size ();
	float const vfr = d->video_frame_rate ();
	
	{
		boost::mutex::scoped_lock lm (_mutex);
		_video_size = vs;
		_video_frame_rate = vfr;
	}
	
	signal_changed (VideoContentProperty::VIDEO_SIZE);
	signal_changed (VideoContentProperty::VIDEO_FRAME_RATE);
}


string
VideoContent::information () const
{
	if (video_size().width == 0 || video_size().height == 0) {
		return "";
	}
	
	stringstream s;

	s << String::compose (
		_("%1x%2 pixels (%3:1)"),
		video_size().width,
		video_size().height,
		setprecision (3), video_size().ratio ()
		);
	
	return s.str ();
}

void
VideoContent::set_left_crop (int c)
{
	{
		boost::mutex::scoped_lock lm (_mutex);
		
		if (_crop.left == c) {
			return;
		}
		
		_crop.left = c;
	}
	
	signal_changed (VideoContentProperty::VIDEO_CROP);
}

void
VideoContent::set_right_crop (int c)
{
	{
		boost::mutex::scoped_lock lm (_mutex);
		if (_crop.right == c) {
			return;
		}
		
		_crop.right = c;
	}
	
	signal_changed (VideoContentProperty::VIDEO_CROP);
}

void
VideoContent::set_top_crop (int c)
{
	{
		boost::mutex::scoped_lock lm (_mutex);
		if (_crop.top == c) {
			return;
		}
		
		_crop.top = c;
	}
	
	signal_changed (VideoContentProperty::VIDEO_CROP);
}

void
VideoContent::set_bottom_crop (int c)
{
	{
		boost::mutex::scoped_lock lm (_mutex);
		if (_crop.bottom == c) {
			return;
		}
		
		_crop.bottom = c;
	}

	signal_changed (VideoContentProperty::VIDEO_CROP);
}

void
VideoContent::set_scale (VideoContentScale s)
{
	{
		boost::mutex::scoped_lock lm (_mutex);
		if (_scale == s) {
			return;
		}

		_scale = s;
	}

	signal_changed (VideoContentProperty::VIDEO_SCALE);
}

/** @return string which includes everything about how this content looks */
string
VideoContent::identifier () const
{
	stringstream s;
	s << Content::identifier()
	  << "_" << crop().left
	  << "_" << crop().right
	  << "_" << crop().top
	  << "_" << crop().bottom
	  << "_" << scale().id()
	  << "_" << colour_conversion().identifier ();

	return s.str ();
}

void
VideoContent::set_video_frame_type (VideoFrameType t)
{
	{
		boost::mutex::scoped_lock lm (_mutex);
		_video_frame_type = t;
	}

	signal_changed (VideoContentProperty::VIDEO_FRAME_TYPE);
}

string
VideoContent::technical_summary () const
{
	return String::compose ("video: length %1, size %2x%3, rate %4", video_length(), video_size().width, video_size().height, video_frame_rate());
}

dcp::Size
VideoContent::video_size_after_3d_split () const
{
	dcp::Size const s = video_size ();
	switch (video_frame_type ()) {
	case VIDEO_FRAME_TYPE_2D:
		return s;
	case VIDEO_FRAME_TYPE_3D_LEFT_RIGHT:
		return dcp::Size (s.width / 2, s.height);
	case VIDEO_FRAME_TYPE_3D_TOP_BOTTOM:
		return dcp::Size (s.width, s.height / 2);
	}

	assert (false);
}

void
VideoContent::set_colour_conversion (ColourConversion c)
{
	{
		boost::mutex::scoped_lock lm (_mutex);
		_colour_conversion = c;
	}

	signal_changed (VideoContentProperty::COLOUR_CONVERSION);
}

/** @return Video size after 3D split and crop */
dcp::Size
VideoContent::video_size_after_crop () const
{
	return crop().apply (video_size_after_3d_split ());
}

/** @param t A time offset from the start of this piece of content.
 *  @return Corresponding time with respect to the content.
 */
ContentTime
VideoContent::dcp_time_to_content_time (DCPTime t) const
{
	shared_ptr<const Film> film = _film.lock ();
	assert (film);
<<<<<<< HEAD
	return ContentTime (t, FrameRateChange (video_frame_rate(), film->video_frame_rate()));
=======
	
	FrameRateConversion frc (video_frame_rate(), film->video_frame_rate());

	/* Here we are converting from time (in the DCP) to a frame number in the content.
	   Hence we need to use the DCP's frame rate and the double/skip correction, not
	   the source's rate.
	*/
	return t * film->video_frame_rate() / (frc.factor() * TIME_HZ);
}

VideoContentScale::VideoContentScale (Ratio const * r)
	: _ratio (r)
	, _scale (true)
{

}

VideoContentScale::VideoContentScale ()
	: _ratio (0)
	, _scale (false)
{

}

VideoContentScale::VideoContentScale (bool scale)
	: _ratio (0)
	, _scale (scale)
{

}

VideoContentScale::VideoContentScale (shared_ptr<cxml::Node> node)
	: _ratio (0)
	, _scale (true)
{
	optional<string> r = node->optional_string_child ("Ratio");
	if (r) {
		_ratio = Ratio::from_id (r.get ());
	} else {
		_scale = node->bool_child ("Scale");
	}
}

void
VideoContentScale::as_xml (xmlpp::Node* node) const
{
	if (_ratio) {
		node->add_child("Ratio")->add_child_text (_ratio->id ());
	} else {
		node->add_child("Scale")->add_child_text (_scale ? "1" : "0");
	}
}

string
VideoContentScale::id () const
{
	stringstream s;
	
	if (_ratio) {
		s << _ratio->id () << "_";
	} else {
		s << (_scale ? "S1" : "S0");
	}
	
	return s.str ();
}

string
VideoContentScale::name () const
{
	if (_ratio) {
		return _ratio->nickname ();
	}

	if (_scale) {
		return _("No stretch");
	}

	return _("No scale");
}

libdcp::Size
VideoContentScale::size (shared_ptr<const VideoContent> c, libdcp::Size container) const
{
	if (_ratio) {
		return fit_ratio_within (_ratio->ratio (), container);
	}

	/* Force scale if the container is smaller than the content's image */
	if (_scale || container.width < c->video_size().width || container.height < c->video_size().height) {
		return fit_ratio_within (c->video_size().ratio (), container);
	}

	return c->video_size ();
}

void
VideoContentScale::setup_scales ()
{
	vector<Ratio const *> ratios = Ratio::all ();
	for (vector<Ratio const *>::const_iterator i = ratios.begin(); i != ratios.end(); ++i) {
		_scales.push_back (VideoContentScale (*i));
	}

	_scales.push_back (VideoContentScale (true));
	_scales.push_back (VideoContentScale (false));
}

bool
operator== (VideoContentScale const & a, VideoContentScale const & b)
{
	return (a.ratio() == b.ratio() && a.scale() == b.scale());
}

bool
operator!= (VideoContentScale const & a, VideoContentScale const & b)
{
	return (a.ratio() != b.ratio() || a.scale() != b.scale());
>>>>>>> 5f66a692
}<|MERGE_RESOLUTION|>--- conflicted
+++ resolved
@@ -362,17 +362,7 @@
 {
 	shared_ptr<const Film> film = _film.lock ();
 	assert (film);
-<<<<<<< HEAD
 	return ContentTime (t, FrameRateChange (video_frame_rate(), film->video_frame_rate()));
-=======
-	
-	FrameRateConversion frc (video_frame_rate(), film->video_frame_rate());
-
-	/* Here we are converting from time (in the DCP) to a frame number in the content.
-	   Hence we need to use the DCP's frame rate and the double/skip correction, not
-	   the source's rate.
-	*/
-	return t * film->video_frame_rate() / (frc.factor() * TIME_HZ);
 }
 
 VideoContentScale::VideoContentScale (Ratio const * r)
@@ -483,5 +473,4 @@
 operator!= (VideoContentScale const & a, VideoContentScale const & b)
 {
 	return (a.ratio() != b.ratio() || a.scale() != b.scale());
->>>>>>> 5f66a692
 }