/*
    Copyright (C) 2013-2014 Carl Hetherington <cth@carlh.net>

    This program is free software; you can redistribute it and/or modify
    it under the terms of the GNU General Public License as published by
    the Free Software Foundation; either version 2 of the License, or
    (at your option) any later version.

    This program is distributed in the hope that it will be useful,
    but WITHOUT ANY WARRANTY; without even the implied warranty of
    MERCHANTABILITY or FITNESS FOR A PARTICULAR PURPOSE.  See the
    GNU General Public License for more details.

    You should have received a copy of the GNU General Public License
    along with this program; if not, write to the Free Software
    Foundation, Inc., 675 Mass Ave, Cambridge, MA 02139, USA.

*/

#include <iomanip>
#include <libcxml/cxml.h>
#include <dcp/colour_matrix.h>
#include <dcp/raw_convert.h>
#include "video_content.h"
#include "video_examiner.h"
#include "compose.hpp"
#include "ratio.h"
#include "config.h"
#include "colour_conversion.h"
#include "util.h"
#include "film.h"
#include "exceptions.h"
#include "frame_rate_change.h"
<<<<<<< HEAD
#include "log.h"
=======
#include "safe_stringstream.h"
>>>>>>> a6d6a794

#include "i18n.h"

#define LOG_GENERAL(...) film->log()->log (String::compose (__VA_ARGS__), Log::TYPE_GENERAL);

int const VideoContentProperty::VIDEO_SIZE	  = 0;
int const VideoContentProperty::VIDEO_FRAME_RATE  = 1;
int const VideoContentProperty::VIDEO_FRAME_TYPE  = 2;
int const VideoContentProperty::VIDEO_CROP	  = 3;
int const VideoContentProperty::VIDEO_SCALE	  = 4;
int const VideoContentProperty::COLOUR_CONVERSION = 5;

using std::string;
using std::setprecision;
using std::cout;
using std::vector;
using std::min;
using std::max;
using boost::shared_ptr;
using boost::optional;
using boost::dynamic_pointer_cast;
using dcp::raw_convert;

vector<VideoContentScale> VideoContentScale::_scales;

VideoContent::VideoContent (shared_ptr<const Film> f)
	: Content (f)
	, _video_length (0)
	, _video_frame_rate (0)
	, _video_frame_type (VIDEO_FRAME_TYPE_2D)
	, _scale (Config::instance()->default_scale ())
{
	setup_default_colour_conversion ();
}

VideoContent::VideoContent (shared_ptr<const Film> f, DCPTime s, ContentTime len)
	: Content (f, s)
	, _video_length (len)
	, _video_frame_rate (0)
	, _video_frame_type (VIDEO_FRAME_TYPE_2D)
	, _scale (Config::instance()->default_scale ())
{
	setup_default_colour_conversion ();
}

VideoContent::VideoContent (shared_ptr<const Film> f, boost::filesystem::path p)
	: Content (f, p)
	, _video_length (0)
	, _video_frame_rate (0)
	, _video_frame_type (VIDEO_FRAME_TYPE_2D)
	, _scale (Config::instance()->default_scale ())
{
	setup_default_colour_conversion ();
}

VideoContent::VideoContent (shared_ptr<const Film> f, cxml::ConstNodePtr node, int version)
	: Content (f, node)
{
	_video_size.width = node->number_child<int> ("VideoWidth");
	_video_size.height = node->number_child<int> ("VideoHeight");
	_video_frame_rate = node->number_child<float> ("VideoFrameRate");

	if (version < 32) {
		/* DCP-o-matic 1.0 branch */
		_video_length = ContentTime::from_frames (node->number_child<int64_t> ("VideoLength"), _video_frame_rate);
	} else {
		_video_length = ContentTime (node->number_child<ContentTime::Type> ("VideoLength"));
	}
	
	_video_frame_type = static_cast<VideoFrameType> (node->number_child<int> ("VideoFrameType"));
	_crop.left = node->number_child<int> ("LeftCrop");
	_crop.right = node->number_child<int> ("RightCrop");
	_crop.top = node->number_child<int> ("TopCrop");
	_crop.bottom = node->number_child<int> ("BottomCrop");

	if (version <= 7) {
		optional<string> r = node->optional_string_child ("Ratio");
		if (r) {
			_scale = VideoContentScale (Ratio::from_id (r.get ()));
		}
	} else {
		_scale = VideoContentScale (node->node_child ("Scale"));
	}
	
	_colour_conversion = ColourConversion (node->node_child ("ColourConversion"));
}

VideoContent::VideoContent (shared_ptr<const Film> f, vector<shared_ptr<Content> > c)
	: Content (f, c)
	, _video_length (0)
{
	shared_ptr<VideoContent> ref = dynamic_pointer_cast<VideoContent> (c[0]);
	assert (ref);

	for (size_t i = 0; i < c.size(); ++i) {
		shared_ptr<VideoContent> vc = dynamic_pointer_cast<VideoContent> (c[i]);

		if (vc->video_size() != ref->video_size()) {
			throw JoinError (_("Content to be joined must have the same picture size."));
		}

		if (vc->video_frame_rate() != ref->video_frame_rate()) {
			throw JoinError (_("Content to be joined must have the same video frame rate."));
		}

		if (vc->video_frame_type() != ref->video_frame_type()) {
			throw JoinError (_("Content to be joined must have the same video frame type."));
		}

		if (vc->crop() != ref->crop()) {
			throw JoinError (_("Content to be joined must have the same crop."));
		}

		if (vc->scale() != ref->scale()) {
			throw JoinError (_("Content to be joined must have the same scale setting."));
		}

		if (vc->colour_conversion() != ref->colour_conversion()) {
			throw JoinError (_("Content to be joined must have the same colour conversion."));
		}

		_video_length += vc->video_length ();
	}

	_video_size = ref->video_size ();
	_video_frame_rate = ref->video_frame_rate ();
	_video_frame_type = ref->video_frame_type ();
	_crop = ref->crop ();
	_scale = ref->scale ();
	_colour_conversion = ref->colour_conversion ();
}

void
VideoContent::as_xml (xmlpp::Node* node) const
{
	boost::mutex::scoped_lock lm (_mutex);
	node->add_child("VideoLength")->add_child_text (raw_convert<string> (_video_length.get ()));
	node->add_child("VideoWidth")->add_child_text (raw_convert<string> (_video_size.width));
	node->add_child("VideoHeight")->add_child_text (raw_convert<string> (_video_size.height));
	node->add_child("VideoFrameRate")->add_child_text (raw_convert<string> (_video_frame_rate));
	node->add_child("VideoFrameType")->add_child_text (raw_convert<string> (static_cast<int> (_video_frame_type)));
	_crop.as_xml (node);
	_scale.as_xml (node->add_child("Scale"));
	_colour_conversion.as_xml (node->add_child("ColourConversion"));
}

void
VideoContent::setup_default_colour_conversion ()
{
	_colour_conversion = PresetColourConversion (_("sRGB"), 2.4, true, dcp::colour_matrix::srgb_to_xyz, 2.6).conversion;
}

void
VideoContent::take_from_video_examiner (shared_ptr<VideoExaminer> d)
{
	/* These examiner calls could call other content methods which take a lock on the mutex */
	dcp::Size const vs = d->video_size ();
	float const vfr = d->video_frame_rate ();
	ContentTime vl = d->video_length ();

	{
		boost::mutex::scoped_lock lm (_mutex);
		_video_size = vs;
		_video_frame_rate = vfr;
		_video_length = vl;
	}

	shared_ptr<const Film> film = _film.lock ();
	assert (film);
	LOG_GENERAL ("Video length obtained from header as %1 frames", _video_length.frames (_video_frame_rate));
	
	signal_changed (VideoContentProperty::VIDEO_SIZE);
	signal_changed (VideoContentProperty::VIDEO_FRAME_RATE);
	signal_changed (ContentProperty::LENGTH);
}


string
VideoContent::information () const
{
	if (video_size().width == 0 || video_size().height == 0) {
		return "";
	}
	
	SafeStringStream s;

	s << String::compose (
		_("%1x%2 pixels (%3:1)"),
		video_size().width,
		video_size().height,
		setprecision (3), video_size().ratio ()
		);
	
	return s.str ();
}

void
VideoContent::set_left_crop (int c)
{
	{
		boost::mutex::scoped_lock lm (_mutex);
		
		if (_crop.left == c) {
			return;
		}
		
		_crop.left = c;
	}
	
	signal_changed (VideoContentProperty::VIDEO_CROP);
}

void
VideoContent::set_right_crop (int c)
{
	{
		boost::mutex::scoped_lock lm (_mutex);
		if (_crop.right == c) {
			return;
		}
		
		_crop.right = c;
	}
	
	signal_changed (VideoContentProperty::VIDEO_CROP);
}

void
VideoContent::set_top_crop (int c)
{
	{
		boost::mutex::scoped_lock lm (_mutex);
		if (_crop.top == c) {
			return;
		}
		
		_crop.top = c;
	}
	
	signal_changed (VideoContentProperty::VIDEO_CROP);
}

void
VideoContent::set_bottom_crop (int c)
{
	{
		boost::mutex::scoped_lock lm (_mutex);
		if (_crop.bottom == c) {
			return;
		}
		
		_crop.bottom = c;
	}

	signal_changed (VideoContentProperty::VIDEO_CROP);
}

void
VideoContent::set_scale (VideoContentScale s)
{
	{
		boost::mutex::scoped_lock lm (_mutex);
		if (_scale == s) {
			return;
		}

		_scale = s;
	}

	signal_changed (VideoContentProperty::VIDEO_SCALE);
}

/** @return string which includes everything about how this content looks */
string
VideoContent::identifier () const
{
	SafeStringStream s;
	s << Content::identifier()
	  << "_" << crop().left
	  << "_" << crop().right
	  << "_" << crop().top
	  << "_" << crop().bottom
	  << "_" << scale().id()
	  << "_" << colour_conversion().identifier ();

	return s.str ();
}

void
VideoContent::set_video_frame_type (VideoFrameType t)
{
	{
		boost::mutex::scoped_lock lm (_mutex);
		_video_frame_type = t;
	}

	signal_changed (VideoContentProperty::VIDEO_FRAME_TYPE);
}

string
VideoContent::technical_summary () const
{
	return String::compose (
		"video: length %1, size %2x%3, rate %4",
		video_length_after_3d_combine().seconds(),
		video_size().width,
		video_size().height,
		video_frame_rate()
		);
}

dcp::Size
VideoContent::video_size_after_3d_split () const
{
	dcp::Size const s = video_size ();
	switch (video_frame_type ()) {
	case VIDEO_FRAME_TYPE_2D:
	case VIDEO_FRAME_TYPE_3D_ALTERNATE:
	case VIDEO_FRAME_TYPE_3D_LEFT:
	case VIDEO_FRAME_TYPE_3D_RIGHT:
		return s;
	case VIDEO_FRAME_TYPE_3D_LEFT_RIGHT:
		return dcp::Size (s.width / 2, s.height);
	case VIDEO_FRAME_TYPE_3D_TOP_BOTTOM:
		return dcp::Size (s.width, s.height / 2);
	}

	assert (false);
}

void
VideoContent::set_colour_conversion (ColourConversion c)
{
	{
		boost::mutex::scoped_lock lm (_mutex);
		_colour_conversion = c;
	}

	signal_changed (VideoContentProperty::COLOUR_CONVERSION);
}

/** @return Video size after 3D split and crop */
dcp::Size
VideoContent::video_size_after_crop () const
{
	return crop().apply (video_size_after_3d_split ());
}

/** @param t A time offset from the start of this piece of content.
 *  @return Corresponding time with respect to the content.
 */
ContentTime
VideoContent::dcp_time_to_content_time (DCPTime t) const
{
	shared_ptr<const Film> film = _film.lock ();
	assert (film);
	return ContentTime (t, FrameRateChange (video_frame_rate(), film->video_frame_rate()));
}

void
VideoContent::scale_and_crop_to_fit_width ()
{
	shared_ptr<const Film> film = _film.lock ();
	assert (film);

	set_scale (VideoContentScale (film->container ()));

	int const crop = max (0, int (video_size().height - double (film->frame_size().height) * video_size().width / film->frame_size().width));
	set_top_crop (crop / 2);
	set_bottom_crop (crop / 2);
}

void
VideoContent::scale_and_crop_to_fit_height ()
{
	shared_ptr<const Film> film = _film.lock ();
	assert (film);

	set_scale (VideoContentScale (film->container ()));

	int const crop = max (0, int (video_size().width - double (film->frame_size().width) * video_size().height / film->frame_size().height));
	set_left_crop (crop / 2);
	set_right_crop (crop / 2);
}

void
VideoContent::set_video_frame_rate (float r)
{
	{
		boost::mutex::scoped_lock lm (_mutex);
		if (_video_frame_rate == r) {
			return;
		}
		
		_video_frame_rate = r;
	}
	
	signal_changed (VideoContentProperty::VIDEO_FRAME_RATE);
}

VideoContentScale::VideoContentScale (Ratio const * r)
	: _ratio (r)
	, _scale (true)
{

}

VideoContentScale::VideoContentScale ()
	: _ratio (0)
	, _scale (false)
{

}

VideoContentScale::VideoContentScale (bool scale)
	: _ratio (0)
	, _scale (scale)
{

}

VideoContentScale::VideoContentScale (cxml::NodePtr node)
	: _ratio (0)
	, _scale (true)
{
	optional<string> r = node->optional_string_child ("Ratio");
	if (r) {
		_ratio = Ratio::from_id (r.get ());
	} else {
		_scale = node->bool_child ("Scale");
	}
}

void
VideoContentScale::as_xml (xmlpp::Node* node) const
{
	if (_ratio) {
		node->add_child("Ratio")->add_child_text (_ratio->id ());
	} else {
		node->add_child("Scale")->add_child_text (_scale ? "1" : "0");
	}
}

string
VideoContentScale::id () const
{
	SafeStringStream s;
	
	if (_ratio) {
		s << _ratio->id () << "_";
	} else {
		s << (_scale ? "S1" : "S0");
	}
	
	return s.str ();
}

string
VideoContentScale::name () const
{
	if (_ratio) {
		return _ratio->nickname ();
	}

	if (_scale) {
		return _("No stretch");
	}

	return _("No scale");
}

/** @param display_container Size of the container that we are displaying this content in.
 *  @param film_container The size of the film's image.
 */
dcp::Size
VideoContentScale::size (shared_ptr<const VideoContent> c, dcp::Size display_container, dcp::Size film_container, int round) const
{
	if (_ratio) {
		return fit_ratio_within (_ratio->ratio (), display_container, round);
	}

	dcp::Size const ac = c->video_size_after_crop ();

	/* Force scale if the film_container is smaller than the content's image */
	if (_scale || film_container.width < ac.width || film_container.height < ac.height) {
		return fit_ratio_within (ac.ratio (), display_container, 1);
	}

	/* Scale the image so that it will be in the right place in film_container, even if display_container is a
	   different size.
	*/
	return dcp::Size (
		round_to (c->video_size().width  * float(display_container.width)  / film_container.width, round),
		round_to (c->video_size().height * float(display_container.height) / film_container.height, round)
		);
}

void
VideoContentScale::setup_scales ()
{
	vector<Ratio const *> ratios = Ratio::all ();
	for (vector<Ratio const *>::const_iterator i = ratios.begin(); i != ratios.end(); ++i) {
		_scales.push_back (VideoContentScale (*i));
	}

	_scales.push_back (VideoContentScale (true));
	_scales.push_back (VideoContentScale (false));
}

bool
operator== (VideoContentScale const & a, VideoContentScale const & b)
{
	return (a.ratio() == b.ratio() && a.scale() == b.scale());
}

bool
operator!= (VideoContentScale const & a, VideoContentScale const & b)
{
	return (a.ratio() != b.ratio() || a.scale() != b.scale());
}<|MERGE_RESOLUTION|>--- conflicted
+++ resolved
@@ -31,11 +31,8 @@
 #include "film.h"
 #include "exceptions.h"
 #include "frame_rate_change.h"
-<<<<<<< HEAD
 #include "log.h"
-=======
 #include "safe_stringstream.h"
->>>>>>> a6d6a794
 
 #include "i18n.h"
 
