--- conflicted
+++ resolved
@@ -127,13 +127,8 @@
 		throw DecodeError (_("Could not decode image file"));
 	}
 
-<<<<<<< HEAD
 	dcp::Size size (magick_image->columns(), magick_image->rows());
-=======
 	LOG_TIMING ("[%1] MagickImageProxy decode finished", boost::this_thread::get_id ());
-
-	libdcp::Size size (magick_image->columns(), magick_image->rows());
->>>>>>> 8fb0f4ea
 
 	_image.reset (new Image (PIX_FMT_RGB24, size, true));
 
