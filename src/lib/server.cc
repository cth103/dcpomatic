--- conflicted
+++ resolved
@@ -212,32 +212,8 @@
 
 	_broadcast.thread = new thread (bind (&Server::broadcast_thread, this));
 	
-<<<<<<< HEAD
 	start_accept ();
 	_io_service.run ();
-=======
-	boost::asio::io_service io_service;
-
-	boost::asio::ip::tcp::acceptor acceptor (
-		io_service,
-		boost::asio::ip::tcp::endpoint (boost::asio::ip::tcp::v4(), Config::instance()->server_port_base ())
-		);
-	
-	while (true) {
-		shared_ptr<Socket> socket (new Socket);
-		acceptor.accept (socket->socket ());
-
-		boost::mutex::scoped_lock lock (_worker_mutex);
-		
-		/* Wait until the queue has gone down a bit */
-		while (int (_queue.size()) >= num_threads * 2) {
-			_full_condition.wait (lock);
-		}
-		
-		_queue.push_back (socket);
-		_empty_condition.notify_all ();
-	}
->>>>>>> 6bc83f72
 }
 
 void
