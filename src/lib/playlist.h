--- conflicted
+++ resolved
@@ -25,11 +25,8 @@
 #include <boost/enable_shared_from_this.hpp>
 #include "ffmpeg_content.h"
 #include "audio_mapping.h"
-<<<<<<< HEAD
 #include "util.h"
-=======
 #include "frame_rate_change.h"
->>>>>>> 66162217
 
 class Content;
 class FFmpegContent;
@@ -75,13 +72,8 @@
 	DCPTime length () const;
 	
 	int best_dcp_frame_rate () const;
-<<<<<<< HEAD
 	DCPTime video_end () const;
 	FrameRateChange active_frame_rate_change (DCPTime, int dcp_frame_rate) const;
-=======
-	Time video_end () const;
-	FrameRateChange active_frame_rate_change (Time, int dcp_frame_rate) const;
->>>>>>> 66162217
 
 	void set_sequence_video (bool);
 	void maybe_sequence_video ();
