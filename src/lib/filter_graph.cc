--- conflicted
+++ resolved
@@ -33,7 +33,6 @@
 #include "filter.h"
 #include "exceptions.h"
 #include "image.h"
-#include "film.h"
 #include "ffmpeg_decoder.h"
 
 #include "i18n.h"
@@ -45,36 +44,26 @@
 using boost::weak_ptr;
 using libdcp::Size;
 
-/** Construct a FFmpegFilterGraph for the settings in a film.
- *  @param film Film.
- *  @param decoder Decoder that we are using.
+/** Construct a FilterGraph for the settings in a piece of content.
+ *  @param content Content.
  *  @param s Size of the images to process.
  *  @param p Pixel format of the images to process.
  */
-<<<<<<< HEAD
-FilterGraph::FilterGraph (weak_ptr<const Film> weak_film, FFmpegDecoder* decoder, libdcp::Size s, AVPixelFormat p)
-=======
-FFmpegFilterGraph::FFmpegFilterGraph (shared_ptr<Film> film, FFmpegDecoder* decoder, libdcp::Size s, AVPixelFormat p)
->>>>>>> 907735ee
+FilterGraph::FilterGraph (shared_ptr<const FFmpegContent> content, libdcp::Size s, AVPixelFormat p)
 	: _buffer_src_context (0)
 	, _buffer_sink_context (0)
 	, _size (s)
 	, _pixel_format (p)
 {
-<<<<<<< HEAD
-	shared_ptr<const Film> film = weak_film.lock ();
-	assert (film);
-=======
 	_frame = av_frame_alloc ();
->>>>>>> 907735ee
 	
-	string filters = Filter::ffmpeg_strings (film->filters()).first;
+	string filters = Filter::ffmpeg_strings (content->filters()).first;
 	if (!filters.empty ()) {
-		filters += N_(",");
+		filters += ",";
 	}
 
-	Crop crop = decoder->ffmpeg_content()->crop ();
-	libdcp::Size cropped_size = decoder->video_size ();
+	Crop crop = content->crop ();
+	libdcp::Size cropped_size = _size;
 	cropped_size.width -= crop.left + crop.right;
 	cropped_size.height -= crop.top + crop.bottom;
 	filters += crop_string (Position (crop.left, crop.top), cropped_size);
@@ -95,17 +84,10 @@
 	}
 
 	stringstream a;
-<<<<<<< HEAD
-	a << _size.width << N_(":")
-	  << _size.height << N_(":")
-	  << _pixel_format << N_(":")
-	  << "0:1:0:1";
-=======
 	a << "video_size=" << _size.width << "x" << _size.height << ":"
 	  << "pix_fmt=" << _pixel_format << ":"
-	  << "time_base=" << decoder->time_base_numerator() << "/" << decoder->time_base_denominator() << ":"
-	  << "pixel_aspect=" << decoder->sample_aspect_ratio_numerator() << "/" << decoder->sample_aspect_ratio_denominator();
->>>>>>> 907735ee
+	  << "time_base=0/1:"
+	  << "pixel_aspect=0/1";
 
 	int r;
 
@@ -148,7 +130,7 @@
 	/* XXX: leaking `inputs' / `outputs' ? */
 }
 
-FFmpegFilterGraph::~FFmpegFilterGraph ()
+FilterGraph::~FilterGraph ()
 {
 	av_frame_free (&_frame);
 }
@@ -157,7 +139,7 @@
  *  set of Images.  Caller handles memory management of the input frame.
  */
 list<shared_ptr<Image> >
-FFmpegFilterGraph::process (AVFrame* frame)
+FilterGraph::process (AVFrame* frame)
 {
 	list<shared_ptr<Image> > images;
 
@@ -181,25 +163,7 @@
  *  @return true if this chain can process images with `s' and `p', otherwise false.
  */
 bool
-FFmpegFilterGraph::can_process (libdcp::Size s, AVPixelFormat p) const
+FilterGraph::can_process (libdcp::Size s, AVPixelFormat p) const
 {
 	return (_size == s && _pixel_format == p);
-}
-
-list<shared_ptr<Image> >
-EmptyFilterGraph::process (AVFrame* frame)
-{
-	list<shared_ptr<Image> > im;
-	im.push_back (shared_ptr<Image> (new SimpleImage (frame)));
-	return im;
-}
-
-shared_ptr<FilterGraph>
-filter_graph_factory (shared_ptr<Film> film, FFmpegDecoder* decoder, libdcp::Size size, AVPixelFormat pixel_format)
-{
-	if (film->filters().empty() && film->crop() == Crop()) {
-		return shared_ptr<FilterGraph> (new EmptyFilterGraph);
-	}
-
-	return shared_ptr<FilterGraph> (new FFmpegFilterGraph (film, decoder, size, pixel_format));
 }