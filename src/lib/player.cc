--- conflicted
+++ resolved
@@ -684,13 +684,8 @@
 		true
 		);
 	
-<<<<<<< HEAD
-	_out_subtitle.from = _image_subtitle.subtitle->dcp_time;
-	_out_subtitle.to = _image_subtitle.subtitle->dcp_time_to;
-=======
-	_out_subtitle.from = from + piece->content->position ();
-	_out_subtitle.to = to + piece->content->position ();
->>>>>>> eec6f90d
+	_out_subtitle.from = _image_subtitle.subtitle->dcp_time + piece->content->position ();
+	_out_subtitle.to = _image_subtitle.subtitle->dcp_time_to + piece->content->position ();
 }
 
 /** Re-emit the last frame that was emitted, using current settings for crop, ratio, scaler and subtitles.
