--- conflicted
+++ resolved
@@ -295,7 +295,7 @@
 {
 	return shared_ptr<PlayerVideoFrame> (
 		new PlayerVideoFrame (
-			shared_ptr<const ImageProxy> (new RawImageProxy (_black_image)),
+			shared_ptr<const ImageProxy> (new RawImageProxy (_black_image, _film->log ())),
 			Crop (),
 			_video_container_size,
 			_video_container_size,
@@ -498,31 +498,6 @@
 			min (AudioFrame (all->audio->frames()), length_frames) - offset.frames (_film->audio_frame_rate ())
 			);
 	}
-
-<<<<<<< HEAD
-	return audio;
-=======
-void
-Player::set_video_container_size (libdcp::Size s)
-{
-	_video_container_size = s;
-
-	shared_ptr<Image> im (new Image (PIX_FMT_RGB24, _video_container_size, true));
-	im->make_black ();
-	
-	_black_frame.reset (
-		new PlayerVideoFrame (
-			shared_ptr<ImageProxy> (new RawImageProxy (im, _film->log ())),
-			Crop(),
-			_video_container_size,
-			_video_container_size,
-			Scaler::from_id ("bicubic"),
-			EYES_BOTH,
-			PART_WHOLE,
-			ColourConversion ()
-			)
-		);
->>>>>>> 8fb0f4ea
 }
 
 VideoFrame
@@ -533,22 +508,8 @@
 	s = DCPTime (max (int64_t (0), s.get ()));
 	s = DCPTime (min (piece->content->length_after_trim().get(), s.get()));
 
-<<<<<<< HEAD
 	/* Convert this to the content frame */
 	return DCPTime (s + piece->content->trim_start()).frames (_film->video_frame_rate()) * piece->frc.factor ();
-=======
-	if (!create) {
-		return shared_ptr<Resampler> ();
-	}
-
-	LOG_GENERAL (
-		"Creating new resampler for %1 to %2 with %3 channels", c->content_audio_frame_rate(), c->output_audio_frame_rate(), c->audio_channels()
-		);
-	
-	shared_ptr<Resampler> r (new Resampler (c->content_audio_frame_rate(), c->output_audio_frame_rate(), c->audio_channels()));
-	_resamplers[c] = r;
-	return r;
->>>>>>> 8fb0f4ea
 }
 
 AudioFrame
@@ -577,8 +538,8 @@
 void
 PlayerStatistics::dump (shared_ptr<Log> log) const
 {
-	log->log (String::compose ("Video: %1 good %2 skipped %3 black %4 repeat", video.good, video.skip, video.black, video.repeat));
-	log->log (String::compose ("Audio: %1 good %2 skipped %3 silence", audio.good, audio.skip, audio.silence.seconds()));
+	log->log (String::compose ("Video: %1 good %2 skipped %3 black %4 repeat", video.good, video.skip, video.black, video.repeat), Log::TYPE_GENERAL);
+	log->log (String::compose ("Audio: %1 good %2 skipped %3 silence", audio.good, audio.skip, audio.silence.seconds()), Log::TYPE_GENERAL);
 }
 
 PlayerStatistics const &
