/*
    Copyright (C) 2013 Carl Hetherington <cth@carlh.net>

    This program is free software; you can redistribute it and/or modify
    it under the terms of the GNU General Public License as published by
    the Free Software Foundation; either version 2 of the License, or
    (at your option) any later version.

    This program is distributed in the hope that it will be useful,
    but WITHOUT ANY WARRANTY; without even the implied warranty of
    MERCHANTABILITY or FITNESS FOR A PARTICULAR PURPOSE.  See the
    GNU General Public License for more details.

    You should have received a copy of the GNU General Public License
    along with this program; if not, write to the Free Software
    Foundation, Inc., 675 Mass Ave, Cambridge, MA 02139, USA.

*/

#include <stdint.h>
#include <algorithm>
#include "player.h"
#include "film.h"
#include "ffmpeg_decoder.h"
#include "audio_buffers.h"
#include "ffmpeg_content.h"
#include "image_decoder.h"
#include "image_content.h"
#include "sndfile_decoder.h"
#include "sndfile_content.h"
#include "subtitle_content.h"
#include "subrip_decoder.h"
#include "subrip_content.h"
#include "playlist.h"
#include "job.h"
#include "image.h"
#include "ratio.h"
#include "log.h"
#include "scaler.h"
#include "render_subtitles.h"

using std::list;
using std::cout;
using std::min;
using std::max;
using std::vector;
using std::pair;
using std::map;
using boost::shared_ptr;
using boost::weak_ptr;
using boost::dynamic_pointer_cast;
using boost::optional;

class Piece
{
public:
	Piece (shared_ptr<Content> c, shared_ptr<Decoder> d, FrameRateChange f)
		: content (c)
		, decoder (d)
		, frc (f)
	{}

	shared_ptr<Content> content;
	shared_ptr<Decoder> decoder;
	FrameRateChange frc;
};

Player::Player (shared_ptr<const Film> f, shared_ptr<const Playlist> p)
	: _film (f)
	, _playlist (p)
	, _video (true)
	, _audio (true)
	, _have_valid_pieces (false)
	, _video_position (0)
	, _audio_position (0)
	, _audio_merger (f->audio_channels(), f->audio_frame_rate ())
	, _last_emit_was_black (false)
	, _just_did_inaccurate_seek (false)
	, _approximate_size (false)
{
	_playlist_changed_connection = _playlist->Changed.connect (bind (&Player::playlist_changed, this));
	_playlist_content_changed_connection = _playlist->ContentChanged.connect (bind (&Player::content_changed, this, _1, _2, _3));
	_film_changed_connection = _film->Changed.connect (bind (&Player::film_changed, this, _1));
	set_video_container_size (fit_ratio_within (_film->container()->ratio (), _film->full_frame ()));
}

void
Player::disable_video ()
{
	_video = false;
}

void
Player::disable_audio ()
{
	_audio = false;
}

bool
Player::pass ()
{
	if (!_have_valid_pieces) {
		setup_pieces ();
	}

	/* Interrogate all our pieces to find the one with the earliest decoded data */

	shared_ptr<Piece> earliest_piece;
	shared_ptr<Decoded> earliest_decoded;
	DCPTime earliest_time = DCPTime::max ();
	DCPTime earliest_audio = DCPTime::max ();

	for (list<shared_ptr<Piece> >::iterator i = _pieces.begin(); i != _pieces.end(); ++i) {

		DCPTime const offset = (*i)->content->position() - (*i)->content->trim_start();
		
		bool done = false;
		shared_ptr<Decoded> dec;
		while (!done) {
			dec = (*i)->decoder->peek ();
			if (!dec) {
				/* Decoder has nothing else to give us */
				break;
			}


			dec->set_dcp_times ((*i)->frc, offset);
			DCPTime const t = dec->dcp_time - offset;
			cout << "Peeked " << (*i)->content->paths()[0] << " for " << t << " cf " << ((*i)->content->full_length() - (*i)->content->trim_end ()) << "\n";
			if (t >= ((*i)->content->full_length() - (*i)->content->trim_end ())) {
				/* In the end-trimmed part; decoder has nothing else to give us */
				dec.reset ();
				done = true;
			} else if (t >= (*i)->content->trim_start ()) {
				/* Within the un-trimmed part; everything's ok */
				done = true;
			} else {
				/* Within the start-trimmed part; get something else */
				(*i)->decoder->consume ();
			}
		}

		if (!dec) {
			continue;
		}

		if (dec->dcp_time < earliest_time) {
			earliest_piece = *i;
			earliest_decoded = dec;
			earliest_time = dec->dcp_time;
		}

		if (dynamic_pointer_cast<DecodedAudio> (dec) && dec->dcp_time < earliest_audio) {
			earliest_audio = dec->dcp_time;
		}
	}
		
	if (!earliest_piece) {
		flush ();
		return true;
	}

	if (earliest_audio != DCPTime::max ()) {
		if (earliest_audio.get() < 0) {
			earliest_audio = DCPTime ();
		}
		TimedAudioBuffers<DCPTime> tb = _audio_merger.pull (earliest_audio);
		Audio (tb.audio, tb.time);
		/* This assumes that the audio-frames-to-time conversion is exact
		   so that there are no accumulated errors caused by rounding.
		*/
		_audio_position += DCPTime::from_frames (tb.audio->frames(), _film->audio_frame_rate ());
	}

	/* Emit the earliest thing */

	shared_ptr<DecodedVideo> dv = dynamic_pointer_cast<DecodedVideo> (earliest_decoded);
	shared_ptr<DecodedAudio> da = dynamic_pointer_cast<DecodedAudio> (earliest_decoded);
	shared_ptr<DecodedImageSubtitle> dis = dynamic_pointer_cast<DecodedImageSubtitle> (earliest_decoded);
	shared_ptr<DecodedTextSubtitle> dts = dynamic_pointer_cast<DecodedTextSubtitle> (earliest_decoded);

	/* Will be set to false if we shouldn't consume the peeked DecodedThing */
	bool consume = true;

	if (dv && _video) {

		if (_just_did_inaccurate_seek) {

			/* Just emit; no subtlety */
			emit_video (earliest_piece, dv);
			step_video_position (dv);
			
		} else if (dv->dcp_time > _video_position) {

			/* Too far ahead */

			list<shared_ptr<Piece> >::iterator i = _pieces.begin();
			while (i != _pieces.end() && ((*i)->content->position() >= _video_position || _video_position >= (*i)->content->end())) {
				++i;
			}

			if (i == _pieces.end() || !_last_incoming_video.video || !_have_valid_pieces) {
				/* We're outside all video content */
				emit_black ();
				_statistics.video.black++;
			} else {
				/* We're inside some video; repeat the frame */
				_last_incoming_video.video->dcp_time = _video_position;
				emit_video (_last_incoming_video.weak_piece, _last_incoming_video.video);
				step_video_position (_last_incoming_video.video);
				_statistics.video.repeat++;
			}

			consume = false;

		} else if (dv->dcp_time == _video_position) {
			/* We're ok */
			emit_video (earliest_piece, dv);
			step_video_position (dv);
			_statistics.video.good++;
		} else {
			/* Too far behind: skip */
			_statistics.video.skip++;
		}

		_just_did_inaccurate_seek = false;

	} else if (da && _audio) {

		if (da->dcp_time > _audio_position) {
			/* Too far ahead */
			emit_silence (da->dcp_time - _audio_position);
			consume = false;
			_statistics.audio.silence += (da->dcp_time - _audio_position);
		} else if (da->dcp_time == _audio_position) {
			/* We're ok */
			emit_audio (earliest_piece, da);
			_statistics.audio.good += da->data->frames();
		} else {
			/* Too far behind: skip */
			_statistics.audio.skip += da->data->frames();
		}
		
	} else if (dis && _video) {
		_image_subtitle.piece = earliest_piece;
		_image_subtitle.subtitle = dis;
		update_subtitle_from_image ();
	} else if (dts && _video) {
		_text_subtitle.piece = earliest_piece;
		_text_subtitle.subtitle = dts;
		update_subtitle_from_text ();
	}

	if (consume) {
		earliest_piece->decoder->consume ();
	}			
	
	return false;
}

void
Player::emit_video (weak_ptr<Piece> weak_piece, shared_ptr<DecodedVideo> video)
{
	/* Keep a note of what came in so that we can repeat it if required */
	_last_incoming_video.weak_piece = weak_piece;
	_last_incoming_video.video = video;
	
	shared_ptr<Piece> piece = weak_piece.lock ();
	if (!piece) {
		return;
	}

	shared_ptr<VideoContent> content = dynamic_pointer_cast<VideoContent> (piece->content);
	assert (content);

	FrameRateChange frc (content->video_frame_rate(), _film->video_frame_rate());

<<<<<<< HEAD
	float const ratio = content->ratio() ? content->ratio()->ratio() : content->video_size_after_crop().ratio();
	dcp::Size image_size = fit_ratio_within (ratio, _video_container_size);
	if (_approximate_size) {
		image_size.width &= ~3;
		image_size.height &= ~3;
	}
=======
	Time const relative_time = (frame * frc.factor() * TIME_HZ / _film->video_frame_rate());
	if (content->trimmed (relative_time)) {
		return;
	}

	Time const time = content->position() + relative_time + extra - content->trim_start ();
	libdcp::Size const image_size = content->scale().size (content, _video_container_size);
>>>>>>> 5f66a692

	shared_ptr<PlayerImage> pi (
		new PlayerImage (
			video->image,
			content->crop(),
			image_size,
			_video_container_size,
			_film->scaler()
			)
		);
	
	if (
		_film->with_subtitles () &&
		_out_subtitle.image &&
		video->dcp_time >= _out_subtitle.from && video->dcp_time <= _out_subtitle.to
		) {

		Position<int> const container_offset (
			(_video_container_size.width - image_size.width) / 2,
			(_video_container_size.height - image_size.height) / 2
			);

		pi->set_subtitle (_out_subtitle.image, _out_subtitle.position + container_offset);
	}
		
					    
#ifdef DCPOMATIC_DEBUG
	_last_video = piece->content;
#endif

	Video (pi, video->eyes, content->colour_conversion(), video->same, video->dcp_time);
	
	_last_emit_was_black = false;
}

void
Player::step_video_position (shared_ptr<DecodedVideo> video)
{
	/* This is a bit of a hack; don't update _video_position if EYES_RIGHT is on its way */
	if (video->eyes != EYES_LEFT) {
		/* This assumes that the video-frames-to-time conversion is exact
		   so that there are no accumulated errors caused by rounding.
		*/
		_video_position += DCPTime::from_frames (1, _film->video_frame_rate ());
	}
}

void
Player::emit_audio (weak_ptr<Piece> weak_piece, shared_ptr<DecodedAudio> audio)
{
	shared_ptr<Piece> piece = weak_piece.lock ();
	if (!piece) {
		return;
	}

	shared_ptr<AudioContent> content = dynamic_pointer_cast<AudioContent> (piece->content);
	assert (content);

	/* Gain */
	if (content->audio_gain() != 0) {
		shared_ptr<AudioBuffers> gain (new AudioBuffers (audio->data));
		gain->apply_gain (content->audio_gain ());
		audio->data = gain;
	}

	/* Remap channels */
	shared_ptr<AudioBuffers> dcp_mapped (new AudioBuffers (_film->audio_channels(), audio->data->frames()));
	dcp_mapped->make_silent ();
	AudioMapping map = content->audio_mapping ();
	for (int i = 0; i < map.content_channels(); ++i) {
		for (int j = 0; j < _film->audio_channels(); ++j) {
			if (map.get (i, static_cast<dcp::Channel> (j)) > 0) {
				dcp_mapped->accumulate_channel (
					audio->data.get(),
					i,
					static_cast<dcp::Channel> (j),
					map.get (i, static_cast<dcp::Channel> (j))
					);
			}
		}
	}

	audio->data = dcp_mapped;

	/* Delay */
	audio->dcp_time += DCPTime::from_seconds (content->audio_delay() / 1000.0);
	if (audio->dcp_time < DCPTime (0)) {
		int const frames = - audio->dcp_time.frames (_film->audio_frame_rate());
		if (frames >= audio->data->frames ()) {
			return;
		}

		shared_ptr<AudioBuffers> trimmed (new AudioBuffers (audio->data->channels(), audio->data->frames() - frames));
		trimmed->copy_from (audio->data.get(), audio->data->frames() - frames, frames, 0);

		audio->data = trimmed;
		audio->dcp_time = DCPTime ();
	}

	_audio_merger.push (audio->data, audio->dcp_time);
}

void
Player::flush ()
{
	TimedAudioBuffers<DCPTime> tb = _audio_merger.flush ();
	if (_audio && tb.audio) {
		Audio (tb.audio, tb.time);
		_audio_position += DCPTime::from_frames (tb.audio->frames (), _film->audio_frame_rate ());
	}

	while (_video && _video_position < _audio_position) {
		emit_black ();
	}

	while (_audio && _audio_position < _video_position) {
		emit_silence (_video_position - _audio_position);
	}
}

/** Seek so that the next pass() will yield (approximately) the requested frame.
 *  Pass accurate = true to try harder to get close to the request.
 *  @return true on error
 */
void
Player::seek (DCPTime t, bool accurate)
{
	if (!_have_valid_pieces) {
		setup_pieces ();
	}

	if (_pieces.empty ()) {
		return;
	}

	for (list<shared_ptr<Piece> >::iterator i = _pieces.begin(); i != _pieces.end(); ++i) {
		/* s is the offset of t from the start position of this content */
		DCPTime s = t - (*i)->content->position ();
		s = max (static_cast<DCPTime> (0), s);
		s = min ((*i)->content->length_after_trim(), s);

		/* Convert this to the content time */
		ContentTime ct (s + (*i)->content->trim_start(), (*i)->frc);

		/* And seek the decoder */
		(*i)->decoder->seek (ct, accurate);
	}

	_video_position = t.round_up (_film->video_frame_rate());
	_audio_position = t.round_up (_film->audio_frame_rate());

	_audio_merger.clear (_audio_position);

	if (!accurate) {
		/* We just did an inaccurate seek, so it's likely that the next thing seen
		   out of pass() will be a fair distance from _{video,audio}_position.  Setting
		   this flag stops pass() from trying to fix that: we assume that if it
		   was an inaccurate seek then the caller does not care too much about
		   inserting black/silence to keep the time tidy.
		*/
		_just_did_inaccurate_seek = true;
	}
}

void
Player::setup_pieces ()
{
	list<shared_ptr<Piece> > old_pieces = _pieces;
	_pieces.clear ();

	ContentList content = _playlist->content ();

	for (ContentList::iterator i = content.begin(); i != content.end(); ++i) {

		if (!(*i)->paths_valid ()) {
			continue;
		}
		
		shared_ptr<Decoder> decoder;
		optional<FrameRateChange> frc;

		/* Work out a FrameRateChange for the best overlap video for this content, in case we need it below */
		DCPTime best_overlap_t;
		shared_ptr<VideoContent> best_overlap;
		for (ContentList::iterator j = content.begin(); j != content.end(); ++j) {
			shared_ptr<VideoContent> vc = dynamic_pointer_cast<VideoContent> (*j);
			if (!vc) {
				continue;
			}
			
			DCPTime const overlap = max (vc->position(), (*i)->position()) - min (vc->end(), (*i)->end());
			if (overlap > best_overlap_t) {
				best_overlap = vc;
				best_overlap_t = overlap;
			}
		}

		optional<FrameRateChange> best_overlap_frc;
		if (best_overlap) {
			best_overlap_frc = FrameRateChange (best_overlap->video_frame_rate(), _film->video_frame_rate ());
		} else {
			/* No video overlap; e.g. if the DCP is just audio */
			best_overlap_frc = FrameRateChange (_film->video_frame_rate(), _film->video_frame_rate ());
		}

		/* FFmpeg */
		shared_ptr<const FFmpegContent> fc = dynamic_pointer_cast<const FFmpegContent> (*i);
		if (fc) {
			decoder.reset (new FFmpegDecoder (_film, fc, _video, _audio));
			frc = FrameRateChange (fc->video_frame_rate(), _film->video_frame_rate());
		}

		/* ImageContent */
		shared_ptr<const ImageContent> ic = dynamic_pointer_cast<const ImageContent> (*i);
		if (ic) {
			/* See if we can re-use an old ImageDecoder */
			for (list<shared_ptr<Piece> >::const_iterator j = old_pieces.begin(); j != old_pieces.end(); ++j) {
				shared_ptr<ImageDecoder> imd = dynamic_pointer_cast<ImageDecoder> ((*j)->decoder);
				if (imd && imd->content() == ic) {
					decoder = imd;
				}
			}

			if (!decoder) {
				decoder.reset (new ImageDecoder (_film, ic));
			}

			frc = FrameRateChange (ic->video_frame_rate(), _film->video_frame_rate());
		}

		/* SndfileContent */
		shared_ptr<const SndfileContent> sc = dynamic_pointer_cast<const SndfileContent> (*i);
		if (sc) {
			decoder.reset (new SndfileDecoder (_film, sc));
			frc = best_overlap_frc;
		}

		/* SubRipContent */
		shared_ptr<const SubRipContent> rc = dynamic_pointer_cast<const SubRipContent> (*i);
		if (rc) {
			decoder.reset (new SubRipDecoder (_film, rc));
			frc = best_overlap_frc;
		}

		ContentTime st ((*i)->trim_start(), frc.get ());
		decoder->seek (st, true);
		
		_pieces.push_back (shared_ptr<Piece> (new Piece (*i, decoder, frc.get ())));
	}

	_have_valid_pieces = true;

	/* The Piece for the _last_incoming_video will no longer be valid */
	_last_incoming_video.video.reset ();

	_video_position = DCPTime ();
	_audio_position = DCPTime ();
}

void
Player::content_changed (weak_ptr<Content> w, int property, bool frequent)
{
	shared_ptr<Content> c = w.lock ();
	if (!c) {
		return;
	}

	if (
		property == ContentProperty::POSITION || property == ContentProperty::LENGTH ||
		property == ContentProperty::TRIM_START || property == ContentProperty::TRIM_END ||
		property == VideoContentProperty::VIDEO_FRAME_TYPE 
		) {
		
		_have_valid_pieces = false;
		Changed (frequent);

	} else if (
		property == SubtitleContentProperty::SUBTITLE_X_OFFSET ||
		property == SubtitleContentProperty::SUBTITLE_Y_OFFSET ||
		property == SubtitleContentProperty::SUBTITLE_SCALE
		) {

		update_subtitle_from_image ();
		update_subtitle_from_text ();
		Changed (frequent);

	} else if (
		property == VideoContentProperty::VIDEO_CROP || property == VideoContentProperty::VIDEO_SCALE ||
		property == VideoContentProperty::VIDEO_FRAME_RATE
		) {
		
		Changed (frequent);

	} else if (property == ContentProperty::PATH) {

		_have_valid_pieces = false;
		Changed (frequent);
	}
}

void
Player::playlist_changed ()
{
	_have_valid_pieces = false;
	Changed (false);
}

void
Player::set_video_container_size (dcp::Size s)
{
	_video_container_size = s;

	shared_ptr<Image> im (new Image (PIX_FMT_RGB24, _video_container_size, true));
	im->make_black ();
	
	_black_frame.reset (
		new PlayerImage (
			im,
			Crop(),
			_video_container_size,
			_video_container_size,
			Scaler::from_id ("bicubic")
			)
		);
}

void
Player::emit_black ()
{
#ifdef DCPOMATIC_DEBUG
	_last_video.reset ();
#endif

	Video (_black_frame, EYES_BOTH, ColourConversion(), _last_emit_was_black, _video_position);
	_video_position += DCPTime::from_frames (1, _film->video_frame_rate ());
	_last_emit_was_black = true;
}

void
Player::emit_silence (DCPTime most)
{
	if (most == 0) {
		return;
	}
	
	DCPTime t = min (most, DCPTime::from_seconds (0.5));
	shared_ptr<AudioBuffers> silence (new AudioBuffers (_film->audio_channels(), t.frames (_film->audio_frame_rate())));
	silence->make_silent ();
	Audio (silence, _audio_position);
	
	_audio_position += t;
}

void
Player::film_changed (Film::Property p)
{
	/* Here we should notice Film properties that affect our output, and
	   alert listeners that our output now would be different to how it was
	   last time we were run.
	*/

	if (p == Film::SCALER || p == Film::WITH_SUBTITLES || p == Film::CONTAINER || p == Film::VIDEO_FRAME_RATE) {
		Changed (false);
	}
}

void
Player::update_subtitle_from_image ()
{
	shared_ptr<Piece> piece = _image_subtitle.piece.lock ();
	if (!piece) {
		return;
	}

	if (!_image_subtitle.subtitle->image) {
		_out_subtitle.image.reset ();
		return;
	}

	shared_ptr<SubtitleContent> sc = dynamic_pointer_cast<SubtitleContent> (piece->content);
	assert (sc);

	dcpomatic::Rect<double> in_rect = _image_subtitle.subtitle->rect;
	dcp::Size scaled_size;

	in_rect.x += sc->subtitle_x_offset ();
	in_rect.y += sc->subtitle_y_offset ();

	/* We will scale the subtitle up to fit _video_container_size, and also by the additional subtitle_scale */
	scaled_size.width = in_rect.width * _video_container_size.width * sc->subtitle_scale ();
	scaled_size.height = in_rect.height * _video_container_size.height * sc->subtitle_scale ();

	/* Then we need a corrective translation, consisting of two parts:
	 *
	 * 1.  that which is the result of the scaling of the subtitle by _video_container_size; this will be
	 *     rect.x * _video_container_size.width and rect.y * _video_container_size.height.
	 *
	 * 2.  that to shift the origin of the scale by subtitle_scale to the centre of the subtitle; this will be
	 *     (width_before_subtitle_scale * (1 - subtitle_scale) / 2) and
	 *     (height_before_subtitle_scale * (1 - subtitle_scale) / 2).
	 *
	 * Combining these two translations gives these expressions.
	 */
	
	_out_subtitle.position.x = rint (_video_container_size.width * (in_rect.x + (in_rect.width * (1 - sc->subtitle_scale ()) / 2)));
	_out_subtitle.position.y = rint (_video_container_size.height * (in_rect.y + (in_rect.height * (1 - sc->subtitle_scale ()) / 2)));
	
	_out_subtitle.image = _image_subtitle.subtitle->image->scale (
		scaled_size,
		Scaler::from_id ("bicubic"),
		_image_subtitle.subtitle->image->pixel_format (),
		true
		);
	
	_out_subtitle.from = _image_subtitle.subtitle->dcp_time + piece->content->position ();
	_out_subtitle.to = _image_subtitle.subtitle->dcp_time_to + piece->content->position ();
}

/** Re-emit the last frame that was emitted, using current settings for crop, ratio, scaler and subtitles.
 *  @return false if this could not be done.
 */
bool
Player::repeat_last_video ()
{
	if (!_last_incoming_video.video || !_have_valid_pieces) {
		return false;
	}

	emit_video (
		_last_incoming_video.weak_piece,
		_last_incoming_video.video
		);

	return true;
}

void
Player::update_subtitle_from_text ()
{
	if (_text_subtitle.subtitle->subs.empty ()) {
		_out_subtitle.image.reset ();
		return;
	}

	render_subtitles (_text_subtitle.subtitle->subs, _video_container_size, _out_subtitle.image, _out_subtitle.position);
}

void
Player::set_approximate_size ()
{
	_approximate_size = true;
}
			      
PlayerImage::PlayerImage (
	shared_ptr<const Image> in,
	Crop crop,
	dcp::Size inter_size,
	dcp::Size out_size,
	Scaler const * scaler
	)
	: _in (in)
	, _crop (crop)
	, _inter_size (inter_size)
	, _out_size (out_size)
	, _scaler (scaler)
{

}

void
PlayerImage::set_subtitle (shared_ptr<const Image> image, Position<int> pos)
{
	_subtitle_image = image;
	_subtitle_position = pos;
}

shared_ptr<Image>
PlayerImage::image (AVPixelFormat format, bool aligned)
{
	shared_ptr<Image> out = _in->crop_scale_window (_crop, _inter_size, _out_size, _scaler, format, aligned);
	
	Position<int> const container_offset ((_out_size.width - _inter_size.width) / 2, (_out_size.height - _inter_size.width) / 2);

	if (_subtitle_image) {
		out->alpha_blend (_subtitle_image, _subtitle_position);
	}

	return out;
}

void
PlayerStatistics::dump (shared_ptr<Log> log) const
{
	log->log (String::compose ("Video: %1 good %2 skipped %3 black %4 repeat", video.good, video.skip, video.black, video.repeat));
	log->log (String::compose ("Audio: %1 good %2 skipped %3 silence", audio.good, audio.skip, audio.silence));
}

PlayerStatistics const &
Player::statistics () const
{
	return _statistics;
}<|MERGE_RESOLUTION|>--- conflicted
+++ resolved
@@ -275,22 +275,11 @@
 
 	FrameRateChange frc (content->video_frame_rate(), _film->video_frame_rate());
 
-<<<<<<< HEAD
-	float const ratio = content->ratio() ? content->ratio()->ratio() : content->video_size_after_crop().ratio();
-	dcp::Size image_size = fit_ratio_within (ratio, _video_container_size);
+	dcp::Size const image_size = content->scale().size (content, _video_container_size);
 	if (_approximate_size) {
 		image_size.width &= ~3;
 		image_size.height &= ~3;
 	}
-=======
-	Time const relative_time = (frame * frc.factor() * TIME_HZ / _film->video_frame_rate());
-	if (content->trimmed (relative_time)) {
-		return;
-	}
-
-	Time const time = content->position() + relative_time + extra - content->trim_start ();
-	libdcp::Size const image_size = content->scale().size (content, _video_container_size);
->>>>>>> 5f66a692
 
 	shared_ptr<PlayerImage> pi (
 		new PlayerImage (
