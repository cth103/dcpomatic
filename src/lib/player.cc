--- conflicted
+++ resolved
@@ -113,31 +113,11 @@
 			best_overlap_frc = FrameRateChange (_film->video_frame_rate(), _film->video_frame_rate ());
 		}
 
-<<<<<<< HEAD
 		/* FFmpeg */
 		shared_ptr<const FFmpegContent> fc = dynamic_pointer_cast<const FFmpegContent> (*i);
 		if (fc) {
 			decoder.reset (new FFmpegDecoder (fc, _film->log()));
 			frc = FrameRateChange (fc->video_frame_rate(), _film->video_frame_rate());
-=======
-	case AUDIO:
-		if (earliest_t > _audio_position) {
-			emit_silence (_film->time_to_audio_frames (earliest_t - _audio_position));
-		} else {
-			earliest->decoder->pass ();
-
-			if (earliest->decoder->done()) {
-				shared_ptr<AudioContent> ac = dynamic_pointer_cast<AudioContent> (earliest->content);
-				assert (ac);
-				shared_ptr<Resampler> re = resampler (ac, false);
-				if (re) {
-					shared_ptr<const AudioBuffers> b = re->flush ();
-					if (b->frames ()) {
-						process_audio (earliest, b, ac->audio_length (), true);
-					}
-				}
-			}
->>>>>>> 82926443
 		}
 
 		/* ImageContent */
@@ -213,11 +193,7 @@
 
 /** @param already_resampled true if this data has already been through the chain up to the resampler */
 void
-<<<<<<< HEAD
 Player::playlist_changed ()
-=======
-Player::process_audio (weak_ptr<Piece> weak_piece, shared_ptr<const AudioBuffers> audio, AudioContent::Frame frame, bool already_resampled)
->>>>>>> 82926443
 {
 	_have_valid_pieces = false;
 	Changed (false);
@@ -228,7 +204,6 @@
 {
 	_video_container_size = s;
 
-<<<<<<< HEAD
 	_black_image.reset (new Image (PIX_FMT_RGB24, _video_container_size, true));
 	_black_image->make_black ();
 }
@@ -240,26 +215,6 @@
 	   alert listeners that our output now would be different to how it was
 	   last time we were run.
 	*/
-=======
-	if (!already_resampled) {
-		/* Gain */
-		if (content->audio_gain() != 0) {
-			shared_ptr<AudioBuffers> gain (new AudioBuffers (audio));
-			gain->apply_gain (content->audio_gain ());
-			audio = gain;
-		}
-		
-		/* Resample */
-		if (content->content_audio_frame_rate() != content->output_audio_frame_rate()) {
-			shared_ptr<Resampler> r = resampler (content, true);
-			pair<shared_ptr<const AudioBuffers>, AudioContent::Frame> ro = r->run (audio, frame);
-			audio = ro.first;
-			frame = ro.second;
-		}
-	}
-	
-	Time const relative_time = _film->audio_frames_to_time (frame);
->>>>>>> 82926443
 
 	if (p == Film::SCALER || p == Film::WITH_SUBTITLES || p == Film::CONTAINER || p == Film::VIDEO_FRAME_RATE) {
 		Changed (false);
@@ -495,7 +450,6 @@
 			continue;
 		}
 
-<<<<<<< HEAD
 		/* The time that we should request from the content */
 		DCPTime request = time - DCPTime::from_seconds (content->audio_delay() / 1000.0);
 		DCPTime offset;
@@ -505,35 +459,12 @@
 			*/
 			offset = -request;
 			request = DCPTime ();
-=======
-		shared_ptr<Piece> piece (new Piece (*i));
-
-		/* XXX: into content? */
-
-		shared_ptr<const FFmpegContent> fc = dynamic_pointer_cast<const FFmpegContent> (*i);
-		if (fc) {
-			shared_ptr<FFmpegDecoder> fd (new FFmpegDecoder (_film, fc, _video, _audio));
-			
-			fd->Video.connect (bind (&Player::process_video, this, weak_ptr<Piece> (piece), _1, _2, _3, _4, _5, 0));
-			fd->Audio.connect (bind (&Player::process_audio, this, weak_ptr<Piece> (piece), _1, _2, false));
-			fd->Subtitle.connect (bind (&Player::process_subtitle, this, weak_ptr<Piece> (piece), _1, _2, _3, _4));
-
-			fd->seek (fc->time_to_content_video_frames (fc->trim_start ()), true);
-			piece->decoder = fd;
->>>>>>> 82926443
 		}
 
 		AudioFrame const content_frame = dcp_to_content_audio (*i, request);
 
-<<<<<<< HEAD
 		/* Audio from this piece's decoder (which might be more or less than what we asked for) */
 		shared_ptr<ContentAudio> all = decoder->get_audio (content_frame, length_frames, accurate);
-=======
-		shared_ptr<const SndfileContent> sc = dynamic_pointer_cast<const SndfileContent> (*i);
-		if (sc) {
-			shared_ptr<AudioDecoder> sd (new SndfileDecoder (_film, sc));
-			sd->Audio.connect (bind (&Player::process_audio, this, weak_ptr<Piece> (piece), _1, _2, false));
->>>>>>> 82926443
 
 		/* Gain */
 		if (content->audio_gain() != 0) {
@@ -578,22 +509,8 @@
 	s = DCPTime (max (int64_t (0), s.get ()));
 	s = DCPTime (min (piece->content->length_after_trim().get(), s.get()));
 
-<<<<<<< HEAD
 	/* Convert this to the content frame */
 	return DCPTime (s + piece->content->trim_start()).frames (_film->video_frame_rate()) * piece->frc.factor ();
-=======
-	if (!create) {
-		return shared_ptr<Resampler> ();
-	}
-
-	LOG_GENERAL (
-		"Creating new resampler for %1 to %2 with %3 channels", c->content_audio_frame_rate(), c->output_audio_frame_rate(), c->audio_channels()
-		);
-
-	shared_ptr<Resampler> r (new Resampler (c->content_audio_frame_rate(), c->output_audio_frame_rate(), c->audio_channels()));
-	_resamplers[c] = r;
-	return r;
->>>>>>> 82926443
 }
 
 AudioFrame
