/*
    Copyright (C) 2012 Carl Hetherington <cth@carlh.net>

    This program is free software; you can redistribute it and/or modify
    it under the terms of the GNU General Public License as published by
    the Free Software Foundation; either version 2 of the License, or
    (at your option) any later version.

    This program is distributed in the hope that it will be useful,
    but WITHOUT ANY WARRANTY; without even the implied warranty of
    MERCHANTABILITY or FITNESS FOR A PARTICULAR PURPOSE.  See the
    GNU General Public License for more details.

    You should have received a copy of the GNU General Public License
    along with this program; if not, write to the Free Software
    Foundation, Inc., 675 Mass Ave, Cambridge, MA 02139, USA.

*/

/** @file  src/film.h
 *  @brief A representation of some audio and video content, and details of
 *  how they should be presented in a DCP.
 */

#ifndef DCPOMATIC_FILM_H
#define DCPOMATIC_FILM_H

#include <string>
#include <vector>
#include <inttypes.h>
#include <boost/signals2.hpp>
#include <boost/enable_shared_from_this.hpp>
#include <boost/filesystem.hpp>
#include <libdcp/key.h>
#include <libdcp/kdm.h>
#include "util.h"
#include "types.h"
#include "dci_metadata.h"

class DCPContentType;
class Log;
class Content;
class Player;
class Playlist;
class AudioContent;
class Scaler;
class Screen;

/** @class Film
 *
 *  @brief A representation of some audio and video content, and details of
 *  how they should be presented in a DCP.
 *
 *  The content of a Film is held in a Playlist (created and managed by the Film).
 */
class Film : public boost::enable_shared_from_this<Film>, public boost::noncopyable
{
public:
	Film (boost::filesystem::path);

	boost::filesystem::path info_dir () const;
	boost::filesystem::path j2c_path (int, Eyes, bool) const;
	boost::filesystem::path info_path (int, Eyes) const;
	boost::filesystem::path internal_video_mxf_dir () const;
	boost::filesystem::path internal_video_mxf_filename () const;
	boost::filesystem::path audio_analysis_path (boost::shared_ptr<const AudioContent>) const;

	boost::filesystem::path video_mxf_filename () const;
	boost::filesystem::path audio_mxf_filename () const;

	void send_dcp_to_tms ();
	void make_dcp ();

	/** @return Logger.
	 *  It is safe to call this from any thread.
	 */
	boost::shared_ptr<Log> log () const {
		return _log;
	}

	int encoded_frames () const;
	
	boost::filesystem::path file (boost::filesystem::path f) const;
	boost::filesystem::path dir (boost::filesystem::path d) const;

	void read_metadata ();
	void write_metadata () const;

	std::string dci_name (bool if_created_now) const;
	std::string dcp_name (bool if_created_now = false) const;

	/** @return true if our state has changed since we last saved it */
	bool dirty () const {
		return _dirty;
	}

	libdcp::Size full_frame () const;

	std::list<boost::filesystem::path> dcps () const;

	boost::shared_ptr<Player> make_player () const;
	boost::shared_ptr<Playlist> playlist () const;

	OutputAudioFrame audio_frame_rate () const;

	OutputAudioFrame time_to_audio_frames (DCPTime) const;
	OutputVideoFrame time_to_video_frames (DCPTime) const;
	DCPTime video_frames_to_time (OutputVideoFrame) const;
	DCPTime audio_frames_to_time (OutputAudioFrame) const;

	/* Proxies for some Playlist methods */

	ContentList content () const;
	DCPTime length () const;
	bool has_subtitles () const;
	OutputVideoFrame best_video_frame_rate () const;
<<<<<<< HEAD
	bool content_paths_valid () const;
	FrameRateChange active_frame_rate_change (DCPTime) const;
=======
>>>>>>> af3e8ed8

	libdcp::KDM
	make_kdm (
		boost::shared_ptr<libdcp::Certificate> target,
		boost::filesystem::path dcp,
		boost::posix_time::ptime from,
		boost::posix_time::ptime until
		) const;
	
	std::list<libdcp::KDM> make_kdms (
		std::list<boost::shared_ptr<Screen> >,
		boost::filesystem::path dcp,
		boost::posix_time::ptime from,
		boost::posix_time::ptime until
		) const;

	libdcp::Key key () const {
		return _key;
	}

	/** Identifiers for the parts of our state;
	    used for signalling changes.
	*/
	enum Property {
		NONE,
		NAME,
		USE_DCI_NAME,
		/** The playlist's content list has changed (i.e. content has been added, moved around or removed) */
		CONTENT,
		DCP_CONTENT_TYPE,
		CONTAINER,
		RESOLUTION,
		SCALER,
		WITH_SUBTITLES,
		SIGNED,
		ENCRYPTED,
		J2K_BANDWIDTH,
		DCI_METADATA,
		VIDEO_FRAME_RATE,
		AUDIO_CHANNELS,
		/** The setting of _three_d has been changed */
		THREE_D,
		SEQUENCE_VIDEO,
		INTEROP,
	};


	/* GET */

	boost::filesystem::path directory () const {
		return _directory;
	}

	std::string name () const {
		return _name;
	}

	bool use_dci_name () const {
		return _use_dci_name;
	}

	DCPContentType const * dcp_content_type () const {
		return _dcp_content_type;
	}

	Ratio const * container () const {
		return _container;
	}

	Resolution resolution () const {
		return _resolution;
	}

	Scaler const * scaler () const {
		return _scaler;
	}

	bool with_subtitles () const {
		return _with_subtitles;
	}

	/* signed is a reserved word */
	bool is_signed () const {
		return _signed;
	}
	
	bool encrypted () const {
		return _encrypted;
	}

	int j2k_bandwidth () const {
		return _j2k_bandwidth;
	}

	DCIMetadata dci_metadata () const {
		return _dci_metadata;
	}

	/** @return The frame rate of the DCP */
	int video_frame_rate () const {
		return _video_frame_rate;
	}

	int audio_channels () const {
		return _audio_channels;
	}

	bool three_d () const {
		return _three_d;
	}

	bool sequence_video () const {
		return _sequence_video;
	}

	bool interop () const {
		return _interop;
	}
	

	/* SET */

	void set_directory (boost::filesystem::path);
	void set_name (std::string);
	void set_use_dci_name (bool);
	void examine_and_add_content (boost::shared_ptr<Content>);
	void add_content (boost::shared_ptr<Content>);
	void remove_content (boost::shared_ptr<Content>);
	void move_content_earlier (boost::shared_ptr<Content>);
	void move_content_later (boost::shared_ptr<Content>);
	void set_dcp_content_type (DCPContentType const *);
	void set_container (Ratio const *);
	void set_resolution (Resolution);
	void set_scaler (Scaler const *);
	void set_with_subtitles (bool);
	void set_signed (bool);
	void set_encrypted (bool);
	void set_j2k_bandwidth (int);
	void set_dci_metadata (DCIMetadata);
	void set_video_frame_rate (int);
	void set_audio_channels (int);
	void set_three_d (bool);
	void set_dci_date_today ();
	void set_sequence_video (bool);
	void set_interop (bool);

	/** Emitted when some property has of the Film has changed */
	mutable boost::signals2::signal<void (Property)> Changed;

	/** Emitted when some property of our content has changed */
	mutable boost::signals2::signal<void (boost::weak_ptr<Content>, int)> ContentChanged;

	/** Current version number of the state file */
	static int const state_version;

private:

	void signal_changed (Property);
	std::string video_identifier () const;
	void playlist_changed ();
	void playlist_content_changed (boost::weak_ptr<Content>, int);
	std::string filename_safe_name () const;
	void maybe_add_content (boost::weak_ptr<Job>, boost::weak_ptr<Content>);

	/** Log to write to */
	boost::shared_ptr<Log> _log;
	boost::shared_ptr<Playlist> _playlist;

	/** Complete path to directory containing the film metadata;
	 *  must not be relative.
	 */
	boost::filesystem::path _directory;
	
	/** Name for DCP-o-matic */
	std::string _name;
	/** True if a auto-generated DCI-compliant name should be used for our DCP */
	bool _use_dci_name;
	/** The type of content that this Film represents (feature, trailer etc.) */
	DCPContentType const * _dcp_content_type;
	/** The container to put this Film in (flat, scope, etc.) */
	Ratio const * _container;
	/** DCP resolution (2K or 4K) */
	Resolution _resolution;
	/** Scaler algorithm to use */
	Scaler const * _scaler;
	/** True if subtitles should be shown for this film */
	bool _with_subtitles;
	bool _signed;
	bool _encrypted;
	/** bandwidth for J2K files in bits per second */
	int _j2k_bandwidth;
	/** DCI naming stuff */
	DCIMetadata _dci_metadata;
	/** Frames per second to run our DCP at */
	int _video_frame_rate;
	/** The date that we should use in a DCI name */
	boost::gregorian::date _dci_date;
	/** Number of audio channels to put in the DCP */
	int _audio_channels;
	/** If true, the DCP will be written in 3D mode; otherwise in 2D.
	    This will be regardless of what content is on the playlist.
	*/
	bool _three_d;
	bool _sequence_video;
	bool _interop;
	libdcp::Key _key;

	/** true if our state has changed since we last saved it */
	mutable bool _dirty;

	friend class paths_test;
	friend class film_metadata_test;
};

#endif<|MERGE_RESOLUTION|>--- conflicted
+++ resolved
@@ -114,11 +114,7 @@
 	DCPTime length () const;
 	bool has_subtitles () const;
 	OutputVideoFrame best_video_frame_rate () const;
-<<<<<<< HEAD
-	bool content_paths_valid () const;
 	FrameRateChange active_frame_rate_change (DCPTime) const;
-=======
->>>>>>> af3e8ed8
 
 	libdcp::KDM
 	make_kdm (
