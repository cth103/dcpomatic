/*
    Copyright (C) 2012 Carl Hetherington <cth@carlh.net>

    This program is free software; you can redistribute it and/or modify
    it under the terms of the GNU General Public License as published by
    the Free Software Foundation; either version 2 of the License, or
    (at your option) any later version.

    This program is distributed in the hope that it will be useful,
    but WITHOUT ANY WARRANTY; without even the implied warranty of
    MERCHANTABILITY or FITNESS FOR A PARTICULAR PURPOSE.  See the
    GNU General Public License for more details.

    You should have received a copy of the GNU General Public License
    along with this program; if not, write to the Free Software
    Foundation, Inc., 675 Mass Ave, Cambridge, MA 02139, USA.

*/

/** @file  src/film.h
 *  @brief A representation of some audio and video content, and details of
 *  how they should be presented in a DCP.
 */

#ifndef DCPOMATIC_FILM_H
#define DCPOMATIC_FILM_H

#include <string>
#include <vector>
#include <inttypes.h>
#include <boost/thread/mutex.hpp>
#include <boost/thread.hpp>
#include <boost/signals2.hpp>
#include <boost/enable_shared_from_this.hpp>
#include "util.h"
#include "dci_metadata.h"
#include "types.h"
#include "ffmpeg_content.h"
#include "audio_mapping.h"

class DCPContentType;
class Format;
class Job;
class Filter;
class Log;
class ExamineContentJob;
class AnalyseAudioJob;
class ExternalAudioStream;
class Content;
class Player;
class Playlist;

/** @class Film
 *  @brief A representation of some audio and video content, and details of
 *  how they should be presented in a DCP.
 */
class Film : public boost::enable_shared_from_this<Film>
{
public:
	Film (std::string d, bool must_exist = true);
	Film (Film const &);

	std::string info_dir () const;
	std::string j2c_path (int f, bool t) const;
	std::string info_path (int f) const;
	std::string internal_video_mxf_dir () const;
	std::string internal_video_mxf_filename () const;
	std::string audio_analysis_path () const;

<<<<<<< HEAD
	void examine_content (boost::shared_ptr<Content>);
=======
	std::string dcp_video_mxf_filename () const;
	std::string dcp_audio_mxf_filename () const;

	void examine_content ();
>>>>>>> be5dfa3e
	void analyse_audio ();
	void send_dcp_to_tms ();
	void make_dcp ();

	/** @return Logger.
	 *  It is safe to call this from any thread.
	 */
	boost::shared_ptr<Log> log () const {
		return _log;
	}

	int encoded_frames () const;
	
	std::string file (std::string f) const;
	std::string dir (std::string d) const;

	int target_audio_sample_rate () const;
	
	void write_metadata () const;

	libdcp::Size cropped_size (libdcp::Size) const;
	std::string dci_name (bool if_created_now) const;
	std::string dcp_name (bool if_created_now = false) const;

	/** @return true if our state has changed since we last saved it */
	bool dirty () const {
		return _dirty;
	}

	bool have_dcp () const;

	boost::shared_ptr<Player> player () const;

	/* Proxies for some Playlist methods */

	ContentAudioFrame audio_length () const;
	int audio_channels () const;
	int audio_frame_rate () const;
	bool has_audio () const;
	
	float video_frame_rate () const;
	libdcp::Size video_size () const;
	ContentVideoFrame video_length () const;	

	std::vector<FFmpegSubtitleStream> ffmpeg_subtitle_streams () const;
	boost::optional<FFmpegSubtitleStream> ffmpeg_subtitle_stream () const;
	std::vector<FFmpegAudioStream> ffmpeg_audio_streams () const;
	boost::optional<FFmpegAudioStream> ffmpeg_audio_stream () const;

	void set_ffmpeg_subtitle_stream (FFmpegSubtitleStream);
	void set_ffmpeg_audio_stream (FFmpegAudioStream);

	enum TrimType {
		CPL,
		ENCODE
	};

	/** Identifiers for the parts of our state;
	    used for signalling changes.
	*/
	enum Property {
		NONE,
		NAME,
		USE_DCI_NAME,
		TRUST_CONTENT_HEADERS,
		/** The content list has changed (i.e. content has been added, moved around or removed) */
		CONTENT,
		DCP_CONTENT_TYPE,
		FORMAT,
		CROP,
		FILTERS,
		SCALER,
		TRIM_START,
		TRIM_END,
<<<<<<< HEAD
		AB,
=======
		TRIM_TYPE,
		DCP_AB,
		CONTENT_AUDIO_STREAM,
		EXTERNAL_AUDIO,
		USE_CONTENT_AUDIO,
>>>>>>> be5dfa3e
		AUDIO_GAIN,
		AUDIO_DELAY,
		WITH_SUBTITLES,
		SUBTITLE_OFFSET,
		SUBTITLE_SCALE,
		COLOUR_LUT,
		J2K_BANDWIDTH,
		DCI_METADATA,
		DCP_FRAME_RATE,
		AUDIO_MAPPING
	};


	/* GET */

	std::string directory () const {
		boost::mutex::scoped_lock lm (_directory_mutex);
		return _directory;
	}

	std::string name () const {
		boost::mutex::scoped_lock lm (_state_mutex);
		return _name;
	}

	bool use_dci_name () const {
		boost::mutex::scoped_lock lm (_state_mutex);
		return _use_dci_name;
	}

	bool trust_content_headers () const {
		boost::mutex::scoped_lock lm (_state_mutex);
		return _trust_content_headers;
	}

	ContentList content () const {
		boost::mutex::scoped_lock lm (_state_mutex);
		return _content;
	}

	DCPContentType const * dcp_content_type () const {
		boost::mutex::scoped_lock lm (_state_mutex);
		return _dcp_content_type;
	}

	Format const * format () const {
		boost::mutex::scoped_lock lm (_state_mutex);
		return _format;
	}

	Crop crop () const {
		boost::mutex::scoped_lock lm (_state_mutex);
		return _crop;
	}

	std::vector<Filter const *> filters () const {
		boost::mutex::scoped_lock lm (_state_mutex);
		return _filters;
	}

	Scaler const * scaler () const {
		boost::mutex::scoped_lock lm (_state_mutex);
		return _scaler;
	}

	int trim_start () const {
		boost::mutex::scoped_lock lm (_state_mutex);
		return _trim_start;
	}

	int trim_end () const {
		boost::mutex::scoped_lock lm (_state_mutex);
		return _trim_end;
	}

<<<<<<< HEAD
	bool ab () const {
=======
	TrimType trim_type () const {
		boost::mutex::scoped_lock lm (_state_mutex);
		return _trim_type;
	}

	bool dcp_ab () const {
		boost::mutex::scoped_lock lm (_state_mutex);
		return _dcp_ab;
	}

	boost::shared_ptr<AudioStream> content_audio_stream () const {
		boost::mutex::scoped_lock lm (_state_mutex);
		return _content_audio_stream;
	}

	std::vector<std::string> external_audio () const {
>>>>>>> be5dfa3e
		boost::mutex::scoped_lock lm (_state_mutex);
		return _ab;
	}

	float audio_gain () const {
		boost::mutex::scoped_lock lm (_state_mutex);
		return _audio_gain;
	}

	int audio_delay () const {
		boost::mutex::scoped_lock lm (_state_mutex);
		return _audio_delay;
	}

	bool with_subtitles () const {
		boost::mutex::scoped_lock lm (_state_mutex);
		return _with_subtitles;
	}

	int subtitle_offset () const {
		boost::mutex::scoped_lock lm (_state_mutex);
		return _subtitle_offset;
	}

	float subtitle_scale () const {
		boost::mutex::scoped_lock lm (_state_mutex);
		return _subtitle_scale;
	}

	int colour_lut () const {
		boost::mutex::scoped_lock lm (_state_mutex);
		return _colour_lut;
	}

	int j2k_bandwidth () const {
		boost::mutex::scoped_lock lm (_state_mutex);
		return _j2k_bandwidth;
	}

	DCIMetadata dci_metadata () const {
		boost::mutex::scoped_lock lm (_state_mutex);
		return _dci_metadata;
	}

	int dcp_frame_rate () const {
		boost::mutex::scoped_lock lm (_state_mutex);
		return _dcp_frame_rate;
	}

	AudioMapping audio_mapping () const {
		boost::mutex::scoped_lock lm (_state_mutex);
		return _audio_mapping;
	}

	/* SET */

	void set_directory (std::string);
	void set_name (std::string);
	void set_use_dci_name (bool);
	void set_trust_content_headers (bool);
	void add_content (boost::shared_ptr<Content>);
	void remove_content (boost::shared_ptr<Content>);
	void move_content_earlier (boost::shared_ptr<Content>);
	void move_content_later (boost::shared_ptr<Content>);
	void set_dcp_content_type (DCPContentType const *);
	void set_format (Format const *);
	void set_crop (Crop);
	void set_left_crop (int);
	void set_right_crop (int);
	void set_top_crop (int);
	void set_bottom_crop (int);
	void set_filters (std::vector<Filter const *>);
	void set_scaler (Scaler const *);
	void set_trim_start (int);
	void set_trim_end (int);
<<<<<<< HEAD
	void set_ab (bool);
=======
	void set_trim_type (TrimType);
	void set_dcp_ab (bool);
	void set_content_audio_stream (boost::shared_ptr<AudioStream>);
	void set_external_audio (std::vector<std::string>);
	void set_use_content_audio (bool);
>>>>>>> be5dfa3e
	void set_audio_gain (float);
	void set_audio_delay (int);
	void set_with_subtitles (bool);
	void set_subtitle_offset (int);
	void set_subtitle_scale (float);
	void set_colour_lut (int);
	void set_j2k_bandwidth (int);
	void set_dci_metadata (DCIMetadata);
	void set_dcp_frame_rate (int);
	void set_dci_date_today ();
	void set_audio_mapping (AudioMapping);

	/** Emitted when some property has of the Film has changed */
	mutable boost::signals2::signal<void (Property)> Changed;

	/** Emitted when some property of our content has changed */
	mutable boost::signals2::signal<void (boost::weak_ptr<Content>, int)> ContentChanged;

	boost::signals2::signal<void ()> AudioAnalysisSucceeded;

	/** Current version number of the state file */
	static int const state_version;

private:
	
	void signal_changed (Property);
	void analyse_audio_finished ();
	std::string video_state_identifier () const;
	void read_metadata ();
	void content_changed (boost::weak_ptr<Content>, int);
	boost::shared_ptr<FFmpegContent> ffmpeg () const;
	void setup_default_audio_mapping ();

	/** Log to write to */
	boost::shared_ptr<Log> _log;
	/** Any running AnalyseAudioJob, or 0 */
	boost::shared_ptr<AnalyseAudioJob> _analyse_audio_job;
<<<<<<< HEAD
	boost::shared_ptr<Playlist> _playlist;
=======

	void signal_changed (Property);
	void examine_content_finished ();
	void analyse_audio_finished ();
	std::string video_state_identifier () const;
	std::string filename_safe_name () const;
>>>>>>> be5dfa3e

	/** Complete path to directory containing the film metadata;
	 *  must not be relative.
	 */
	std::string _directory;
	/** Mutex for _directory */
	mutable boost::mutex _directory_mutex;
	
	/** Name for DCP-o-matic */
	std::string _name;
	/** True if a auto-generated DCI-compliant name should be used for our DCP */
	bool _use_dci_name;
	bool _trust_content_headers;
	ContentList _content;
	/** The type of content that this Film represents (feature, trailer etc.) */
	DCPContentType const * _dcp_content_type;
	/** The format to present this Film in (flat, scope, etc.) */
	Format const * _format;
	/** The crop to apply to the source */
	Crop _crop;
	/** Video filters that should be used when generating DCPs */
	std::vector<Filter const *> _filters;
	/** Scaler algorithm to use */
	Scaler const * _scaler;
	/** Frames to trim off the start of the DCP */
	int _trim_start;
	/** Frames to trim off the end of the DCP */
	int _trim_end;
	TrimType _trim_type;
	/** true to create an A/B comparison DCP, where the left half of the image
	    is the video without any filters or post-processing, and the right half
	    has the specified filters and post-processing.
	*/
	bool _ab;
	/** Gain to apply to audio in dB */
	float _audio_gain;
	/** Delay to apply to audio (positive moves audio later) in milliseconds */
	int _audio_delay;
	/** True if subtitles should be shown for this film */
	bool _with_subtitles;
	/** y offset for placing subtitles, in source pixels; +ve is further down
	    the frame, -ve is further up.
	*/
	int _subtitle_offset;
	/** scale factor to apply to subtitles */
	float _subtitle_scale;
	/** index of colour LUT to use when converting RGB to XYZ.
	 *  0: sRGB
	 *  1: Rec 709
	 */
	int _colour_lut;
	/** bandwidth for J2K files in bits per second */
	int _j2k_bandwidth;
	/** DCI naming stuff */
	DCIMetadata _dci_metadata;
	/** Frames per second to run our DCP at */
	int _dcp_frame_rate;
	/** The date that we should use in a DCI name */
	boost::gregorian::date _dci_date;
	AudioMapping _audio_mapping;

	/** true if our state has changed since we last saved it */
	mutable bool _dirty;

	/** Mutex for all state except _directory */
	mutable boost::mutex _state_mutex;

	friend class paths_test;
	friend class film_metadata_test;
};

#endif<|MERGE_RESOLUTION|>--- conflicted
+++ resolved
@@ -67,14 +67,10 @@
 	std::string internal_video_mxf_filename () const;
 	std::string audio_analysis_path () const;
 
-<<<<<<< HEAD
 	void examine_content (boost::shared_ptr<Content>);
-=======
 	std::string dcp_video_mxf_filename () const;
 	std::string dcp_audio_mxf_filename () const;
 
-	void examine_content ();
->>>>>>> be5dfa3e
 	void analyse_audio ();
 	void send_dcp_to_tms ();
 	void make_dcp ();
@@ -149,15 +145,8 @@
 		SCALER,
 		TRIM_START,
 		TRIM_END,
-<<<<<<< HEAD
 		AB,
-=======
 		TRIM_TYPE,
-		DCP_AB,
-		CONTENT_AUDIO_STREAM,
-		EXTERNAL_AUDIO,
-		USE_CONTENT_AUDIO,
->>>>>>> be5dfa3e
 		AUDIO_GAIN,
 		AUDIO_DELAY,
 		WITH_SUBTITLES,
@@ -233,26 +222,12 @@
 		return _trim_end;
 	}
 
-<<<<<<< HEAD
+	TrimType trim_type () const {
+		boost::mutex::scoped_lock lm (_state_mutex);
+		return _trim_type;
+	}
+
 	bool ab () const {
-=======
-	TrimType trim_type () const {
-		boost::mutex::scoped_lock lm (_state_mutex);
-		return _trim_type;
-	}
-
-	bool dcp_ab () const {
-		boost::mutex::scoped_lock lm (_state_mutex);
-		return _dcp_ab;
-	}
-
-	boost::shared_ptr<AudioStream> content_audio_stream () const {
-		boost::mutex::scoped_lock lm (_state_mutex);
-		return _content_audio_stream;
-	}
-
-	std::vector<std::string> external_audio () const {
->>>>>>> be5dfa3e
 		boost::mutex::scoped_lock lm (_state_mutex);
 		return _ab;
 	}
@@ -328,15 +303,8 @@
 	void set_scaler (Scaler const *);
 	void set_trim_start (int);
 	void set_trim_end (int);
-<<<<<<< HEAD
 	void set_ab (bool);
-=======
 	void set_trim_type (TrimType);
-	void set_dcp_ab (bool);
-	void set_content_audio_stream (boost::shared_ptr<AudioStream>);
-	void set_external_audio (std::vector<std::string>);
-	void set_use_content_audio (bool);
->>>>>>> be5dfa3e
 	void set_audio_gain (float);
 	void set_audio_delay (int);
 	void set_with_subtitles (bool);
@@ -369,21 +337,13 @@
 	void content_changed (boost::weak_ptr<Content>, int);
 	boost::shared_ptr<FFmpegContent> ffmpeg () const;
 	void setup_default_audio_mapping ();
+	std::string filename_safe_name () const;
 
 	/** Log to write to */
 	boost::shared_ptr<Log> _log;
 	/** Any running AnalyseAudioJob, or 0 */
 	boost::shared_ptr<AnalyseAudioJob> _analyse_audio_job;
-<<<<<<< HEAD
 	boost::shared_ptr<Playlist> _playlist;
-=======
-
-	void signal_changed (Property);
-	void examine_content_finished ();
-	void analyse_audio_finished ();
-	std::string video_state_identifier () const;
-	std::string filename_safe_name () const;
->>>>>>> be5dfa3e
 
 	/** Complete path to directory containing the film metadata;
 	 *  must not be relative.
