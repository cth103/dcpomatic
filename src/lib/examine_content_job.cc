/*
    Copyright (C) 2012 Carl Hetherington <cth@carlh.net>

    This program is free software; you can redistribute it and/or modify
    it under the terms of the GNU General Public License as published by
    the Free Software Foundation; either version 2 of the License, or
    (at your option) any later version.

    This program is distributed in the hope that it will be useful,
    but WITHOUT ANY WARRANTY; without even the implied warranty of
    MERCHANTABILITY or FITNESS FOR A PARTICULAR PURPOSE.  See the
    GNU General Public License for more details.

    You should have received a copy of the GNU General Public License
    along with this program; if not, write to the Free Software
    Foundation, Inc., 675 Mass Ave, Cambridge, MA 02139, USA.

*/

/** @file  src/examine_content_job.cc
 *  @brief A class to run through content at high speed to find its length.
 */

#include <boost/filesystem.hpp>
#include "examine_content_job.h"
#include "options.h"
#include "decoder_factory.h"
#include "decoder.h"
#include "transcoder.h"
#include "log.h"
#include "film.h"
#include "video_decoder.h"

using std::string;
using std::vector;
using std::pair;
using boost::shared_ptr;

ExamineContentJob::ExamineContentJob (shared_ptr<Film> f, shared_ptr<Job> req)
	: Job (f, req)
{

}

ExamineContentJob::~ExamineContentJob ()
{
}

string
ExamineContentJob::name () const
{
	if (_film->name().empty ()) {
		return "Examine content";
	}
	
	return String::compose ("Examine content of %1", _film->name());
}

void
ExamineContentJob::run ()
{
	float progress_remaining = 1;

	/* Set the film's length to either
	   a) a length judged by running through the content or
	   b) the length from a decoder's header.
	*/
<<<<<<< HEAD
	_film->unset_length ();
	_film->set_crop (Crop ());
	
	shared_ptr<DecodeOptions> o (new DecodeOptions);
	o->decode_audio = false;

	descend (1);

	Decoders decoders = decoder_factory (_film, o, this);

	set_progress_unknown ();
	while (!decoders.video->pass()) {
		/* keep going */
	}

	_film->set_length (decoders.video->video_frame());

	_film->log()->log (String::compose ("Video length is %1 frames", _film->length()));
=======

	if (!_film->trust_content_header()) {
		/* Decode the content to get an accurate length */
		
		/* We don't want to use any existing length here, as progress
		   will be messed up.
		*/
		_film->unset_length ();
		
		shared_ptr<Options> o (new Options ("", "", ""));
		o->out_size = Size (512, 512);
		o->apply_crop = false;
		o->decode_audio = false;
		
		descend (0.5);
		
		pair<shared_ptr<VideoDecoder>, shared_ptr<AudioDecoder> > decoders = decoder_factory (_film, o, this);
		
		set_progress_unknown ();
		while (!decoders.first->pass()) {
			/* keep going */
		}
		
		_film->set_length (decoders.first->video_frame());
		
		_film->log()->log (String::compose ("Video length examined as %1 frames", _film->length().get()));
		
		ascend ();
		
		progress_remaining -= 0.5;
		
	} else {

		/* Get a quick decoder to get the content's length from its header.
		   It would have been nice to just use the thumbnail transcoder's decoder,
		   but that's a bit fiddly, and this isn't too expensive.
		*/
		
		shared_ptr<Options> o (new Options ("", "", ""));
		o->out_size = Size (1024, 1024);
		pair<shared_ptr<VideoDecoder>, shared_ptr<AudioDecoder> > d = decoder_factory (_film, o, 0);
		_film->set_length (d.first->length());
	
		_film->log()->log (String::compose ("Video length obtained from header as %1 frames", _film->length().get()));
	}

	/* Now make thumbnails for it */

	descend (progress_remaining);

	try {
		shared_ptr<Options> o (new Options (_film->dir ("thumbs"), ".png", ""));
		o->out_size = _film->size ();
		o->apply_crop = false;
		o->decode_audio = false;
		o->decode_video_skip = _film->length().get() / 128;
		o->decode_subtitles = true;
		shared_ptr<ImageMagickEncoder> e (new ImageMagickEncoder (_film, o));
		Transcoder w (_film, o, this, e);
		w.go ();

		/* Now set the film's length from the transcoder's decoder, since we
		   went to all the trouble of going through the content.
		*/

		_film->set_length (w.video_decoder()->video_frame());
		
	} catch (std::exception& e) {

		ascend ();
		set_progress (1);
		set_error (e.what ());
		set_state (FINISHED_ERROR);
		return;
		
	}

	string const tdir = _film->dir ("thumbs");
	vector<SourceFrame> thumbs;

	for (boost::filesystem::directory_iterator i = boost::filesystem::directory_iterator (tdir); i != boost::filesystem::directory_iterator(); ++i) {

		/* Aah, the sweet smell of progress */
#if BOOST_FILESYSTEM_VERSION == 3		
		string const l = boost::filesystem::path(*i).leaf().generic_string();
#else
		string const l = i->leaf ();
#endif
		
		size_t const d = l.find (".png");
		size_t const t = l.find (".tmp");
		if (d != string::npos && t == string::npos) {
			thumbs.push_back (atoi (l.substr (0, d).c_str()));
		}
	}

	sort (thumbs.begin(), thumbs.end());
	_film->set_thumbs (thumbs);	
>>>>>>> 3ce37f08

	ascend ();
	set_progress (1);
	set_state (FINISHED_OK);
}<|MERGE_RESOLUTION|>--- conflicted
+++ resolved
@@ -59,33 +59,12 @@
 void
 ExamineContentJob::run ()
 {
-	float progress_remaining = 1;
+	descend (1);
 
 	/* Set the film's length to either
 	   a) a length judged by running through the content or
 	   b) the length from a decoder's header.
 	*/
-<<<<<<< HEAD
-	_film->unset_length ();
-	_film->set_crop (Crop ());
-	
-	shared_ptr<DecodeOptions> o (new DecodeOptions);
-	o->decode_audio = false;
-
-	descend (1);
-
-	Decoders decoders = decoder_factory (_film, o, this);
-
-	set_progress_unknown ();
-	while (!decoders.video->pass()) {
-		/* keep going */
-	}
-
-	_film->set_length (decoders.video->video_frame());
-
-	_film->log()->log (String::compose ("Video length is %1 frames", _film->length()));
-=======
-
 	if (!_film->trust_content_header()) {
 		/* Decode the content to get an accurate length */
 		
@@ -93,97 +72,32 @@
 		   will be messed up.
 		*/
 		_film->unset_length ();
+		_film->set_crop (Crop ());
 		
-		shared_ptr<Options> o (new Options ("", "", ""));
-		o->out_size = Size (512, 512);
-		o->apply_crop = false;
+		shared_ptr<DecodeOptions> o (new DecodeOptions);
 		o->decode_audio = false;
 		
-		descend (0.5);
-		
-		pair<shared_ptr<VideoDecoder>, shared_ptr<AudioDecoder> > decoders = decoder_factory (_film, o, this);
+		Decoders decoders = decoder_factory (_film, o, this);
 		
 		set_progress_unknown ();
-		while (!decoders.first->pass()) {
+		while (!decoders.video->pass()) {
 			/* keep going */
 		}
 		
-		_film->set_length (decoders.first->video_frame());
+		_film->set_length (decoders.video->video_frame());
 		
 		_film->log()->log (String::compose ("Video length examined as %1 frames", _film->length().get()));
 		
-		ascend ();
-		
-		progress_remaining -= 0.5;
-		
 	} else {
 
-		/* Get a quick decoder to get the content's length from its header.
-		   It would have been nice to just use the thumbnail transcoder's decoder,
-		   but that's a bit fiddly, and this isn't too expensive.
-		*/
+		/* Get a quick decoder to get the content's length from its header */
 		
-		shared_ptr<Options> o (new Options ("", "", ""));
-		o->out_size = Size (1024, 1024);
-		pair<shared_ptr<VideoDecoder>, shared_ptr<AudioDecoder> > d = decoder_factory (_film, o, 0);
-		_film->set_length (d.first->length());
+		shared_ptr<DecodeOptions> o (new DecodeOptions);
+		Decoders d = decoder_factory (_film, o, 0);
+		_film->set_length (d.video->length());
 	
 		_film->log()->log (String::compose ("Video length obtained from header as %1 frames", _film->length().get()));
 	}
-
-	/* Now make thumbnails for it */
-
-	descend (progress_remaining);
-
-	try {
-		shared_ptr<Options> o (new Options (_film->dir ("thumbs"), ".png", ""));
-		o->out_size = _film->size ();
-		o->apply_crop = false;
-		o->decode_audio = false;
-		o->decode_video_skip = _film->length().get() / 128;
-		o->decode_subtitles = true;
-		shared_ptr<ImageMagickEncoder> e (new ImageMagickEncoder (_film, o));
-		Transcoder w (_film, o, this, e);
-		w.go ();
-
-		/* Now set the film's length from the transcoder's decoder, since we
-		   went to all the trouble of going through the content.
-		*/
-
-		_film->set_length (w.video_decoder()->video_frame());
-		
-	} catch (std::exception& e) {
-
-		ascend ();
-		set_progress (1);
-		set_error (e.what ());
-		set_state (FINISHED_ERROR);
-		return;
-		
-	}
-
-	string const tdir = _film->dir ("thumbs");
-	vector<SourceFrame> thumbs;
-
-	for (boost::filesystem::directory_iterator i = boost::filesystem::directory_iterator (tdir); i != boost::filesystem::directory_iterator(); ++i) {
-
-		/* Aah, the sweet smell of progress */
-#if BOOST_FILESYSTEM_VERSION == 3		
-		string const l = boost::filesystem::path(*i).leaf().generic_string();
-#else
-		string const l = i->leaf ();
-#endif
-		
-		size_t const d = l.find (".png");
-		size_t const t = l.find (".tmp");
-		if (d != string::npos && t == string::npos) {
-			thumbs.push_back (atoi (l.substr (0, d).c_str()));
-		}
-	}
-
-	sort (thumbs.begin(), thumbs.end());
-	_film->set_thumbs (thumbs);	
->>>>>>> 3ce37f08
 
 	ascend ();
 	set_progress (1);
