/*
    Copyright (C) 2013 Carl Hetherington <cth@carlh.net>

    This program is free software; you can redistribute it and/or modify
    it under the terms of the GNU General Public License as published by
    the Free Software Foundation; either version 2 of the License, or
    (at your option) any later version.

    This program is distributed in the hope that it will be useful,
    but WITHOUT ANY WARRANTY; without even the implied warranty of
    MERCHANTABILITY or FITNESS FOR A PARTICULAR PURPOSE.  See the
    GNU General Public License for more details.

    You should have received a copy of the GNU General Public License
    along with this program; if not, write to the Free Software
    Foundation, Inc., 675 Mass Ave, Cambridge, MA 02139, USA.

*/

#include <list>
#include <boost/shared_ptr.hpp>
#include <quickmail.h>
#include <zip.h>
#include <dcp/encrypted_kdm.h>
#include "kdm.h"
#include "cinema.h"
#include "exceptions.h"
#include "util.h"
#include "film.h"
#include "config.h"

using std::list;
using std::string;
using std::stringstream;
using std::cout;
using boost::shared_ptr;

struct ScreenKDM
{
	ScreenKDM (shared_ptr<Screen> s, dcp::EncryptedKDM k)
		: screen (s)
		, kdm (k)
	{}
	
	shared_ptr<Screen> screen;
	dcp::EncryptedKDM kdm;
};

static string
kdm_filename (shared_ptr<const Film> film, ScreenKDM kdm)
{
	return tidy_for_filename (film->name()) + "_" + tidy_for_filename (kdm.screen->cinema->name) + "_" + tidy_for_filename (kdm.screen->name) + ".kdm.xml";
}

struct CinemaKDMs
{
	shared_ptr<Cinema> cinema;
	list<ScreenKDM> screen_kdms;

	void make_zip_file (shared_ptr<const Film> film, boost::filesystem::path zip_file) const
	{
		int error;
		struct zip* zip = zip_open (zip_file.string().c_str(), ZIP_CREATE | ZIP_EXCL, &error);
		if (!zip) {
			if (error == ZIP_ER_EXISTS) {
				throw FileError ("ZIP file already exists", zip_file);
			}
			throw FileError ("could not create ZIP file", zip_file);
		}
		
		list<shared_ptr<string> > kdm_strings;
		
		for (list<ScreenKDM>::const_iterator i = screen_kdms.begin(); i != screen_kdms.end(); ++i) {
			shared_ptr<string> kdm (new string (i->kdm.as_xml ()));
			kdm_strings.push_back (kdm);
			
			struct zip_source* source = zip_source_buffer (zip, kdm->c_str(), kdm->length(), 0);
			if (!source) {
				throw StringError ("could not create ZIP source");
			}
			
			if (zip_add (zip, kdm_filename (film, *i).c_str(), source) == -1) {
				throw StringError ("failed to add KDM to ZIP archive");
			}
		}
		
		if (zip_close (zip) == -1) {
			throw StringError ("failed to close ZIP archive");
		}
	}
};

/* Not complete but sufficient for our purposes (we're using
   ScreenKDM in a list where all the screens will be unique).
*/
bool
operator== (ScreenKDM const & a, ScreenKDM const & b)
{
	return a.screen == b.screen;
}

static list<ScreenKDM>
make_screen_kdms (
	shared_ptr<const Film> film,
	list<shared_ptr<Screen> > screens,
	boost::filesystem::path cpl,
<<<<<<< HEAD
	dcp::LocalTime from,
	dcp::LocalTime to
	)
{
	list<dcp::EncryptedKDM> kdms = film->make_kdms (screens, cpl, from, to);
=======
	boost::posix_time::ptime from,
	boost::posix_time::ptime to,
	libdcp::KDM::Formulation formulation
	)
{
	list<libdcp::KDM> kdms = film->make_kdms (screens, cpl, from, to, formulation);
>>>>>>> 20fa26ea
	   
	list<ScreenKDM> screen_kdms;
	
	list<shared_ptr<Screen> >::iterator i = screens.begin ();
	list<dcp::EncryptedKDM>::iterator j = kdms.begin ();
	while (i != screens.end() && j != kdms.end ()) {
		screen_kdms.push_back (ScreenKDM (*i, *j));
		++i;
		++j;
	}

	return screen_kdms;
}

static list<CinemaKDMs>
make_cinema_kdms (
	shared_ptr<const Film> film,
	list<shared_ptr<Screen> > screens,
	boost::filesystem::path cpl,
<<<<<<< HEAD
	dcp::LocalTime from,
	dcp::LocalTime to
=======
	boost::posix_time::ptime from,
	boost::posix_time::ptime to,
	libdcp::KDM::Formulation formulation
>>>>>>> 20fa26ea
	)
{
	list<ScreenKDM> screen_kdms = make_screen_kdms (film, screens, cpl, from, to, formulation);
	list<CinemaKDMs> cinema_kdms;

	while (!screen_kdms.empty ()) {
		
		/* Get all the screens from a single cinema */

		CinemaKDMs ck;
		
		list<ScreenKDM>::iterator i = screen_kdms.begin ();
		ck.cinema = i->screen->cinema;
		ck.screen_kdms.push_back (*i);
		list<ScreenKDM>::iterator j = i;
		++i;
		screen_kdms.remove (*j);
		
		while (i != screen_kdms.end ()) {
			if (i->screen->cinema == ck.cinema) {
				ck.screen_kdms.push_back (*i);
				list<ScreenKDM>::iterator j = i;
				++i;
				screen_kdms.remove (*j);
			} else {
				++i;
			}
		}

		cinema_kdms.push_back (ck);
	}

	return cinema_kdms;
}

/** @param from KDM from time in local time.
 *  @param to KDM to time in local time.
 */
void
write_kdm_files (
	shared_ptr<const Film> film,
	list<shared_ptr<Screen> > screens,
	boost::filesystem::path cpl,
<<<<<<< HEAD
	dcp::LocalTime from,
	dcp::LocalTime to,
=======
	boost::posix_time::ptime from,
	boost::posix_time::ptime to,
	libdcp::KDM::Formulation formulation,
>>>>>>> 20fa26ea
	boost::filesystem::path directory
	)
{
	list<ScreenKDM> screen_kdms = make_screen_kdms (film, screens, cpl, from, to, formulation);

	/* Write KDMs to the specified directory */
	for (list<ScreenKDM>::iterator i = screen_kdms.begin(); i != screen_kdms.end(); ++i) {
		boost::filesystem::path out = directory;
		out /= kdm_filename (film, *i);
		i->kdm.as_xml (out);
	}
}

void
write_kdm_zip_files (
	shared_ptr<const Film> film,
	list<shared_ptr<Screen> > screens,
	boost::filesystem::path cpl,
<<<<<<< HEAD
	dcp::LocalTime from,
	dcp::LocalTime to,
=======
	boost::posix_time::ptime from,
	boost::posix_time::ptime to,
	libdcp::KDM::Formulation formulation,
>>>>>>> 20fa26ea
	boost::filesystem::path directory
	)
{
	list<CinemaKDMs> cinema_kdms = make_cinema_kdms (film, screens, cpl, from, to, formulation);

	for (list<CinemaKDMs>::const_iterator i = cinema_kdms.begin(); i != cinema_kdms.end(); ++i) {
		boost::filesystem::path path = directory;
		path /= tidy_for_filename (i->cinema->name) + ".zip";
		i->make_zip_file (film, path);
	}
}

void
email_kdms (
	shared_ptr<const Film> film,
	list<shared_ptr<Screen> > screens,
	boost::filesystem::path cpl,
<<<<<<< HEAD
	dcp::LocalTime from,
	dcp::LocalTime to
=======
	boost::posix_time::ptime from,
	boost::posix_time::ptime to,
	libdcp::KDM::Formulation formulation
>>>>>>> 20fa26ea
	)
{
	list<CinemaKDMs> cinema_kdms = make_cinema_kdms (film, screens, cpl, from, to, formulation);

	for (list<CinemaKDMs>::const_iterator i = cinema_kdms.begin(); i != cinema_kdms.end(); ++i) {
		
		boost::filesystem::path zip_file = boost::filesystem::temp_directory_path ();
		zip_file /= boost::filesystem::unique_path().string() + ".zip";
		i->make_zip_file (film, zip_file);
		
		/* Send email */
		
		quickmail_initialize ();
		quickmail mail = quickmail_create (Config::instance()->kdm_from().c_str(), "KDM delivery");
		quickmail_add_to (mail, i->cinema->email.c_str ());
		if (!Config::instance()->kdm_cc().empty ()) {
			quickmail_add_cc (mail, Config::instance()->kdm_cc().c_str ());
		}
		string body = Config::instance()->kdm_email().c_str();
		boost::algorithm::replace_all (body, "$CPL_NAME", film->dcp_name ());
		stringstream start;
		start << from.date() << " " << from.time_of_day();
		boost::algorithm::replace_all (body, "$START_TIME", start.str ());
		stringstream end;
		end << to.date() << " " << to.time_of_day();
		boost::algorithm::replace_all (body, "$END_TIME", end.str ());
		boost::algorithm::replace_all (body, "$CINEMA_NAME", i->cinema->name);
		stringstream screens;
		for (list<ScreenKDM>::const_iterator j = i->screen_kdms.begin(); j != i->screen_kdms.end(); ++j) {
			screens << j->screen->name << ", ";
		}
		boost::algorithm::replace_all (body, "$SCREENS", screens.str().substr (0, screens.str().length() - 2));

		quickmail_set_body (mail, body.c_str());
		quickmail_add_attachment_file (mail, zip_file.string().c_str(), "application/zip");

		int const port = Config::instance()->mail_user().empty() ? 25 : 587;

		char const* error = quickmail_send (
			mail,
			Config::instance()->mail_server().c_str(),
			port,
			Config::instance()->mail_user().c_str(),
			Config::instance()->mail_password().c_str()
			);
		
		if (error) {
			quickmail_destroy (mail);
			throw KDMError (String::compose ("Failed to send KDM email (%1)", error));
		}
		quickmail_destroy (mail);
	}
}<|MERGE_RESOLUTION|>--- conflicted
+++ resolved
@@ -22,6 +22,7 @@
 #include <quickmail.h>
 #include <zip.h>
 #include <dcp/encrypted_kdm.h>
+#include <dcp/types.h>
 #include "kdm.h"
 #include "cinema.h"
 #include "exceptions.h"
@@ -104,20 +105,12 @@
 	shared_ptr<const Film> film,
 	list<shared_ptr<Screen> > screens,
 	boost::filesystem::path cpl,
-<<<<<<< HEAD
-	dcp::LocalTime from,
-	dcp::LocalTime to
-	)
-{
-	list<dcp::EncryptedKDM> kdms = film->make_kdms (screens, cpl, from, to);
-=======
-	boost::posix_time::ptime from,
-	boost::posix_time::ptime to,
-	libdcp::KDM::Formulation formulation
-	)
-{
-	list<libdcp::KDM> kdms = film->make_kdms (screens, cpl, from, to, formulation);
->>>>>>> 20fa26ea
+	dcp::LocalTime from,
+	dcp::LocalTime to,
+	dcp::Formulation formulation
+	)
+{
+	list<dcp::EncryptedKDM> kdms = film->make_kdms (screens, cpl, from, to, formulation);
 	   
 	list<ScreenKDM> screen_kdms;
 	
@@ -137,14 +130,9 @@
 	shared_ptr<const Film> film,
 	list<shared_ptr<Screen> > screens,
 	boost::filesystem::path cpl,
-<<<<<<< HEAD
-	dcp::LocalTime from,
-	dcp::LocalTime to
-=======
-	boost::posix_time::ptime from,
-	boost::posix_time::ptime to,
-	libdcp::KDM::Formulation formulation
->>>>>>> 20fa26ea
+	dcp::LocalTime from,
+	dcp::LocalTime to,
+	dcp::Formulation formulation
 	)
 {
 	list<ScreenKDM> screen_kdms = make_screen_kdms (film, screens, cpl, from, to, formulation);
@@ -188,14 +176,9 @@
 	shared_ptr<const Film> film,
 	list<shared_ptr<Screen> > screens,
 	boost::filesystem::path cpl,
-<<<<<<< HEAD
-	dcp::LocalTime from,
-	dcp::LocalTime to,
-=======
-	boost::posix_time::ptime from,
-	boost::posix_time::ptime to,
-	libdcp::KDM::Formulation formulation,
->>>>>>> 20fa26ea
+	dcp::LocalTime from,
+	dcp::LocalTime to,
+	dcp::Formulation formulation,
 	boost::filesystem::path directory
 	)
 {
@@ -214,14 +197,9 @@
 	shared_ptr<const Film> film,
 	list<shared_ptr<Screen> > screens,
 	boost::filesystem::path cpl,
-<<<<<<< HEAD
-	dcp::LocalTime from,
-	dcp::LocalTime to,
-=======
-	boost::posix_time::ptime from,
-	boost::posix_time::ptime to,
-	libdcp::KDM::Formulation formulation,
->>>>>>> 20fa26ea
+	dcp::LocalTime from,
+	dcp::LocalTime to,
+	dcp::Formulation formulation,
 	boost::filesystem::path directory
 	)
 {
@@ -239,14 +217,9 @@
 	shared_ptr<const Film> film,
 	list<shared_ptr<Screen> > screens,
 	boost::filesystem::path cpl,
-<<<<<<< HEAD
-	dcp::LocalTime from,
-	dcp::LocalTime to
-=======
-	boost::posix_time::ptime from,
-	boost::posix_time::ptime to,
-	libdcp::KDM::Formulation formulation
->>>>>>> 20fa26ea
+	dcp::LocalTime from,
+	dcp::LocalTime to,
+	dcp::Formulation formulation
 	)
 {
 	list<CinemaKDMs> cinema_kdms = make_cinema_kdms (film, screens, cpl, from, to, formulation);
