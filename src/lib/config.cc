/*
    Copyright (C) 2012 Carl Hetherington <cth@carlh.net>

    This program is free software; you can redistribute it and/or modify
    it under the terms of the GNU General Public License as published by
    the Free Software Foundation; either version 2 of the License, or
    (at your option) any later version.

    This program is distributed in the hope that it will be useful,
    but WITHOUT ANY WARRANTY; without even the implied warranty of
    MERCHANTABILITY or FITNESS FOR A PARTICULAR PURPOSE.  See the
    GNU General Public License for more details.

    You should have received a copy of the GNU General Public License
    along with this program; if not, write to the Free Software
    Foundation, Inc., 675 Mass Ave, Cambridge, MA 02139, USA.

*/

#include <sstream>
#include <cstdlib>
#include <fstream>
#include <glib.h>
#include <boost/filesystem.hpp>
#include <libcxml/cxml.h>
#include "config.h"
#include "server.h"
#include "scaler.h"
#include "filter.h"
#include "format.h"
#include "dcp_content_type.h"
#include "sound_processor.h"

#include "i18n.h"

using std::vector;
using std::ifstream;
using std::string;
using std::ofstream;
using std::list;
using boost::shared_ptr;
using boost::lexical_cast;
using boost::optional;

Config* Config::_instance = 0;

/** Construct default configuration */
Config::Config ()
	: _num_local_encoding_threads (2)
	, _server_port (6192)
	, _reference_scaler (Scaler::from_id (N_("bicubic")))
	, _tms_path (N_("."))
	, _sound_processor (SoundProcessor::from_id (N_("dolby_cp750")))
<<<<<<< HEAD
	, _default_still_length (10)
=======
	, _default_format (0)
	, _default_dcp_content_type (0)
>>>>>>> 1738f2e7
{
	_allowed_dcp_frame_rates.push_back (24);
	_allowed_dcp_frame_rates.push_back (25);
	_allowed_dcp_frame_rates.push_back (30);
	_allowed_dcp_frame_rates.push_back (48);
	_allowed_dcp_frame_rates.push_back (50);
	_allowed_dcp_frame_rates.push_back (60);

	if (!boost::filesystem::exists (file (false))) {
		read_old_metadata ();
		return;
	}

	cxml::File f (file (false), "Config");
	optional<string> c;

	_num_local_encoding_threads = f.number_child<int> ("NumLocalEncodingThreads");
	_default_directory = f.string_child ("DefaultDirectory");
	_server_port = f.number_child<int> ("ServerPort");
	c = f.optional_string_child ("ReferenceScaler");
	if (c) {
		_reference_scaler = Scaler::from_id (c.get ());
	}

	list<shared_ptr<cxml::Node> > filters = f.node_children ("ReferenceFilter");
	for (list<shared_ptr<cxml::Node> >::iterator i = filters.begin(); i != filters.end(); ++i) {
		_reference_filters.push_back (Filter::from_id ((*i)->content ()));
	}
	
	list<shared_ptr<cxml::Node> > servers = f.node_children ("Server");
	for (list<shared_ptr<cxml::Node> >::iterator i = servers.begin(); i != servers.end(); ++i) {
		_servers.push_back (new ServerDescription (*i));
	}

	_tms_ip = f.string_child ("TMSIP");
	_tms_path = f.string_child ("TMSPath");
	_tms_user = f.string_child ("TMSUser");
	_tms_password = f.string_child ("TMSPassword");

	c = f.optional_string_child ("SoundProcessor");
	if (c) {
		_sound_processor = SoundProcessor::from_id (c.get ());
	}

	_language = f.optional_string_child ("Language");
	_default_dci_metadata = DCIMetadata (f.node_child ("DCIMetadata"));
	_default_still_length = f.optional_number_child<int>("DefaultStillLength").get_value_or (10);
}

void
Config::read_old_metadata ()
{
	ifstream f (file(true).c_str ());
	string line;
	while (getline (f, line)) {
		if (line.empty ()) {
			continue;
		}

		if (line[0] == '#') {
			continue;
		}

		size_t const s = line.find (' ');
		if (s == string::npos) {
			continue;
		}
		
		string const k = line.substr (0, s);
		string const v = line.substr (s + 1);

		if (k == N_("num_local_encoding_threads")) {
			_num_local_encoding_threads = atoi (v.c_str ());
		} else if (k == N_("default_directory")) {
			_default_directory = v;
		} else if (k == N_("server_port")) {
			_server_port = atoi (v.c_str ());
		} else if (k == N_("reference_scaler")) {
			_reference_scaler = Scaler::from_id (v);
		} else if (k == N_("reference_filter")) {
			_reference_filters.push_back (Filter::from_id (v));
		} else if (k == N_("server")) {
			_servers.push_back (ServerDescription::create_from_metadata (v));
		} else if (k == N_("tms_ip")) {
			_tms_ip = v;
		} else if (k == N_("tms_path")) {
			_tms_path = v;
		} else if (k == N_("tms_user")) {
			_tms_user = v;
		} else if (k == N_("tms_password")) {
			_tms_password = v;
		} else if (k == N_("sound_processor")) {
			_sound_processor = SoundProcessor::from_id (v);
		} else if (k == "language") {
			_language = v;
		} else if (k == "default_format") {
			_default_format = Format::from_metadata (v);
		} else if (k == "default_dcp_content_type") {
			_default_dcp_content_type = DCPContentType::from_dci_name (v);
		} else if (k == "dcp_metadata_issuer") {
			_dcp_metadata.issuer = v;
		} else if (k == "dcp_metadata_creator") {
			_dcp_metadata.creator = v;
		} else if (k == "dcp_metadata_issue_date") {
			_dcp_metadata.issue_date = v;
		}

		_default_dci_metadata.read_old_metadata (k, v);
	}
}

/** @return Filename to write configuration to */
string
Config::file (bool old) const
{
	boost::filesystem::path p;
	p /= g_get_user_config_dir ();
	if (old) {
		p /= ".dvdomatic";
	} else {
		p /= ".dcpomatic.xml";
	}
	return p.string ();
}

/** @return Singleton instance */
Config *
Config::instance ()
{
	if (_instance == 0) {
		_instance = new Config;
	}

	return _instance;
}

/** Write our configuration to disk */
void
Config::write () const
{
<<<<<<< HEAD
	xmlpp::Document doc;
	xmlpp::Element* root = doc.create_root_node ("Config");
=======
	ofstream f (file().c_str ());
	f << "num_local_encoding_threads " << _num_local_encoding_threads << "\n"
	  << "default_directory " << _default_directory << "\n"
	  << "server_port " << _server_port << "\n";
>>>>>>> 1738f2e7

	root->add_child("NumLocalEncodingThreads")->add_child_text (lexical_cast<string> (_num_local_encoding_threads));
	root->add_child("DefaultDirectory")->add_child_text (_default_directory);
	root->add_child("ServerPort")->add_child_text (lexical_cast<string> (_server_port));
	if (_reference_scaler) {
		root->add_child("ReferenceScaler")->add_child_text (_reference_scaler->id ());
	}

	for (vector<Filter const *>::const_iterator i = _reference_filters.begin(); i != _reference_filters.end(); ++i) {
<<<<<<< HEAD
		root->add_child("ReferenceFilter")->add_child_text ((*i)->id ());
	}
	
	for (vector<ServerDescription*>::const_iterator i = _servers.begin(); i != _servers.end(); ++i) {
		(*i)->as_xml (root->add_child ("Server"));
	}

	root->add_child("TMSIP")->add_child_text (_tms_ip);
	root->add_child("TMSPath")->add_child_text (_tms_path);
	root->add_child("TMSUser")->add_child_text (_tms_user);
	root->add_child("TMSPassword")->add_child_text (_tms_password);
=======
		f << "reference_filter " << (*i)->id () << "\n";
	}
	
	for (vector<ServerDescription*>::const_iterator i = _servers.begin(); i != _servers.end(); ++i) {
		f << "server " << (*i)->as_metadata () << "\n";
	}

	f << "tms_ip " << _tms_ip << "\n";
	f << "tms_path " << _tms_path << "\n";
	f << "tms_user " << _tms_user << "\n";
	f << "tms_password " << _tms_password << "\n";
>>>>>>> 1738f2e7
	if (_sound_processor) {
		root->add_child("SoundProcessor")->add_child_text (_sound_processor->id ());
	}
	if (_language) {
		root->add_child("Language")->add_child_text (_language.get());
	}
	if (_default_format) {
		f << "default_format " << _default_format->as_metadata() << "\n";
	}
	if (_default_dcp_content_type) {
		f << "default_dcp_content_type " << _default_dcp_content_type->dci_name() << "\n";
	}
	f << "dcp_metadata_issuer " << _dcp_metadata.issuer << "\n";
	f << "dcp_metadata_creator " << _dcp_metadata.creator << "\n";
	f << "dcp_metadata_issue_date " << _dcp_metadata.issue_date << "\n";

	_default_dci_metadata.as_xml (root->add_child ("DCIMetadata"));

	root->add_child("DefaultStillLength")->add_child_text (lexical_cast<string> (_default_still_length));

	doc.write_to_file_formatted (file (false));
}

string
Config::default_directory_or (string a) const
{
	if (_default_directory.empty() || !boost::filesystem::exists (_default_directory)) {
		return a;
	}

	return _default_directory;
}

void
Config::drop ()
{
	delete _instance;
	_instance = 0;
}<|MERGE_RESOLUTION|>--- conflicted
+++ resolved
@@ -51,12 +51,9 @@
 	, _reference_scaler (Scaler::from_id (N_("bicubic")))
 	, _tms_path (N_("."))
 	, _sound_processor (SoundProcessor::from_id (N_("dolby_cp750")))
-<<<<<<< HEAD
 	, _default_still_length (10)
-=======
 	, _default_format (0)
 	, _default_dcp_content_type (0)
->>>>>>> 1738f2e7
 {
 	_allowed_dcp_frame_rates.push_back (24);
 	_allowed_dcp_frame_rates.push_back (25);
@@ -102,6 +99,20 @@
 	}
 
 	_language = f.optional_string_child ("Language");
+
+	c = f.optional_string_child ("DefaultFormat");
+	if (c) {
+		_default_format = Format::from_id (c.get ());
+	}
+
+	c = f.optional_string_child ("DefaultDCPContentType");
+	if (c) {
+		_default_dcp_content_type = DCPContentType::from_dci_name (c.get ());
+	}
+
+	_dcp_metadata.issuer = f.optional_string_child ("DCPMetadataIssuer").get_value_or ("");
+	_dcp_metadata.creator = f.optional_string_child ("DCPMetadataCreator").get_value_or ("");
+
 	_default_dci_metadata = DCIMetadata (f.node_child ("DCIMetadata"));
 	_default_still_length = f.optional_number_child<int>("DefaultStillLength").get_value_or (10);
 }
@@ -153,7 +164,7 @@
 		} else if (k == "language") {
 			_language = v;
 		} else if (k == "default_format") {
-			_default_format = Format::from_metadata (v);
+			_default_format = Format::from_id (v);
 		} else if (k == "default_dcp_content_type") {
 			_default_dcp_content_type = DCPContentType::from_dci_name (v);
 		} else if (k == "dcp_metadata_issuer") {
@@ -197,15 +208,8 @@
 void
 Config::write () const
 {
-<<<<<<< HEAD
 	xmlpp::Document doc;
 	xmlpp::Element* root = doc.create_root_node ("Config");
-=======
-	ofstream f (file().c_str ());
-	f << "num_local_encoding_threads " << _num_local_encoding_threads << "\n"
-	  << "default_directory " << _default_directory << "\n"
-	  << "server_port " << _server_port << "\n";
->>>>>>> 1738f2e7
 
 	root->add_child("NumLocalEncodingThreads")->add_child_text (lexical_cast<string> (_num_local_encoding_threads));
 	root->add_child("DefaultDirectory")->add_child_text (_default_directory);
@@ -215,7 +219,6 @@
 	}
 
 	for (vector<Filter const *>::const_iterator i = _reference_filters.begin(); i != _reference_filters.end(); ++i) {
-<<<<<<< HEAD
 		root->add_child("ReferenceFilter")->add_child_text ((*i)->id ());
 	}
 	
@@ -227,19 +230,6 @@
 	root->add_child("TMSPath")->add_child_text (_tms_path);
 	root->add_child("TMSUser")->add_child_text (_tms_user);
 	root->add_child("TMSPassword")->add_child_text (_tms_password);
-=======
-		f << "reference_filter " << (*i)->id () << "\n";
-	}
-	
-	for (vector<ServerDescription*>::const_iterator i = _servers.begin(); i != _servers.end(); ++i) {
-		f << "server " << (*i)->as_metadata () << "\n";
-	}
-
-	f << "tms_ip " << _tms_ip << "\n";
-	f << "tms_path " << _tms_path << "\n";
-	f << "tms_user " << _tms_user << "\n";
-	f << "tms_password " << _tms_password << "\n";
->>>>>>> 1738f2e7
 	if (_sound_processor) {
 		root->add_child("SoundProcessor")->add_child_text (_sound_processor->id ());
 	}
@@ -247,14 +237,13 @@
 		root->add_child("Language")->add_child_text (_language.get());
 	}
 	if (_default_format) {
-		f << "default_format " << _default_format->as_metadata() << "\n";
+		root->add_child("DefaultFormat")->add_child_text (_default_format->id ());
 	}
 	if (_default_dcp_content_type) {
-		f << "default_dcp_content_type " << _default_dcp_content_type->dci_name() << "\n";
-	}
-	f << "dcp_metadata_issuer " << _dcp_metadata.issuer << "\n";
-	f << "dcp_metadata_creator " << _dcp_metadata.creator << "\n";
-	f << "dcp_metadata_issue_date " << _dcp_metadata.issue_date << "\n";
+		root->add_child("DefaultDCPContentType")->add_child_text (_default_dcp_content_type->dci_name ());
+	}
+	root->add_child("DCPMetadataIssuer")->add_child_text (_dcp_metadata.issuer);
+	root->add_child("DCPMetadataCreator")->add_child_text (_dcp_metadata.creator);
 
 	_default_dci_metadata.as_xml (root->add_child ("DCIMetadata"));
 
