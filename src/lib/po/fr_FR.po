--- conflicted
+++ resolved
@@ -144,11 +144,7 @@
 #: src/lib/util.cc:1017
 #, fuzzy
 msgid "DCP will run at %1%% of the source speed.\n"
-<<<<<<< HEAD
-msgstr "La cadence du DCP sera %1%% par rapport à la source\n"
-=======
 msgstr "La cadence du DCP sera %1%% par rapport à la source.\n"
->>>>>>> b8b2fd0b
 
 #: src/lib/util.cc:1010
 msgid "DCP will use every other frame of the source.\n"
