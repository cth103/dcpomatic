--- conflicted
+++ resolved
@@ -7,11 +7,7 @@
 msgstr ""
 "Project-Id-Version: DCP-o-matic FRENCH\n"
 "Report-Msgid-Bugs-To: \n"
-<<<<<<< HEAD
-"POT-Creation-Date: 2014-10-15 09:37+0100\n"
-=======
 "POT-Creation-Date: 2014-10-23 22:03+0100\n"
->>>>>>> 0dcbc398
 "PO-Revision-Date: 2014-07-14 12:04+0100\n"
 "Last-Translator: Grégoire AUSINA <gregoire@gisele-productions.eu>\n"
 "Language-Team: \n"
@@ -105,11 +101,7 @@
 msgid "Cannot handle pixel format %1 during %2"
 msgstr "Format du pixel %1 non géré par %2"
 
-<<<<<<< HEAD
-#: src/lib/util.cc:775
-=======
 #: src/lib/util.cc:791
->>>>>>> 0dcbc398
 msgid "Centre"
 msgstr "Centre"
 
@@ -224,9 +216,6 @@
 msgid "Could not decode image file (%1)"
 msgstr "Impossible de décoder le ficher image"
 
-<<<<<<< HEAD
-#: src/lib/job.cc:91
-=======
 #: src/lib/server_finder.cc:114
 msgid ""
 "Could not listen for remote encode servers.  Perhaps another instance of DCP-"
@@ -234,7 +223,6 @@
 msgstr ""
 
 #: src/lib/job.cc:90
->>>>>>> 0dcbc398
 msgid "Could not open %1"
 msgstr "lecture du fichier %1 impossible"
 
@@ -373,11 +361,7 @@
 msgid "Gradient debander"
 msgstr "Corrections des bandes par dégradé"
 
-<<<<<<< HEAD
-#: src/lib/util.cc:779
-=======
 #: src/lib/util.cc:795
->>>>>>> 0dcbc398
 msgid "Hearing impaired"
 msgstr "Déficients Auditifs"
 
@@ -405,25 +389,6 @@
 msgid "Lanczos"
 msgstr "Lanczos"
 
-<<<<<<< HEAD
-#: src/lib/util.cc:773
-msgid "Left"
-msgstr "Gauche"
-
-#: src/lib/util.cc:781
-msgid "Left centre"
-msgstr "Centre Gauche"
-
-#: src/lib/util.cc:783
-msgid "Left rear surround"
-msgstr "Surround arrière gauche"
-
-#: src/lib/util.cc:777
-msgid "Left surround"
-msgstr "Arrière gauche"
-
-#: src/lib/util.cc:776
-=======
 #: src/lib/util.cc:789
 msgid "Left"
 msgstr "Gauche"
@@ -441,7 +406,6 @@
 msgstr "Arrière gauche"
 
 #: src/lib/util.cc:792
->>>>>>> 0dcbc398
 msgid "Lfe (sub)"
 msgstr "Basses fréquences"
 
@@ -525,21 +489,6 @@
 msgid "Rec. 709"
 msgstr "Rec. 709"
 
-<<<<<<< HEAD
-#: src/lib/util.cc:774
-msgid "Right"
-msgstr "Droite"
-
-#: src/lib/util.cc:782
-msgid "Right centre"
-msgstr "Centre Droit"
-
-#: src/lib/util.cc:784
-msgid "Right rear surround"
-msgstr "Surround arrière droite"
-
-#: src/lib/util.cc:778
-=======
 #: src/lib/util.cc:790
 msgid "Right"
 msgstr "Droite"
@@ -553,7 +502,6 @@
 msgstr "Surround arrière droite"
 
 #: src/lib/util.cc:794
->>>>>>> 0dcbc398
 msgid "Right surround"
 msgstr "Arrière droite"
 
@@ -652,11 +600,7 @@
 msgid "Unexpected ZIP file contents"
 msgstr "Contenu de fichier ZIP non géré."
 
-<<<<<<< HEAD
-#: src/lib/image_proxy.cc:56
-=======
 #: src/lib/image_proxy.cc:197
->>>>>>> 0dcbc398
 msgid "Unexpected image type received by server"
 msgstr "Type d'image non conforme reçu par le serveur"
 
@@ -676,11 +620,7 @@
 msgid "Untitled"
 msgstr "Sans titre"
 
-<<<<<<< HEAD
-#: src/lib/util.cc:780
-=======
 #: src/lib/util.cc:796
->>>>>>> 0dcbc398
 msgid "Visually impaired"
 msgstr "Déficients Visuels"
 
@@ -716,11 +656,7 @@
 msgid "cannot contain slashes"
 msgstr "slash interdit"
 
-<<<<<<< HEAD
-#: src/lib/util.cc:554
-=======
 #: src/lib/util.cc:570
->>>>>>> 0dcbc398
 msgid "connect timed out"
 msgstr "temps de connexion expiré"
 
@@ -744,27 +680,19 @@
 msgid "could not create file %1"
 msgstr "Écriture vers fichier distant (%1) impossible"
 
-<<<<<<< HEAD
 #: src/lib/ffmpeg.cc:102
 msgid "could not find stream information"
 msgstr "information du flux introuvable"
 
-#: src/lib/writer.cc:430
-=======
 #: src/lib/ffmpeg.cc:179
 msgid "could not find audio decoder"
 msgstr "décodeur audio introuvable"
 
-#: src/lib/ffmpeg.cc:105
-msgid "could not find stream information"
-msgstr "information du flux introuvable"
-
 #: src/lib/ffmpeg.cc:158
 msgid "could not find video decoder"
 msgstr "décodeur vidéo introuvable"
 
 #: src/lib/writer.cc:439
->>>>>>> 0dcbc398
 msgid "could not move audio MXF into the DCP (%1)"
 msgstr "ne peut déplacer un MXF son dans le DCP (%1)"
 
@@ -810,21 +738,6 @@
 msgid "could not write to file %1 (%2)"
 msgstr "Écriture vers fichier distant (%1) impossible (%2)"
 
-<<<<<<< HEAD
-#: src/lib/util.cc:574
-msgid "error during async_accept (%1)"
-msgstr "erreur pendant async_accept (%1)"
-
-#: src/lib/util.cc:550
-msgid "error during async_connect (%1)"
-msgstr "erreur pendant async_connect (%1)"
-
-#: src/lib/util.cc:623
-msgid "error during async_read (%1)"
-msgstr "erreur pendant async_read (%1)"
-
-#: src/lib/util.cc:595
-=======
 #: src/lib/util.cc:590
 msgid "error during async_accept (%1)"
 msgstr "erreur pendant async_accept (%1)"
@@ -838,7 +751,6 @@
 msgstr "erreur pendant async_read (%1)"
 
 #: src/lib/util.cc:611
->>>>>>> 0dcbc398
 msgid "error during async_write (%1)"
 msgstr "erreur pendant async_write (%1)"
 
@@ -846,21 +758,6 @@
 msgid "frames per second"
 msgstr "images par seconde"
 
-<<<<<<< HEAD
-#: src/lib/util.cc:158
-msgid "hour"
-msgstr "heure"
-
-#: src/lib/util.cc:154 src/lib/util.cc:160
-msgid "hours"
-msgstr "heures"
-
-#: src/lib/util.cc:176
-msgid "minute"
-msgstr "minute"
-
-#: src/lib/util.cc:172 src/lib/util.cc:178
-=======
 #: src/lib/util.cc:161
 msgid "hour"
 msgstr "heure"
@@ -874,7 +771,6 @@
 msgstr "minute"
 
 #: src/lib/util.cc:175 src/lib/util.cc:181
->>>>>>> 0dcbc398
 msgid "minutes"
 msgstr "minutes"
 
@@ -912,20 +808,12 @@
 msgid "sRGB non-linearised"
 msgstr "sRGB non linéarisé"
 
-<<<<<<< HEAD
-#: src/lib/util.cc:191
-=======
 #: src/lib/util.cc:194
->>>>>>> 0dcbc398
 #, fuzzy
 msgid "second"
 msgstr "secondes"
 
-<<<<<<< HEAD
-#: src/lib/util.cc:193
-=======
 #: src/lib/util.cc:196
->>>>>>> 0dcbc398
 msgid "seconds"
 msgstr "secondes"
 
@@ -937,12 +825,6 @@
 msgid "unknown"
 msgstr "Inconnu"
 
-#~ msgid "could not find audio decoder"
-#~ msgstr "décodeur audio introuvable"
-
-#~ msgid "could not find video decoder"
-#~ msgstr "décodeur vidéo introuvable"
-
 #~ msgid "non-bitmap subtitles not yet supported"
 #~ msgstr "sous-titres non-bitmap non supportés actuellement"
 
