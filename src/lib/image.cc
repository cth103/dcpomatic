/*
    Copyright (C) 2012 Carl Hetherington <cth@carlh.net>

    This program is free software; you can redistribute it and/or modify
    it under the terms of the GNU General Public License as published by
    the Free Software Foundation; either version 2 of the License, or
    (at your option) any later version.

    This program is distributed in the hope that it will be useful,
    but WITHOUT ANY WARRANTY; without even the implied warranty of
    MERCHANTABILITY or FITNESS FOR A PARTICULAR PURPOSE.  See the
    GNU General Public License for more details.

    You should have received a copy of the GNU General Public License
    along with this program; if not, write to the Free Software
    Foundation, Inc., 675 Mass Ave, Cambridge, MA 02139, USA.

*/

/** @file src/image.cc
 *  @brief A class to describe a video image.
 */

#include <iostream>
extern "C" {
#include <libswscale/swscale.h>
#include <libavutil/pixfmt.h>
#include <libavutil/pixdesc.h>
#include <libpostproc/postprocess.h>
}
#include "image.h"
#include "exceptions.h"
#include "scaler.h"
#include "timer.h"

#include "i18n.h"

using std::string;
using std::min;
using std::cout;
using std::cerr;
using boost::shared_ptr;
using dcp::Size;

int
Image::line_factor (int n) const
{
	if (n == 0) {
		return 1;
	}

	AVPixFmtDescriptor const * d = av_pix_fmt_desc_get(_pixel_format);
	if (!d) {
		throw PixelFormatError ("lines()", _pixel_format);
	}
	
	return pow (2.0f, d->log2_chroma_h);
}

/** @param n Component index.
 *  @return Number of lines in the image for the given component.
 */
int
Image::lines (int n) const
{
	return rint (ceil (static_cast<double>(size().height) / line_factor (n)));
}

/** @return Number of components */
int
Image::components () const
{
	AVPixFmtDescriptor const * d = av_pix_fmt_desc_get(_pixel_format);
	if (!d) {
		throw PixelFormatError ("components()", _pixel_format);
	}

	if ((d->flags & PIX_FMT_PLANAR) == 0) {
		return 1;
	}
	
	return d->nb_components;
}

/** Crop this image, scale it to `inter_size' and then place it in a black frame of `out_size' */
shared_ptr<Image>
Image::crop_scale_window (Crop crop, dcp::Size inter_size, dcp::Size out_size, Scaler const * scaler, AVPixelFormat out_format, bool out_aligned) const
{
	assert (scaler);
	/* Empirical testing suggests that sws_scale() will crash if
	   the input image is not aligned.
	*/
	assert (aligned ());

	assert (out_size.width >= inter_size.width);
	assert (out_size.height >= inter_size.height);

	/* Here's an image of out_size */
	shared_ptr<Image> out (new Image (out_format, out_size, out_aligned));
	out->make_black ();
<<<<<<< HEAD
	
	dcp::Size cropped_size = crop.apply (size ());
=======
>>>>>>> 5f66a692

	/* Size of the image after any crop */
	libdcp::Size const cropped_size = crop.apply (size ());

	/* Scale context for a scale from cropped_size to inter_size */
	struct SwsContext* scale_context = sws_getContext (
			cropped_size.width, cropped_size.height, pixel_format(),
			inter_size.width, inter_size.height, out_format,
			scaler->ffmpeg_id (), 0, 0, 0
		);

	if (!scale_context) {
		throw StringError (N_("Could not allocate SwsContext"));
	}

	/* Prepare input data pointers with crop */
	uint8_t* scale_in_data[components()];
	for (int c = 0; c < components(); ++c) {
		scale_in_data[c] = data()[c] + int (rint (bytes_per_pixel(c) * crop.left)) + stride()[c] * (crop.top / line_factor(c));
	}

	/* Corner of the image within out_size */
	Position<int> const corner ((out_size.width - inter_size.width) / 2, (out_size.height - inter_size.height) / 2);

	uint8_t* scale_out_data[out->components()];
	for (int c = 0; c < out->components(); ++c) {
		scale_out_data[c] = out->data()[c] + int (rint (out->bytes_per_pixel(c) * corner.x)) + out->stride()[c] * corner.y;
	}

	sws_scale (
		scale_context,
		scale_in_data, stride(),
		0, cropped_size.height,
		scale_out_data, out->stride()
		);

	sws_freeContext (scale_context);

	return out;	
}

shared_ptr<Image>
Image::scale (dcp::Size out_size, Scaler const * scaler, AVPixelFormat out_format, bool out_aligned) const
{
	assert (scaler);
	/* Empirical testing suggests that sws_scale() will crash if
	   the input image is not aligned.
	*/
	assert (aligned ());

	shared_ptr<Image> scaled (new Image (out_format, out_size, out_aligned));

	struct SwsContext* scale_context = sws_getContext (
		size().width, size().height, pixel_format(),
		out_size.width, out_size.height, out_format,
		scaler->ffmpeg_id (), 0, 0, 0
		);

	sws_scale (
		scale_context,
		data(), stride(),
		0, size().height,
		scaled->data(), scaled->stride()
		);

	sws_freeContext (scale_context);

	return scaled;
}

/** Run a FFmpeg post-process on this image and return the processed version.
 *  @param pp Flags for the required set of post processes.
 *  @return Post-processed image.
 */
shared_ptr<Image>
Image::post_process (string pp, bool aligned) const
{
	shared_ptr<Image> out (new Image (pixel_format(), size (), aligned));

	int pp_format = 0;
	switch (pixel_format()) {
	case PIX_FMT_YUV420P:
		pp_format = PP_FORMAT_420;
		break;
	case PIX_FMT_YUV422P10LE:
	case PIX_FMT_YUV422P:
	case PIX_FMT_UYVY422:
		pp_format = PP_FORMAT_422;
		break;
	case PIX_FMT_YUV444P:
	case PIX_FMT_YUV444P9BE:
	case PIX_FMT_YUV444P9LE:
	case PIX_FMT_YUV444P10BE:
	case PIX_FMT_YUV444P10LE:
		pp_format = PP_FORMAT_444;
	default:
		throw PixelFormatError ("post_process", pixel_format());
	}
		
	pp_mode* mode = pp_get_mode_by_name_and_quality (pp.c_str (), PP_QUALITY_MAX);
	pp_context* context = pp_get_context (size().width, size().height, pp_format | PP_CPU_CAPS_MMX2);

	pp_postprocess (
		(const uint8_t **) data(), stride(),
		out->data(), out->stride(),
		size().width, size().height,
		0, 0, mode, context, 0
		);
		
	pp_free_mode (mode);
	pp_free_context (context);

	return out;
}

shared_ptr<Image>
Image::crop (Crop crop, bool aligned) const
{
	dcp::Size cropped_size = crop.apply (size ());
	shared_ptr<Image> out (new Image (pixel_format(), cropped_size, aligned));

	for (int c = 0; c < components(); ++c) {
		int const crop_left_in_bytes = bytes_per_pixel(c) * crop.left;
		/* bytes_per_pixel() could be a fraction; in this case the stride will be rounded
		   up, and we need to make sure that we copy over the width (up to the stride)
		   rather than short of the width; hence the ceil() here.
		*/
		int const cropped_width_in_bytes = ceil (bytes_per_pixel(c) * cropped_size.width);

		/* Start of the source line, cropped from the top but not the left */
		uint8_t* in_p = data()[c] + (crop.top / out->line_factor(c)) * stride()[c];
		uint8_t* out_p = out->data()[c];

		for (int y = 0; y < out->lines(c); ++y) {
			memcpy (out_p, in_p + crop_left_in_bytes, cropped_width_in_bytes);
			in_p += stride()[c];
			out_p += out->stride()[c];
		}
	}

	return out;
}

/** Blacken a YUV image whose bits per pixel is rounded up to 16 */
void
Image::yuv_16_black (uint16_t v, bool alpha)
{
	memset (data()[0], 0, lines(0) * stride()[0]);
	for (int i = 1; i < 3; ++i) {
		int16_t* p = reinterpret_cast<int16_t*> (data()[i]);
		for (int y = 0; y < lines(i); ++y) {
			/* We divide by 2 here because we are writing 2 bytes at a time */
			for (int x = 0; x < line_size()[i] / 2; ++x) {
				p[x] = v;
			}
			p += stride()[i] / 2;
		}
	}

	if (alpha) {
		memset (data()[3], 0, lines(3) * stride()[3]);
	}
}

uint16_t
Image::swap_16 (uint16_t v)
{
	return ((v >> 8) & 0xff) | ((v & 0xff) << 8);
}

void
Image::make_black ()
{
	/* U/V black value for 8-bit colour */
	static uint8_t const eight_bit_uv =	(1 << 7) - 1;
	/* U/V black value for 9-bit colour */
	static uint16_t const nine_bit_uv =	(1 << 8) - 1;
	/* U/V black value for 10-bit colour */
	static uint16_t const ten_bit_uv =	(1 << 9) - 1;
	/* U/V black value for 16-bit colour */
	static uint16_t const sixteen_bit_uv =	(1 << 15) - 1;
	
	switch (_pixel_format) {
	case PIX_FMT_YUV420P:
	case PIX_FMT_YUV422P:
	case PIX_FMT_YUV444P:
	case PIX_FMT_YUV411P:
		memset (data()[0], 0, lines(0) * stride()[0]);
		memset (data()[1], eight_bit_uv, lines(1) * stride()[1]);
		memset (data()[2], eight_bit_uv, lines(2) * stride()[2]);
		break;

	case PIX_FMT_YUVJ420P:
	case PIX_FMT_YUVJ422P:
	case PIX_FMT_YUVJ444P:
		memset (data()[0], 0, lines(0) * stride()[0]);
		memset (data()[1], eight_bit_uv + 1, lines(1) * stride()[1]);
		memset (data()[2], eight_bit_uv + 1, lines(2) * stride()[2]);
		break;

	case PIX_FMT_YUV422P9LE:
	case PIX_FMT_YUV444P9LE:
		yuv_16_black (nine_bit_uv, false);
		break;

	case PIX_FMT_YUV422P9BE:
	case PIX_FMT_YUV444P9BE:
		yuv_16_black (swap_16 (nine_bit_uv), false);
		break;
		
	case PIX_FMT_YUV422P10LE:
	case PIX_FMT_YUV444P10LE:
		yuv_16_black (ten_bit_uv, false);
		break;

	case PIX_FMT_YUV422P16LE:
	case PIX_FMT_YUV444P16LE:
		yuv_16_black (sixteen_bit_uv, false);
		break;
		
	case PIX_FMT_YUV444P10BE:
	case PIX_FMT_YUV422P10BE:
		yuv_16_black (swap_16 (ten_bit_uv), false);
		break;

	case AV_PIX_FMT_YUVA420P9BE:
	case AV_PIX_FMT_YUVA422P9BE:
	case AV_PIX_FMT_YUVA444P9BE:
		yuv_16_black (swap_16 (nine_bit_uv), true);
		break;
		
	case AV_PIX_FMT_YUVA420P9LE:
	case AV_PIX_FMT_YUVA422P9LE:
	case AV_PIX_FMT_YUVA444P9LE:
		yuv_16_black (nine_bit_uv, true);
		break;
		
	case AV_PIX_FMT_YUVA420P10BE:
	case AV_PIX_FMT_YUVA422P10BE:
	case AV_PIX_FMT_YUVA444P10BE:
		yuv_16_black (swap_16 (ten_bit_uv), true);
		break;
		
	case AV_PIX_FMT_YUVA420P10LE:
	case AV_PIX_FMT_YUVA422P10LE:
	case AV_PIX_FMT_YUVA444P10LE:
		yuv_16_black (ten_bit_uv, true);
		break;
		
	case AV_PIX_FMT_YUVA420P16BE:
	case AV_PIX_FMT_YUVA422P16BE:
	case AV_PIX_FMT_YUVA444P16BE:
		yuv_16_black (swap_16 (sixteen_bit_uv), true);
		break;
		
	case AV_PIX_FMT_YUVA420P16LE:
	case AV_PIX_FMT_YUVA422P16LE:
	case AV_PIX_FMT_YUVA444P16LE:
		yuv_16_black (sixteen_bit_uv, true);
		break;

	case PIX_FMT_RGB24:
	case PIX_FMT_ARGB:
	case PIX_FMT_RGBA:
	case PIX_FMT_ABGR:
	case PIX_FMT_BGRA:
		memset (data()[0], 0, lines(0) * stride()[0]);
		break;

	case PIX_FMT_UYVY422:
	{
		int const Y = lines(0);
		int const X = line_size()[0];
		uint8_t* p = data()[0];
		for (int y = 0; y < Y; ++y) {
			for (int x = 0; x < X / 4; ++x) {
				*p++ = eight_bit_uv; // Cb
				*p++ = 0;	     // Y0
				*p++ = eight_bit_uv; // Cr
				*p++ = 0;	     // Y1
			}
		}
		break;
	}

	default:
		throw PixelFormatError ("make_black()", _pixel_format);
	}
}

void
Image::alpha_blend (shared_ptr<const Image> other, Position<int> position)
{
	int this_bpp = 0;
	int other_bpp = 0;

	if (_pixel_format == PIX_FMT_BGRA && other->pixel_format() == PIX_FMT_RGBA) {
		this_bpp = 4;
		other_bpp = 4;
	} else if (_pixel_format == PIX_FMT_RGB24 && other->pixel_format() == PIX_FMT_RGBA) {
		this_bpp = 3;
		other_bpp = 4;
	} else {
		assert (false);
	}

	int start_tx = position.x;
	int start_ox = 0;

	if (start_tx < 0) {
		start_ox = -start_tx;
		start_tx = 0;
	}

	int start_ty = position.y;
	int start_oy = 0;

	if (start_ty < 0) {
		start_oy = -start_ty;
		start_ty = 0;
	}

	for (int ty = start_ty, oy = start_oy; ty < size().height && oy < other->size().height; ++ty, ++oy) {
		uint8_t* tp = data()[0] + ty * stride()[0] + position.x * this_bpp;
		uint8_t* op = other->data()[0] + oy * other->stride()[0];
		for (int tx = start_tx, ox = start_ox; tx < size().width && ox < other->size().width; ++tx, ++ox) {
			float const alpha = float (op[3]) / 255;
			tp[0] = (tp[0] * (1 - alpha)) + op[0] * alpha;
			tp[1] = (tp[1] * (1 - alpha)) + op[1] * alpha;
			tp[2] = (tp[2] * (1 - alpha)) + op[2] * alpha;
			tp += this_bpp;
			op += other_bpp;
		}
	}
}

void
Image::copy (shared_ptr<const Image> other, Position<int> position)
{
	/* Only implemented for RGB24 onto RGB24 so far */
	assert (_pixel_format == PIX_FMT_RGB24 && other->pixel_format() == PIX_FMT_RGB24);
	assert (position.x >= 0 && position.y >= 0);

	int const N = min (position.x + other->size().width, size().width) - position.x;
	for (int ty = position.y, oy = 0; ty < size().height && oy < other->size().height; ++ty, ++oy) {
		uint8_t * const tp = data()[0] + ty * stride()[0] + position.x * 3;
		uint8_t * const op = other->data()[0] + oy * other->stride()[0];
		memcpy (tp, op, N * 3);
	}
}	

void
Image::read_from_socket (shared_ptr<Socket> socket)
{
	for (int i = 0; i < components(); ++i) {
		uint8_t* p = data()[i];
		for (int y = 0; y < lines(i); ++y) {
			socket->read (p, line_size()[i]);
			p += stride()[i];
		}
	}
}

void
Image::write_to_socket (shared_ptr<Socket> socket) const
{
	for (int i = 0; i < components(); ++i) {
		uint8_t* p = data()[i];
		for (int y = 0; y < lines(i); ++y) {
			socket->write (p, line_size()[i]);
			p += stride()[i];
		}
	}
}


float
Image::bytes_per_pixel (int c) const
{
	AVPixFmtDescriptor const * d = av_pix_fmt_desc_get(_pixel_format);
	if (!d) {
		throw PixelFormatError ("lines()", _pixel_format);
	}

	if (c >= components()) {
		return 0;
	}

	float bpp[4] = { 0, 0, 0, 0 };

	bpp[0] = floor ((d->comp[0].depth_minus1 + 1 + 7) / 8);
	if (d->nb_components > 1) {
		bpp[1] = floor ((d->comp[1].depth_minus1 + 1 + 7) / 8) / pow (2.0f, d->log2_chroma_w);
	}
	if (d->nb_components > 2) {
		bpp[2] = floor ((d->comp[2].depth_minus1 + 1 + 7) / 8) / pow (2.0f, d->log2_chroma_w);
	}
	if (d->nb_components > 3) {
		bpp[3] = floor ((d->comp[3].depth_minus1 + 1 + 7) / 8) / pow (2.0f, d->log2_chroma_w);
	}
	
	if ((d->flags & PIX_FMT_PLANAR) == 0) {
		/* Not planar; sum them up */
		return bpp[0] + bpp[1] + bpp[2] + bpp[3];
	}

	return bpp[c];
}

/** Construct a Image of a given size and format, allocating memory
 *  as required.
 *
 *  @param p Pixel format.
 *  @param s Size in pixels.
 */
Image::Image (AVPixelFormat p, dcp::Size s, bool aligned)
	: dcp::Image (s)
	, _pixel_format (p)
	, _aligned (aligned)
{
	allocate ();
}

void
Image::allocate ()
{
	_data = (uint8_t **) wrapped_av_malloc (4 * sizeof (uint8_t *));
	_data[0] = _data[1] = _data[2] = _data[3] = 0;
	
	_line_size = (int *) wrapped_av_malloc (4 * sizeof (int));
	_line_size[0] = _line_size[1] = _line_size[2] = _line_size[3] = 0;
	
	_stride = (int *) wrapped_av_malloc (4 * sizeof (int));
	_stride[0] = _stride[1] = _stride[2] = _stride[3] = 0;

	for (int i = 0; i < components(); ++i) {
		_line_size[i] = ceil (_size.width * bytes_per_pixel(i));
		_stride[i] = stride_round_up (i, _line_size, _aligned ? 32 : 1);

		/* The assembler function ff_rgb24ToY_avx (in libswscale/x86/input.asm)
		   uses a 16-byte fetch to read three bytes (R/G/B) of image data.
		   Hence on the last pixel of the last line it reads over the end of
		   the actual data by 1 byte.  If the width of an image is a multiple
		   of the stride alignment there will be no padding at the end of image lines.
		   OS X crashes on this illegal read, though other operating systems don't
		   seem to mind.  The nasty + 1 in this malloc makes sure there is always a byte
		   for that instruction to read safely.
		*/
		_data[i] = (uint8_t *) wrapped_av_malloc (_stride[i] * lines (i) + 1);
	}
}

Image::Image (Image const & other)
	: dcp::Image (other)
	,  _pixel_format (other._pixel_format)
	, _aligned (other._aligned)
{
	allocate ();

	for (int i = 0; i < components(); ++i) {
		uint8_t* p = _data[i];
		uint8_t* q = other._data[i];
		for (int j = 0; j < lines(i); ++j) {
			memcpy (p, q, _line_size[i]);
			p += stride()[i];
			q += other.stride()[i];
		}
	}
}

Image::Image (AVFrame* frame)
	: dcp::Image (dcp::Size (frame->width, frame->height))
	, _pixel_format (static_cast<AVPixelFormat> (frame->format))
	, _aligned (true)
{
	allocate ();

	for (int i = 0; i < components(); ++i) {
		uint8_t* p = _data[i];
		uint8_t* q = frame->data[i];
		for (int j = 0; j < lines(i); ++j) {
			memcpy (p, q, _line_size[i]);
			p += stride()[i];
			/* AVFrame's linesize is what we call `stride' */
			q += frame->linesize[i];
		}
	}
}

Image::Image (shared_ptr<const Image> other, bool aligned)
	: dcp::Image (other)
	, _pixel_format (other->_pixel_format)
	, _aligned (aligned)
{
	allocate ();

	for (int i = 0; i < components(); ++i) {
		assert(line_size()[i] == other->line_size()[i]);
		uint8_t* p = _data[i];
		uint8_t* q = other->data()[i];
		for (int j = 0; j < lines(i); ++j) {
			memcpy (p, q, line_size()[i]);
			p += stride()[i];
			q += other->stride()[i];
		}
	}
}

Image&
Image::operator= (Image const & other)
{
	if (this == &other) {
		return *this;
	}

	Image tmp (other);
	swap (tmp);
	return *this;
}

void
Image::swap (Image & other)
{
	dcp::Image::swap (other);
	
	std::swap (_pixel_format, other._pixel_format);

	for (int i = 0; i < 4; ++i) {
		std::swap (_data[i], other._data[i]);
		std::swap (_line_size[i], other._line_size[i]);
		std::swap (_stride[i], other._stride[i]);
	}

	std::swap (_aligned, other._aligned);
}

/** Destroy a Image */
Image::~Image ()
{
	for (int i = 0; i < components(); ++i) {
		av_free (_data[i]);
	}

	av_free (_data);
	av_free (_line_size);
	av_free (_stride);
}

uint8_t **
Image::data () const
{
	return _data;
}

int *
Image::line_size () const
{
	return _line_size;
}

int *
Image::stride () const
{
	return _stride;
}

dcp::Size
Image::size () const
{
	return _size;
}

bool
Image::aligned () const
{
	return _aligned;
}
<|MERGE_RESOLUTION|>--- conflicted
+++ resolved
@@ -1,5 +1,5 @@
 /*
-    Copyright (C) 2012 Carl Hetherington <cth@carlh.net>
+    Copyright (C) 2012-2014 Carl Hetherington <cth@carlh.net>
 
     This program is free software; you can redistribute it and/or modify
     it under the terms of the GNU General Public License as published by
@@ -98,14 +98,9 @@
 	/* Here's an image of out_size */
 	shared_ptr<Image> out (new Image (out_format, out_size, out_aligned));
 	out->make_black ();
-<<<<<<< HEAD
-	
-	dcp::Size cropped_size = crop.apply (size ());
-=======
->>>>>>> 5f66a692
 
 	/* Size of the image after any crop */
-	libdcp::Size const cropped_size = crop.apply (size ());
+	dcp::Size const cropped_size = crop.apply (size ());
 
 	/* Scale context for a scale from cropped_size to inter_size */
 	struct SwsContext* scale_context = sws_getContext (
