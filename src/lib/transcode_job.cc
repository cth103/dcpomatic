--- conflicted
+++ resolved
@@ -76,12 +76,9 @@
 		_transcoder.reset ();
 
 	} catch (...) {
-<<<<<<< HEAD
-=======
 		set_progress (1);
 		set_state (FINISHED_ERROR);
 		LOG_ERROR_NC (N_("Transcode job failed or cancelled"));
->>>>>>> 8fb0f4ea
 		_transcoder.reset ();
 		throw;
 	}
