--- conflicted
+++ resolved
@@ -131,24 +131,11 @@
 	int _timeout;
 };
 
-<<<<<<< HEAD
-class LocaleGuard
-{
-public:
-	LocaleGuard ();
-	~LocaleGuard ();
-	
-private:
-	char* _old;
-};
+extern int64_t video_frames_to_audio_frames (VideoContent::Frame v, float audio_sample_rate, float frames_per_second);
 
 /** @class ScopedTemporary
  *  @brief A temporary file which is deleted when the ScopedTemporary object goes out of scope.
  */
-=======
-extern int64_t video_frames_to_audio_frames (VideoContent::Frame v, float audio_sample_rate, float frames_per_second);
-
->>>>>>> 362ed9ee
 class ScopedTemporary
 {
 public:
