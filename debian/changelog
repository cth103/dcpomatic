--- conflicted
+++ resolved
@@ -1,19 +1,11 @@
-<<<<<<< HEAD
 dcpomatic (2.0.14-1) UNRELEASED; urgency=low
-=======
-dcpomatic (1.74.2-1) UNRELEASED; urgency=low
->>>>>>> 0ae086a9
-
-  * New upstream release.
-  * New upstream release.
-  * New upstream release.
-  * New upstream release.
-  * New upstream release.
-  * New upstream release.
-<<<<<<< HEAD
-
- -- Carl Hetherington <carl@d1stkfactory>  Fri, 03 Oct 2014 19:41:52 +0100
-=======
+
+  * New upstream release.
+  * New upstream release.
+  * New upstream release.
+  * New upstream release.
+  * New upstream release.
+  * New upstream release.
   * New upstream release.
   * New upstream release.
   * New upstream release.
@@ -198,7 +190,6 @@
   * New upstream release.
 
  -- Carl Hetherington <carl@d1stkfactory>  Wed, 08 Oct 2014 10:37:21 +0100
->>>>>>> 0ae086a9
 
 dcpomatic (0.87-1) UNRELEASED; urgency=low
 
