--- conflicted
+++ resolved
@@ -1,198 +1,181 @@
-<<<<<<< HEAD
-<<<<<<< HEAD
 dcpomatic (2.0.4-1) UNRELEASED; urgency=low
-=======
-dcpomatic (1.73.0-1) UNRELEASED; urgency=low
->>>>>>> origin/master
-=======
-dcpomatic (1.73.2-1) UNRELEASED; urgency=low
->>>>>>> 4092121a
-
-  * New upstream release.
-  * New upstream release.
-  * New upstream release.
-  * New upstream release.
-  * New upstream release.
-  * New upstream release.
-  * New upstream release.
-  * New upstream release.
-  * New upstream release.
-  * New upstream release.
-  * New upstream release.
-  * New upstream release.
-  * New upstream release.
-  * New upstream release.
-  * New upstream release.
-  * New upstream release.
-  * New upstream release.
-  * New upstream release.
-  * New upstream release.
-  * New upstream release.
-  * New upstream release.
-  * New upstream release.
-  * New upstream release.
-  * New upstream release.
-  * New upstream release.
-  * New upstream release.
-  * New upstream release.
-  * New upstream release.
-  * New upstream release.
-  * New upstream release.
-  * New upstream release.
-  * New upstream release.
-  * New upstream release.
-  * New upstream release.
-  * New upstream release.
-  * New upstream release.
-  * New upstream release.
-  * New upstream release.
-  * New upstream release.
-  * New upstream release.
-  * New upstream release.
-  * New upstream release.
-  * New upstream release.
-  * New upstream release.
-  * New upstream release.
-  * New upstream release.
-  * New upstream release.
-  * New upstream release.
-  * New upstream release.
-  * New upstream release.
-  * New upstream release.
-  * New upstream release.
-  * New upstream release.
-  * New upstream release.
-  * New upstream release.
-  * New upstream release.
-  * New upstream release.
-  * New upstream release.
-  * New upstream release.
-  * New upstream release.
-  * New upstream release.
-  * New upstream release.
-  * New upstream release.
-  * New upstream release.
-  * New upstream release.
-  * New upstream release.
-  * New upstream release.
-  * New upstream release.
-  * New upstream release.
-  * New upstream release.
-  * New upstream release.
-  * New upstream release.
-  * New upstream release.
-  * New upstream release.
-  * New upstream release.
-  * New upstream release.
-  * New upstream release.
-  * New upstream release.
-  * New upstream release.
-  * New upstream release.
-  * New upstream release.
-  * New upstream release.
-  * New upstream release.
-  * New upstream release.
-  * New upstream release.
-  * New upstream release.
-  * New upstream release.
-  * New upstream release.
-  * New upstream release.
-  * New upstream release.
-  * New upstream release.
-  * New upstream release.
-  * New upstream release.
-  * New upstream release.
-  * New upstream release.
-  * New upstream release.
-  * New upstream release.
-  * New upstream release.
-  * New upstream release.
-  * New upstream release.
-  * New upstream release.
-  * New upstream release.
-  * New upstream release.
-  * New upstream release.
-  * New upstream release.
-  * New upstream release.
-  * New upstream release.
-  * New upstream release.
-  * New upstream release.
-  * New upstream release.
-  * New upstream release.
-  * New upstream release.
-  * New upstream release.
-  * New upstream release.
-  * New upstream release.
-  * New upstream release.
-  * New upstream release.
-  * New upstream release.
-  * New upstream release.
-  * New upstream release.
-  * New upstream release.
-  * New upstream release.
-  * New upstream release.
-  * New upstream release.
-  * New upstream release.
-  * New upstream release.
-  * New upstream release.
-  * New upstream release.
-  * New upstream release.
-  * New upstream release.
-  * New upstream release.
-  * New upstream release.
-  * New upstream release.
-  * New upstream release.
-  * New upstream release.
-  * New upstream release.
-  * New upstream release.
-  * New upstream release.
-  * New upstream release.
-  * New upstream release.
-  * New upstream release.
-  * New upstream release.
-  * New upstream release.
-  * New upstream release.
-  * New upstream release.
-  * New upstream release.
-  * New upstream release.
-  * New upstream release.
-  * New upstream release.
-  * New upstream release.
-  * New upstream release.
-  * New upstream release.
-  * New upstream release.
-  * New upstream release.
-  * New upstream release.
-  * New upstream release.
-  * New upstream release.
-  * New upstream release.
-  * New upstream release.
-  * New upstream release.
-  * New upstream release.
-  * New upstream release.
-  * New upstream release.
-  * New upstream release.
-  * New upstream release.
-  * New upstream release.
-  * New upstream release.
-  * New upstream release.
-  * New upstream release.
-  * New upstream release.
-  * New upstream release.
-  * New upstream release.
-  * New upstream release.
-  * New upstream release.
-<<<<<<< HEAD
+
+  * New upstream release.
+  * New upstream release.
+  * New upstream release.
+  * New upstream release.
+  * New upstream release.
+  * New upstream release.
+  * New upstream release.
+  * New upstream release.
+  * New upstream release.
+  * New upstream release.
+  * New upstream release.
+  * New upstream release.
+  * New upstream release.
+  * New upstream release.
+  * New upstream release.
+  * New upstream release.
+  * New upstream release.
+  * New upstream release.
+  * New upstream release.
+  * New upstream release.
+  * New upstream release.
+  * New upstream release.
+  * New upstream release.
+  * New upstream release.
+  * New upstream release.
+  * New upstream release.
+  * New upstream release.
+  * New upstream release.
+  * New upstream release.
+  * New upstream release.
+  * New upstream release.
+  * New upstream release.
+  * New upstream release.
+  * New upstream release.
+  * New upstream release.
+  * New upstream release.
+  * New upstream release.
+  * New upstream release.
+  * New upstream release.
+  * New upstream release.
+  * New upstream release.
+  * New upstream release.
+  * New upstream release.
+  * New upstream release.
+  * New upstream release.
+  * New upstream release.
+  * New upstream release.
+  * New upstream release.
+  * New upstream release.
+  * New upstream release.
+  * New upstream release.
+  * New upstream release.
+  * New upstream release.
+  * New upstream release.
+  * New upstream release.
+  * New upstream release.
+  * New upstream release.
+  * New upstream release.
+  * New upstream release.
+  * New upstream release.
+  * New upstream release.
+  * New upstream release.
+  * New upstream release.
+  * New upstream release.
+  * New upstream release.
+  * New upstream release.
+  * New upstream release.
+  * New upstream release.
+  * New upstream release.
+  * New upstream release.
+  * New upstream release.
+  * New upstream release.
+  * New upstream release.
+  * New upstream release.
+  * New upstream release.
+  * New upstream release.
+  * New upstream release.
+  * New upstream release.
+  * New upstream release.
+  * New upstream release.
+  * New upstream release.
+  * New upstream release.
+  * New upstream release.
+  * New upstream release.
+  * New upstream release.
+  * New upstream release.
+  * New upstream release.
+  * New upstream release.
+  * New upstream release.
+  * New upstream release.
+  * New upstream release.
+  * New upstream release.
+  * New upstream release.
+  * New upstream release.
+  * New upstream release.
+  * New upstream release.
+  * New upstream release.
+  * New upstream release.
+  * New upstream release.
+  * New upstream release.
+  * New upstream release.
+  * New upstream release.
+  * New upstream release.
+  * New upstream release.
+  * New upstream release.
+  * New upstream release.
+  * New upstream release.
+  * New upstream release.
+  * New upstream release.
+  * New upstream release.
+  * New upstream release.
+  * New upstream release.
+  * New upstream release.
+  * New upstream release.
+  * New upstream release.
+  * New upstream release.
+  * New upstream release.
+  * New upstream release.
+  * New upstream release.
+  * New upstream release.
+  * New upstream release.
+  * New upstream release.
+  * New upstream release.
+  * New upstream release.
+  * New upstream release.
+  * New upstream release.
+  * New upstream release.
+  * New upstream release.
+  * New upstream release.
+  * New upstream release.
+  * New upstream release.
+  * New upstream release.
+  * New upstream release.
+  * New upstream release.
+  * New upstream release.
+  * New upstream release.
+  * New upstream release.
+  * New upstream release.
+  * New upstream release.
+  * New upstream release.
+  * New upstream release.
+  * New upstream release.
+  * New upstream release.
+  * New upstream release.
+  * New upstream release.
+  * New upstream release.
+  * New upstream release.
+  * New upstream release.
+  * New upstream release.
+  * New upstream release.
+  * New upstream release.
+  * New upstream release.
+  * New upstream release.
+  * New upstream release.
+  * New upstream release.
+  * New upstream release.
+  * New upstream release.
+  * New upstream release.
+  * New upstream release.
+  * New upstream release.
+  * New upstream release.
+  * New upstream release.
+  * New upstream release.
+  * New upstream release.
+  * New upstream release.
+  * New upstream release.
+  * New upstream release.
+  * New upstream release.
+  * New upstream release.
+  * New upstream release.
+  * New upstream release.
+  * New upstream release.
+  * New upstream release.
+  * New upstream release.
 
  -- Carl Hetherington <carl@d1stkfactory>  Fri, 29 Aug 2014 19:04:40 +0100
-=======
-  * New upstream release.
-  * New upstream release.
-  * New upstream release.
-  * New upstream release.
-
- -- Carl Hetherington <carl@d1stkfactory>  Wed, 03 Sep 2014 23:36:54 +0100
->>>>>>> 4092121a
 
 dcpomatic (0.87-1) UNRELEASED; urgency=low
 
