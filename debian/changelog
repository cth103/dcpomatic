<<<<<<< HEAD
dcpomatic (2.0.14-1) UNRELEASED; urgency=low
=======
dcpomatic (1.76.2-1) UNRELEASED; urgency=low
>>>>>>> 5c859959

  * New upstream release.
  * New upstream release.
  * New upstream release.
  * New upstream release.
  * New upstream release.
  * New upstream release.
  * New upstream release.
  * New upstream release.
  * New upstream release.
  * New upstream release.
  * New upstream release.
  * New upstream release.
  * New upstream release.
  * New upstream release.
  * New upstream release.
  * New upstream release.
  * New upstream release.
  * New upstream release.
  * New upstream release.
  * New upstream release.
  * New upstream release.
  * New upstream release.
  * New upstream release.
  * New upstream release.
  * New upstream release.
  * New upstream release.
  * New upstream release.
  * New upstream release.
  * New upstream release.
  * New upstream release.
  * New upstream release.
  * New upstream release.
  * New upstream release.
  * New upstream release.
  * New upstream release.
  * New upstream release.
  * New upstream release.
  * New upstream release.
  * New upstream release.
  * New upstream release.
  * New upstream release.
  * New upstream release.
  * New upstream release.
  * New upstream release.
  * New upstream release.
  * New upstream release.
  * New upstream release.
  * New upstream release.
  * New upstream release.
  * New upstream release.
  * New upstream release.
  * New upstream release.
  * New upstream release.
  * New upstream release.
  * New upstream release.
  * New upstream release.
  * New upstream release.
  * New upstream release.
  * New upstream release.
  * New upstream release.
  * New upstream release.
  * New upstream release.
  * New upstream release.
  * New upstream release.
  * New upstream release.
  * New upstream release.
  * New upstream release.
  * New upstream release.
  * New upstream release.
  * New upstream release.
  * New upstream release.
  * New upstream release.
  * New upstream release.
  * New upstream release.
  * New upstream release.
  * New upstream release.
  * New upstream release.
  * New upstream release.
  * New upstream release.
  * New upstream release.
  * New upstream release.
  * New upstream release.
  * New upstream release.
  * New upstream release.
  * New upstream release.
  * New upstream release.
  * New upstream release.
  * New upstream release.
  * New upstream release.
  * New upstream release.
  * New upstream release.
  * New upstream release.
  * New upstream release.
  * New upstream release.
  * New upstream release.
  * New upstream release.
  * New upstream release.
  * New upstream release.
  * New upstream release.
  * New upstream release.
  * New upstream release.
  * New upstream release.
  * New upstream release.
  * New upstream release.
  * New upstream release.
  * New upstream release.
  * New upstream release.
  * New upstream release.
  * New upstream release.
  * New upstream release.
  * New upstream release.
  * New upstream release.
  * New upstream release.
  * New upstream release.
  * New upstream release.
  * New upstream release.
  * New upstream release.
  * New upstream release.
  * New upstream release.
  * New upstream release.
  * New upstream release.
  * New upstream release.
  * New upstream release.
  * New upstream release.
  * New upstream release.
  * New upstream release.
  * New upstream release.
  * New upstream release.
  * New upstream release.
  * New upstream release.
  * New upstream release.
  * New upstream release.
  * New upstream release.
  * New upstream release.
  * New upstream release.
  * New upstream release.
  * New upstream release.
  * New upstream release.
  * New upstream release.
  * New upstream release.
  * New upstream release.
  * New upstream release.
  * New upstream release.
  * New upstream release.
  * New upstream release.
  * New upstream release.
  * New upstream release.
  * New upstream release.
  * New upstream release.
  * New upstream release.
  * New upstream release.
  * New upstream release.
  * New upstream release.
  * New upstream release.
  * New upstream release.
  * New upstream release.
  * New upstream release.
  * New upstream release.
  * New upstream release.
  * New upstream release.
  * New upstream release.
  * New upstream release.
  * New upstream release.
  * New upstream release.
  * New upstream release.
  * New upstream release.
  * New upstream release.
  * New upstream release.
  * New upstream release.
  * New upstream release.
  * New upstream release.
  * New upstream release.
  * New upstream release.
  * New upstream release.
  * New upstream release.
  * New upstream release.
  * New upstream release.
  * New upstream release.
  * New upstream release.
  * New upstream release.
  * New upstream release.
  * New upstream release.
  * New upstream release.
  * New upstream release.
  * New upstream release.
  * New upstream release.
  * New upstream release.
  * New upstream release.
  * New upstream release.
  * New upstream release.
  * New upstream release.
  * New upstream release.
  * New upstream release.

 -- Carl Hetherington <carl@d1stkfactory>  Mon, 20 Oct 2014 22:50:32 +0100

dcpomatic (0.87-1) UNRELEASED; urgency=low

  * New upstream release.

 -- Carl Hetherington <carl@houllier.lan>  Fri, 26 Apr 2013 09:53:27 +0100

dcpomatic (0.86-1) UNRELEASED; urgency=low

  * New upstream release.

 -- Carl Hetherington <carl@houllier.lan>  Tue, 23 Apr 2013 08:13:13 +0100

dcpomatic (0.85-1) UNRELEASED; urgency=low

  * New upstream release.

 -- Carl Hetherington <carl@houllier.lan>  Tue, 23 Apr 2013 00:08:20 +0100

dcpomatic (0.84-1) UNRELEASED; urgency=low

  * New upstream release.

 -- Carl Hetherington <carl@houllier.lan>  Sun, 21 Apr 2013 17:49:54 +0100

dcpomatic (0.84beta5-1) UNRELEASED; urgency=low

  * New upstream release.

 -- Carl Hetherington <carl@houllier.lan>  Sun, 21 Apr 2013 00:06:12 +0100

dcpomatic (0.84beta4-1) UNRELEASED; urgency=low

  * New upstream release.

 -- Carl Hetherington <carl@houllier.lan>  Fri, 19 Apr 2013 17:41:58 +0100

dcpomatic (0.84beta3-1) UNRELEASED; urgency=low

  * New upstream release.

 -- Carl Hetherington <carl@houllier.lan>  Fri, 19 Apr 2013 11:36:37 +0100

dcpomatic (0.84beta2-1) UNRELEASED; urgency=low

  * New upstream release.

 -- Carl Hetherington <carl@houllier.lan>  Fri, 19 Apr 2013 11:12:09 +0100

dcpomatic (0.84beta1-1) UNRELEASED; urgency=low

  * New upstream release.

 -- Carl Hetherington <carl@houllier.lan>  Thu, 18 Apr 2013 23:32:17 +0100

dcpomatic (0.83-1) UNRELEASED; urgency=low

  * New upstream release.

 -- Carl Hetherington <carl@houllier.lan>  Wed, 10 Apr 2013 12:48:25 +0100

dcpomatic (0.82-1) UNRELEASED; urgency=low

  * New upstream release.

 -- Carl Hetherington <carl@houllier.lan>  Tue, 09 Apr 2013 23:43:35 +0100

dcpomatic (0.82beta1-1) UNRELEASED; urgency=low

  * New upstream release.

 -- Carl Hetherington <carl@houllier.lan>  Tue, 09 Apr 2013 21:48:56 +0100

dcpomatic (0.81-1) UNRELEASED; urgency=low

  * New upstream release.

 -- Carl Hetherington <carl@houllier.lan>  Tue, 09 Apr 2013 19:48:04 +0100

dcpomatic (0.81beta1-1) UNRELEASED; urgency=low

  * New upstream release.

 -- Carl Hetherington <carl@houllier.lan>  Tue, 09 Apr 2013 15:37:32 +0100

dcpomatic (0.80-1) UNRELEASED; urgency=low

  * New upstream release.

 -- Carl Hetherington <carl@houllier.lan>  Sun, 07 Apr 2013 23:48:12 +0100

dcpomatic (0.80beta4-1) UNRELEASED; urgency=low

  * New upstream release.

 -- Carl Hetherington <carl@houllier.lan>  Sun, 07 Apr 2013 23:08:49 +0100

dcpomatic (0.80beta3-1) UNRELEASED; urgency=low

  * New upstream release.

 -- Carl Hetherington <carl@houllier.lan>  Sun, 07 Apr 2013 22:44:29 +0100

dcpomatic (0.80beta2-1) UNRELEASED; urgency=low

  * New upstream release.

 -- Carl Hetherington <carl@houllier.lan>  Sun, 07 Apr 2013 22:19:34 +0100

dcpomatic (0.80beta1-1) UNRELEASED; urgency=low

  * New upstream release.

 -- Carl Hetherington <carl@houllier.lan>  Sun, 07 Apr 2013 18:21:33 +0100

dcpomatic (0.79-1) UNRELEASED; urgency=low

  * New upstream release.

 -- Carl Hetherington <carl@houllier.lan>  Mon, 01 Apr 2013 22:37:03 +0100

dcpomatic (0.78-1) UNRELEASED; urgency=low

  * New upstream release.

 -- Carl Hetherington <carl@houllier.lan>  Sun, 31 Mar 2013 02:43:03 +0100

dcpomatic (0.78beta16-1) UNRELEASED; urgency=low

  * New upstream release.

 -- Carl Hetherington <carl@houllier.lan>  Thu, 28 Mar 2013 16:28:05 +0000

dcpomatic (0.78beta15-1) UNRELEASED; urgency=low

  * New upstream release.

 -- Carl Hetherington <carl@houllier.lan>  Thu, 28 Mar 2013 14:25:56 +0000

dcpomatic (0.78beta14-1) UNRELEASED; urgency=low

  * New upstream release.

 -- Carl Hetherington <carl@houllier.lan>  Thu, 28 Mar 2013 10:38:07 +0000

dcpomatic (0.78beta13-1) UNRELEASED; urgency=low

  * New upstream release.

 -- Carl Hetherington <carl@houllier.lan>  Wed, 27 Mar 2013 12:26:55 +0000

dcpomatic (0.78beta12-1) UNRELEASED; urgency=low

  * New upstream release.

 -- Carl Hetherington <carl@houllier.lan>  Tue, 26 Mar 2013 21:13:54 +0000

dcpomatic (0.78beta11-1) UNRELEASED; urgency=low

  * New upstream release.

 -- Carl Hetherington <carl@houllier.lan>  Tue, 26 Mar 2013 17:34:49 +0000

dcpomatic (0.78beta10-1) UNRELEASED; urgency=low

  * New upstream release.

 -- Carl Hetherington <carl@houllier.lan>  Tue, 26 Mar 2013 11:35:15 +0000

dcpomatic (0.78beta9-1) UNRELEASED; urgency=low

  * New upstream release.

 -- Carl Hetherington <carl@houllier.lan>  Tue, 26 Mar 2013 10:36:05 +0000

dcpomatic (0.78beta8-1) UNRELEASED; urgency=low

  * New upstream release.

 -- Carl Hetherington <carl@houllier.lan>  Tue, 26 Mar 2013 00:59:36 +0000

dcpomatic (0.78beta7-1) UNRELEASED; urgency=low

  * New upstream release.

 -- Carl Hetherington <carl@houllier.lan>  Tue, 26 Mar 2013 00:19:21 +0000

dcpomatic (0.78beta6-1) UNRELEASED; urgency=low

  * New upstream release.

 -- Carl Hetherington <carl@houllier.lan>  Mon, 25 Mar 2013 00:08:10 +0000

dcpomatic (0.78beta5-1) UNRELEASED; urgency=low

  * New upstream release.

 -- Carl Hetherington <carl@houllier.lan>  Thu, 21 Mar 2013 16:32:21 +0000

dcpomatic (0.78beta4-1) UNRELEASED; urgency=low

  * New upstream release.

 -- Carl Hetherington <carl@houllier.lan>  Wed, 20 Mar 2013 15:01:10 +0000

dcpomatic (0.78beta3-1) UNRELEASED; urgency=low

  * New upstream release.

 -- Carl Hetherington <carl@houllier.lan>  Wed, 20 Mar 2013 10:49:17 +0000

dcpomatic (0.78beta2-1) UNRELEASED; urgency=low

  * New upstream release.

 -- Carl Hetherington <carl@houllier.lan>  Tue, 19 Mar 2013 21:35:50 +0000

dcpomatic (0.78beta1-1) UNRELEASED; urgency=low

  * New upstream release.

 -- Carl Hetherington <carl@houllier.lan>  Tue, 19 Mar 2013 20:50:54 +0000

dcpomatic (0.77-1) UNRELEASED; urgency=low

  * New upstream release.

 -- Carl Hetherington <carl@houllier.lan>  Thu, 14 Mar 2013 17:12:03 +0000

dcpomatic (0.77beta2-1) UNRELEASED; urgency=low

  * New upstream release.

 -- Carl Hetherington <carl@houllier.lan>  Thu, 14 Mar 2013 15:50:43 +0000

dcpomatic (0.77beta1-1) UNRELEASED; urgency=low

  * New upstream release.

 -- Carl Hetherington <carl@houllier.lan>  Thu, 14 Mar 2013 15:14:01 +0000

dcpomatic (0.76-1) UNRELEASED; urgency=low

  * New upstream release.

 -- Carl Hetherington <carl@houllier.lan>  Tue, 05 Mar 2013 13:30:28 +0000

dcpomatic (0.76beta3-1) UNRELEASED; urgency=low

  * New upstream release.

 -- Carl Hetherington <carl@houllier.lan>  Tue, 05 Mar 2013 12:47:20 +0000

dcpomatic (0.76beta2-1) UNRELEASED; urgency=low

  * New upstream release.

 -- Carl Hetherington <carl@houllier.lan>  Fri, 01 Mar 2013 18:32:16 +0000

dcpomatic (0.76beta1-1) UNRELEASED; urgency=low

  * New upstream release.

 -- Carl Hetherington <carl@houllier.lan>  Fri, 01 Mar 2013 17:36:55 +0000

dcpomatic (0.75-1) UNRELEASED; urgency=low

  * New upstream release.

 -- Carl Hetherington <carl@houllier.lan>  Wed, 27 Feb 2013 11:03:07 +0000

dcpomatic (0.75beta1-1) UNRELEASED; urgency=low

  * New upstream release.

 -- Carl Hetherington <carl@houllier.lan>  Wed, 27 Feb 2013 08:20:42 +0000

dcpomatic (0.74-1) UNRELEASED; urgency=low

  * New upstream release.

 -- Carl Hetherington <carl@houllier.lan>  Sat, 23 Feb 2013 22:57:20 +0000

dcpomatic (0.74beta1-1) UNRELEASED; urgency=low

  * New upstream release.

 -- Carl Hetherington <carl@houllier.lan>  Sat, 23 Feb 2013 21:44:22 +0000

dcpomatic (0.73-1) UNRELEASED; urgency=low

  * New upstream release.

 -- Carl Hetherington <carl@houllier.lan>  Thu, 21 Feb 2013 00:43:40 +0000

dcpomatic (0.73beta9-1) UNRELEASED; urgency=low

  * New upstream release.

 -- Carl Hetherington <carl@houllier.lan>  Wed, 20 Feb 2013 23:40:24 +0000

dcpomatic (0.73beta8-1) UNRELEASED; urgency=low

  * New upstream release.

 -- Carl Hetherington <carl@houllier.lan>  Mon, 18 Feb 2013 22:35:51 +0000

dcpomatic (0.73beta7-1) UNRELEASED; urgency=low

  * New upstream release.

 -- Carl Hetherington <carl@houllier.lan>  Mon, 18 Feb 2013 20:38:51 +0000

dcpomatic (0.73beta6-1) UNRELEASED; urgency=low

  * New upstream release.

 -- Carl Hetherington <carl@houllier.lan>  Sun, 17 Feb 2013 23:05:56 +0000

dcpomatic (0.73beta3-1) UNRELEASED; urgency=low

  * New upstream release.

 -- Carl Hetherington <carl@houllier.lan>  Sun, 17 Feb 2013 23:05:05 +0000

dcpomatic (0.73beta2-1) UNRELEASED; urgency=low

  * New upstream release.

 -- Carl Hetherington <carl@houllier.lan>  Sat, 16 Feb 2013 22:42:32 +0000

dcpomatic (0.73beta1-1) UNRELEASED; urgency=low

  * New upstream release.

 -- Carl Hetherington <carl@houllier.lan>  Sat, 16 Feb 2013 21:19:24 +0000

dcpomatic (0.72-1) UNRELEASED; urgency=low

  * New upstream release.

 -- Carl Hetherington <carl@houllier.lan>  Thu, 24 Jan 2013 15:31:57 +0000

dcpomatic (0.71-1) UNRELEASED; urgency=low

  * New upstream release.

 -- Carl Hetherington <carl@houllier.lan>  Thu, 24 Jan 2013 11:36:04 +0000

dcpomatic (0.70-1) UNRELEASED; urgency=low

  * New upstream release.
  * New upstream release.
  * New upstream release.

 -- Carl Hetherington <cth@carlh.net>  Sat, 12 Jan 2013 23:07:15 +0000

dcpomatic (0.70beta3-1) UNRELEASED; urgency=low

  * New upstream release.
  * New upstream release.
  * New upstream release.
  * New upstream release.

 -- Carl Hetherington <cth@carlh.net>  Sun, 06 Jan 2013 23:44:24 +0000

dcpomatic (0.68-1) UNRELEASED; urgency=low

  * New upstream release.

 -- Carl Hetherington <carl@houllier.lan>  Sun, 23 Dec 2012 01:43:44 +0000

dcpomatic (0.68beta10-1) UNRELEASED; urgency=low

  * New upstream release.
  * New upstream release.
  * New upstream release.
  * New upstream release.
  * New upstream release.

 -- Carl Hetherington <cth@carlh.net>  Sat, 22 Dec 2012 13:27:27 +0000

dcpomatic (0.68beta5-1) unstable; urgency=low

  * New upstream release.

 -- Carl Hetherington <carl@houllier.lan>  Thu, 20 Dec 2012 07:53:46 +0000

dcpomatic (0.68beta4-1) unstable; urgency=low

  * New upstream release.

 -- Carl Hetherington <carl@houllier.lan>  Thu, 20 Dec 2012 07:48:45 +0000

dcpomatic (0.68beta3-1) unstable; urgency=low

  * New upstream release.

 -- Carl Hetherington <carl@houllier.lan>  Thu, 20 Dec 2012 00:35:45 +0000

dcpomatic (0.68beta2-1) unstable; urgency=low

  * New upstream release.

 -- Carl Hetherington <carl@houllier.lan>  Wed, 19 Dec 2012 11:22:58 +0000

dcpomatic (0.68beta1-1) unstable; urgency=low

  * New upstream release.

 -- Carl Hetherington <carl@houllier.lan>  Wed, 19 Dec 2012 10:11:13 +0000

dcpomatic (0.67-1) unstable; urgency=low

  * New upstream release.

 -- Carl Hetherington <carl@houllier.lan>  Tue, 18 Dec 2012 23:49:27 +0000

dcpomatic (0.66-1) unstable; urgency=low

  * New upstream release.

 -- Carl Hetherington <carl@houllier.lan>  Tue, 18 Dec 2012 11:29:04 +0000

dcpomatic (0.65-1) unstable; urgency=low

  * New upstream release.

 -- Carl Hetherington <carl@houllier.lan>  Tue, 18 Dec 2012 09:24:56 +0000

dcpomatic (0.64-1) unstable; urgency=low

  * New upstream release.

 -- Carl Hetherington <carl@houllier.lan>  Thu, 13 Dec 2012 21:52:09 +0000

dcpomatic (0.63pre-1) unstable; urgency=low

  * New upstream release.

 -- Carl Hetherington <carl@houllier.lan>  Tue, 11 Dec 2012 23:15:52 +0000

dcpomatic (0.60-1) unstable; urgency=low

  * New upstream release.

 -- Carl Hetherington <carl@houllier.lan>  Tue, 11 Dec 2012 22:46:04 +0000

dcpomatic (0.59-1) unstable; urgency=low

  * New upstream release.

 -- Carl Hetherington <carl@houllier.lan>  Mon, 10 Dec 2012 20:58:19 +0000

dcpomatic (0.59beta5-1) unstable; urgency=low

  * New upstream release.

 -- Carl Hetherington <carl@houllier.lan>  Sun, 09 Dec 2012 23:51:55 +0000

dcpomatic (0.59beta4-1) unstable; urgency=low

  * New upstream release.

 -- Carl Hetherington <carl@houllier.lan>  Sun, 09 Dec 2012 21:38:00 +0000

dcpomatic (0.59beta1-1) unstable; urgency=low

  * Initial release.

 -- Carl Hetherington <cth@carlh.net>  Sat, 08 Dec 2012 12:41:20 +0000<|MERGE_RESOLUTION|>--- conflicted
+++ resolved
@@ -1,8 +1,4 @@
-<<<<<<< HEAD
 dcpomatic (2.0.14-1) UNRELEASED; urgency=low
-=======
-dcpomatic (1.76.2-1) UNRELEASED; urgency=low
->>>>>>> 5c859959
 
   * New upstream release.
   * New upstream release.
