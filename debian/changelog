--- conflicted
+++ resolved
@@ -1,199 +1,8 @@
-<<<<<<< HEAD
 dcpomatic (2.0.9-1) UNRELEASED; urgency=low
-=======
-dcpomatic (1.73.7-1) UNRELEASED; urgency=low
->>>>>>> 93510d31
-
-  * New upstream release.
-  * New upstream release.
-  * New upstream release.
-  * New upstream release.
-  * New upstream release.
-  * New upstream release.
-  * New upstream release.
-  * New upstream release.
-  * New upstream release.
-  * New upstream release.
-  * New upstream release.
-  * New upstream release.
-  * New upstream release.
-  * New upstream release.
-  * New upstream release.
-  * New upstream release.
-  * New upstream release.
-  * New upstream release.
-  * New upstream release.
-  * New upstream release.
-  * New upstream release.
-  * New upstream release.
-  * New upstream release.
-  * New upstream release.
-  * New upstream release.
-  * New upstream release.
-  * New upstream release.
-  * New upstream release.
-  * New upstream release.
-  * New upstream release.
-  * New upstream release.
-  * New upstream release.
-  * New upstream release.
-  * New upstream release.
-  * New upstream release.
-  * New upstream release.
-  * New upstream release.
-  * New upstream release.
-  * New upstream release.
-  * New upstream release.
-  * New upstream release.
-  * New upstream release.
-  * New upstream release.
-  * New upstream release.
-  * New upstream release.
-  * New upstream release.
-  * New upstream release.
-  * New upstream release.
-  * New upstream release.
-  * New upstream release.
-  * New upstream release.
-  * New upstream release.
-  * New upstream release.
-  * New upstream release.
-  * New upstream release.
-  * New upstream release.
-  * New upstream release.
-  * New upstream release.
-  * New upstream release.
-  * New upstream release.
-  * New upstream release.
-  * New upstream release.
-  * New upstream release.
-  * New upstream release.
-  * New upstream release.
-  * New upstream release.
-  * New upstream release.
-  * New upstream release.
-  * New upstream release.
-  * New upstream release.
-  * New upstream release.
-  * New upstream release.
-  * New upstream release.
-  * New upstream release.
-  * New upstream release.
-  * New upstream release.
-  * New upstream release.
-  * New upstream release.
-  * New upstream release.
-  * New upstream release.
-  * New upstream release.
-  * New upstream release.
-  * New upstream release.
-  * New upstream release.
-  * New upstream release.
-  * New upstream release.
-  * New upstream release.
-  * New upstream release.
-  * New upstream release.
-  * New upstream release.
-  * New upstream release.
-  * New upstream release.
-  * New upstream release.
-  * New upstream release.
-  * New upstream release.
-  * New upstream release.
-  * New upstream release.
-  * New upstream release.
-  * New upstream release.
-  * New upstream release.
-  * New upstream release.
-  * New upstream release.
-  * New upstream release.
-  * New upstream release.
-  * New upstream release.
-  * New upstream release.
-  * New upstream release.
-  * New upstream release.
-  * New upstream release.
-  * New upstream release.
-  * New upstream release.
-  * New upstream release.
-  * New upstream release.
-  * New upstream release.
-  * New upstream release.
-  * New upstream release.
-  * New upstream release.
-  * New upstream release.
-  * New upstream release.
-  * New upstream release.
-  * New upstream release.
-  * New upstream release.
-  * New upstream release.
-  * New upstream release.
-  * New upstream release.
-  * New upstream release.
-  * New upstream release.
-  * New upstream release.
-  * New upstream release.
-  * New upstream release.
-  * New upstream release.
-  * New upstream release.
-  * New upstream release.
-  * New upstream release.
-  * New upstream release.
-  * New upstream release.
-  * New upstream release.
-  * New upstream release.
-  * New upstream release.
-  * New upstream release.
-  * New upstream release.
-  * New upstream release.
-  * New upstream release.
-  * New upstream release.
-  * New upstream release.
-  * New upstream release.
-  * New upstream release.
-  * New upstream release.
-  * New upstream release.
-  * New upstream release.
-  * New upstream release.
-  * New upstream release.
-  * New upstream release.
-  * New upstream release.
-  * New upstream release.
-  * New upstream release.
-  * New upstream release.
-  * New upstream release.
-  * New upstream release.
-  * New upstream release.
-  * New upstream release.
-  * New upstream release.
-  * New upstream release.
-  * New upstream release.
-  * New upstream release.
-  * New upstream release.
-  * New upstream release.
-  * New upstream release.
-  * New upstream release.
-  * New upstream release.
-  * New upstream release.
-  * New upstream release.
-  * New upstream release.
-  * New upstream release.
-  * New upstream release.
-  * New upstream release.
-  * New upstream release.
-  * New upstream release.
-  * New upstream release.
-<<<<<<< HEAD
+
+  * New upstream release.
 
  -- Carl Hetherington <carl@d1stkfactory>  Fri, 12 Sep 2014 00:17:46 +0100
-=======
-  * New upstream release.
-  * New upstream release.
-  * New upstream release.
-  * New upstream release.
-
- -- Carl Hetherington <carl@d1stkfactory>  Tue, 16 Sep 2014 21:19:53 +0100
->>>>>>> 93510d31
 
 dcpomatic (0.87-1) UNRELEASED; urgency=low
 
