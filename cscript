import glob
import shutil
import os

deb_build_depends = {'debhelper': '8.0.0',
                     'python': '2.7.3',
                     'g++': '4:4.6.3',
                     'pkg-config': '0.26',
                     'libssh-dev': '0.5.2',
                     'libsndfile1-dev': '1.0.25',
                     'libmagick++-dev': '8:6.6.9.7',
                     'libgtk2.0-dev': '2.24.10'}

deb_depends = dict()

deb_depends['12.04'] = {'libc6': '2.15',
                        'libssh-4': '0.5.2',
                        'libboost-filesystem1.48.0': '1.48.0-3',
                        'libboost-thread1.48.0': '1.48.0-3',
                        'libsndfile1': '1.0.25',
                        'libmagick++4': '8:6.6.9.7',
                        'libxml++2.6-2': '2.34.1',
                        'libgtk2.0-0': '2.24.10',
                        'libxmlsec1': '1.2.14-1.2build1',
                        'libxmlsec1-openssl': '1.2.14-1.2build1',
                        'libboost-date-time1.48.0': '1.48.0-3',
                        'libcurl3': '7.22.0-3ubuntu4',
                        'libzip2': '0.10-1ubuntu1'}

deb_depends['12.10'] = {'libc6': '2.15',
                        'libssh-4': '0.5.2',
                        'libboost-filesystem1.49.0': '1.49.0',
                        'libboost-thread1.49.0': '1.49.0',
                        'libsndfile1': '1.0.25',
                        'libmagick++5': '8:6.7.7.10',
                        'libxml++2.6-2': '2.34.2',
                        'libgtk2.0-0': '2.24.13',
                        'libxmlsec1': '1.2.18-2',
                        'libxmlsec1-openssl': '1.2.18-2',
                        'libboost-date-time1.49.0': '1.49.0',
                        'libcurl3': '7.27.0-1ubuntu1',
                        'libzip2': '0.10.1-1.1'}

deb_depends['13.04'] = {'libc6': '2.15',
                        'libssh-4': '0.5.2',
                        'libboost-filesystem1.49.0': '1.49.0',
                        'libboost-thread1.49.0': '1.49.0',
                        'libsndfile1': '1.0.25',
                        'libmagick++5': '8:6.7.7.10',
                        'libxml++2.6-2': '2.34.2',
                        'libgtk2.0-0': '2.24.13',
                        'libxmlsec1': '1.2.18-2',
                        'libxmlsec1-openssl': '1.2.18-2',
                        'libboost-date-time1.49.0': '1.49.0',
                        'libcurl3': '7.29.0-1ubuntu3',
                        'libzip2': '0.10.1-1.1'}

deb_depends['13.10'] = {'libc6': '2.17-93',
                        'libssh-4': '0.5.4',
                        'libboost-filesystem1.53.0': '1.53.0',
                        'libboost-thread1.53.0': '1.53.0',
                        'libsndfile1': '1.0.25',
                        'libmagick++5': '8:6.7.7.10',
                        'libxml++2.6-2': '2.36.0',
                        'libgtk2.0-0': '2.24.20',
                        'libxmlsec1': '1.2.18-2',
                        'libxmlsec1-openssl': '1.2.18-2',
                        'libboost-date-time1.49.0': '1.49.0',
                        'libcurl3': '7.29.0-1ubuntu3',
                        'libzip2': '0.10.1-1.1'}

deb_depends['14.04'] = {'libc6': '2.19-0ubuntu6',
                        'libssh-4': '0.6.1-0ubuntu3',
                        'libboost-filesystem1.54.0': '1.54.0-4ubuntu3',
                        'libboost-thread1.54.0': '1.54.0-4ubuntu3',
                        'libsndfile1': '1.0.25-7ubuntu2',
                        'libmagick++5': '8:6.7.7.10-6ubuntu3',
                        'libxml++2.6-2': '2.36.0-2ubuntu1',
                        'libgtk2.0-0': '2.24.23-0ubuntu1',
                        'libxmlsec1': '1.2.18-2ubuntu1',
                        'libxmlsec1-openssl': '1.2.18-2ubuntu1',
                        'libboost-date-time1.54.0': '1.54.0-4ubuntu3',
                        'libcurl3': '7.35.0-1ubuntu2',
                        'libzip2': '0.10.1-1.2'}

deb_depends['7'] = {'libc6': '2.13',
                    'libssh-4': '0.5.4',
                    'libboost-filesystem1.49.0': '1.49.0',
                    'libboost-thread1.49.0': '1.49.0',
                    'libsndfile1': '1.0.25',
                    'libmagick++5': '8:6.7.7.10',
                    'libxml++2.6-2': '2.34.2',
                    'libgtk2.0-0': '2.24.10',
                    'libxmlsec1': '1.2.18',
                    'libboost-date-time1.49.0': '1.49.0',
                    'libxmlsec1-openssl': '1.2.18',
                    'libcurl3': '7.26.0',
                    'libzip2': '0.10.1'}

deb_depends['unstable'] = {'libc6': '2.13',
                    'libssh-4': '0.5.4',
                    'libboost-filesystem1.55.0': '1.55.0',
                    'libboost-thread1.55.0': '1.55.0',
                    'libsndfile1': '1.0.25',
                    'libmagick++5': '8:6.7.7.10',
                    'libxml++2.6-2': '2.34.2',
                    'libgtk2.0-0': '2.24.10',
                    'libxmlsec1': '1.2.18',
                    'libboost-date-time1.55.0': '1.55.0',
                    'libxmlsec1-openssl': '1.2.18',
                    'libcurl3': '7.26.0',
                    'libzip2': '0.10.1'}


def packages(name, packages, f):
    s = '%s: ' % name
    for p in packages:
        s += str(p) + ', '
    print >>f,s[:-2]

def make_control(debian_version, bits, filename, debug):
    f = open(filename, 'w')
    print >>f,'Source: dcpomatic'
    print >>f,'Section: video'
    print >>f,'Priority: extra'
    print >>f,'Maintainer: Carl Hetherington <carl@dcpomatic.com>'
    packages('Build-Depends', deb_build_depends, f)
    print >>f,'Standards-Version: 3.9.3'
    print >>f,'Homepage: http://dcpomatic.com/'
    print >>f,''
    print >>f,'Package: dcpomatic'
    if bits == 32:
        print >>f,'Architecture: i386'
    else:
        print >>f,'Architecture: amd64'

    packages('Depends', deb_depends[debian_version], f)

    print >>f,'Description: Generator of Digital Cinema Packages (DCPs)'
    print >>f,'  DCP-o-matic generates Digital Cinema Packages (DCPs) from video and audio'
    print >>f,'  files (such as those from DVDs or Blu-Rays) for presentation on DCI-compliant'
    print >>f,'  digital projectors.'

    if debug:
        print >>f,''
        print >>f,'Package: dcpomatic-dbg'
        if bits == 32:
            print >>f,'Architecture: i386'
        else:
            print >>f,'Architecture: amd64'
        print >>f,'Section: debug'
        print >>f,'Priority: extra'
        packages('Depends', deb_depends[debian_version], f)
        print >>f,'Description: debugging symbols for dcpomatic'
        print >>f,'  This package contains the debugging symbols for dcpomatic.'
        print >>f,''

def dependencies(target):
    return (('ffmpeg-cdist', '7e95caa'),
<<<<<<< HEAD
            ('libdcp', '1.0'))
=======
            ('libdcp', '7f029e7'))
>>>>>>> 97a1a713

def build(target, options):
    cmd = './waf configure --prefix=%s' % target.directory
    if target.platform == 'windows':
        cmd += ' --target-windows'
    elif target.platform == 'linux':
        if target.distro == 'debian' or target.distro == 'ubuntu':
            cmd += ' --target-debian'
            if target.version == 'unstable':
                cmd += ' --debian-unstable'
        elif target.distro == 'centos':
            if target.version == '6.5':
                cmd += ' --target-centos-6 --disable-tests'
            elif target.version == '7':
                cmd += ' --target-centos-7'

    target.command(cmd)
    target.command('./waf')

    if target.platform == 'linux' or target.platform == 'osx':
        target.command('./waf install')

def package_windows(target):
    shutil.copyfile('build/platform/windows/installer.%s.nsi' % target.bits, 'build/platform/windows/installer2.%s.nsi' % target.bits)
    target.command('sed -i "s~%%resources%%~%s/platform/windows~g" build/platform/windows/installer2.%s.nsi' % (os.getcwd(), target.bits))
    target.command('sed -i "s~%%static_deps%%~%s~g" build/platform/windows/installer2.%s.nsi' % (target.windows_prefix, target.bits))
    target.command('sed -i "s~%%cdist_deps%%~%s~g" build/platform/windows/installer2.%s.nsi' % (target.directory, target.bits))
    target.command('sed -i "s~%%binaries%%~%s/build~g" build/platform/windows/installer2.%s.nsi' % (os.getcwd(), target.bits))
    target.command('sed -i "s~%%bits%%~32~g" build/platform/windows/installer2.%s.nsi' % target.bits)
    target.command('makensis build/platform/windows/installer2.%s.nsi' % target.bits)
    return os.path.abspath(glob.glob('build/platform/windows/*%s*.exe' % target.bits)[0])

def package_debian(target, cpu, version):
    make_control(target.version, target.bits, 'debian/control', target.debug)
    target.command('./waf dist')
    f = open('debian/files', 'w')
    print >>f,'dcpomatic_%s-1_%s.deb video extra' % (version, cpu)
    shutil.rmtree('build/deb', ignore_errors=True)
    
    os.makedirs('build/deb')
    os.chdir('build/deb')
    shutil.move('../../dcpomatic-%s.tar.bz2' % version, 'dcpomatic_%s.orig.tar.bz2' % version)
    target.command('tar xjf dcpomatic_%s.orig.tar.bz2' % version)
    os.chdir('dcpomatic-%s' % version)
    target.command('dch -b -v %s-1 "New upstream release."' % version)
    target.set('CDIST_LINKFLAGS', target.get('LINKFLAGS'))
    target.set('CDIST_CXXFLAGS', target.get('CXXFLAGS'))
    target.set('CDIST_PKG_CONFIG_PATH', target.get('PKG_CONFIG_PATH'))
    if target.version == 'unstable':
        target.set('CDIST_EXTRA_CONFIGURE', '--debian-unstable')
    target.command('dpkg-buildpackage')
    
    debs = []
    for p in glob.glob('../*.deb'):
        debs.append(os.path.abspath(p))
    
    return debs

def package_centos(target, cpu, version):
<<<<<<< HEAD
    os.makedirs('%s/rpmbuild/BUILD' % target.directory)
    os.makedirs('%s/rpmbuild/RPMS' % target.directory)
    os.makedirs('%s/rpmbuild/SOURCES' % target.directory)
    os.makedirs('%s/rpmbuild/SPECS' % target.directory)
    os.makedirs('%s/rpmbuild/SRPMS' % target.directory)

    f = open('%s/.rpmmacros' % target.dir_in_chroot, 'w')
    print >>f,"%%_topdir %srpmbuild" % target.dir_in_chroot
    f.close()
=======
    topdir = os.path.realpath('build/rpmbuild')
    os.makedirs('%s/BUILD' % topdir)
    os.makedirs('%s/RPMS' % topdir)
    os.makedirs('%s/SOURCES' % topdir)
    os.makedirs('%s/SPECS' % topdir)
    os.makedirs('%s/SRPMS' % topdir)
>>>>>>> 97a1a713

    target.command('./waf dist')
    shutil.copyfile(
        "%s/src/dcpomatic/dcpomatic-%s.tar.bz2" % (target.directory, version),
<<<<<<< HEAD
        "%s/rpmbuild/SOURCES/dcpomatic-%s.tar.bz2" % (target.directory, version)
=======
        "%s/SOURCES/dcpomatic-%s.tar.bz2" % (topdir, version)
>>>>>>> 97a1a713
        )

    target.command('rpmbuild --define \'_topdir %s\' -bb build/platform/linux/dcpomatic.spec' % topdir)
    rpms = []

    if cpu == "amd64":
        cpu = "x86_64"

<<<<<<< HEAD
    for p in glob.glob('%s/rpmbuild/RPMS/%s/*.rpm' % (target.directory, cpu)):
=======
    for p in glob.glob('%s/RPMS/%s/*.rpm' % (topdir, cpu)):
>>>>>>> 97a1a713
        rpms.append(os.path.abspath(p))

    return rpms

def package(target, version):
    if target.platform == 'windows':
        return package_windows(target)
    elif target.platform == 'linux':
        if target.bits == 32:
    	    cpu = 'i386'
        else:	
            cpu	= 'amd64'

	if target.distro == 'debian' or target.distro == 'ubuntu':
            return package_debian(target, cpu, version)
        elif target.distro == 'centos':
            return package_centos(target, cpu, version)
    elif target.platform == 'osx':
        target.command('bash platform/osx/make_dmg.sh %s' % target.directory)
        return os.path.abspath(glob.glob('build/platform/osx/DCP-o-matic*.dmg')[0])

def make_pot(target):
    target.command('./waf pot')
    return [os.path.abspath('build/src/lib/libdcpomatic.pot'),
            os.path.abspath('build/src/wx/libdcpomatic-wx.pot'),
	    os.path.abspath('build/src/tools/dcpomatic.pot')]

def make_manual(target):
    os.chdir('doc/manual')
    target.command('make')
    target.command('pdflatex colour.tex')
    return [os.path.abspath('pdf'), os.path.abspath('html'), os.path.abspath('colour.pdf')]

def test(target):
    if target.platform != 'windows':
        target.set('LC_ALL', 'C')
        target.command('run/tests')<|MERGE_RESOLUTION|>--- conflicted
+++ resolved
@@ -157,11 +157,7 @@
 
 def dependencies(target):
     return (('ffmpeg-cdist', '7e95caa'),
-<<<<<<< HEAD
             ('libdcp', '1.0'))
-=======
-            ('libdcp', '7f029e7'))
->>>>>>> 97a1a713
 
 def build(target, options):
     cmd = './waf configure --prefix=%s' % target.directory
@@ -221,33 +217,17 @@
     return debs
 
 def package_centos(target, cpu, version):
-<<<<<<< HEAD
-    os.makedirs('%s/rpmbuild/BUILD' % target.directory)
-    os.makedirs('%s/rpmbuild/RPMS' % target.directory)
-    os.makedirs('%s/rpmbuild/SOURCES' % target.directory)
-    os.makedirs('%s/rpmbuild/SPECS' % target.directory)
-    os.makedirs('%s/rpmbuild/SRPMS' % target.directory)
-
-    f = open('%s/.rpmmacros' % target.dir_in_chroot, 'w')
-    print >>f,"%%_topdir %srpmbuild" % target.dir_in_chroot
-    f.close()
-=======
     topdir = os.path.realpath('build/rpmbuild')
     os.makedirs('%s/BUILD' % topdir)
     os.makedirs('%s/RPMS' % topdir)
     os.makedirs('%s/SOURCES' % topdir)
     os.makedirs('%s/SPECS' % topdir)
     os.makedirs('%s/SRPMS' % topdir)
->>>>>>> 97a1a713
 
     target.command('./waf dist')
     shutil.copyfile(
         "%s/src/dcpomatic/dcpomatic-%s.tar.bz2" % (target.directory, version),
-<<<<<<< HEAD
-        "%s/rpmbuild/SOURCES/dcpomatic-%s.tar.bz2" % (target.directory, version)
-=======
         "%s/SOURCES/dcpomatic-%s.tar.bz2" % (topdir, version)
->>>>>>> 97a1a713
         )
 
     target.command('rpmbuild --define \'_topdir %s\' -bb build/platform/linux/dcpomatic.spec' % topdir)
@@ -256,11 +236,7 @@
     if cpu == "amd64":
         cpu = "x86_64"
 
-<<<<<<< HEAD
-    for p in glob.glob('%s/rpmbuild/RPMS/%s/*.rpm' % (target.directory, cpu)):
-=======
     for p in glob.glob('%s/RPMS/%s/*.rpm' % (topdir, cpu)):
->>>>>>> 97a1a713
         rpms.append(os.path.abspath(p))
 
     return rpms
