import glob
import shutil
import os

def dependencies(target):
    if target.platform == 'windows':
        return ()
    else:
<<<<<<< HEAD
        return (('openjpeg-cdist', None),
                ('libcxml', None),
                ('ffmpeg-cdist', '7a23ec9c771184ab563cfe24ad9b427f38368961'),
                ('libdcp', None))
=======
	# XXX: should be some versions in here
        return (('ffmpeg-cdist', 'e797834288eaf05a2f406524ae04aaa0f114cb08'),
                ('libdcp', 'v0.54'))
>>>>>>> d2ff6a6b

def build(target):
    cmd = './waf configure --prefix=%s' % target.work_dir_cscript()
    if target.platform == 'windows':
        cmd += ' --target-windows'
    elif target.platform == 'linux':
        cmd += ' --static'
    target.command(cmd)

    target.command('./waf')

    if target.platform == 'linux' or target.platform == 'osx':
        target.command('./waf install')


def package(target, version):
    if target.platform == 'windows':
        shutil.copyfile('build/platform/windows/installer.%s.nsi' % target.bits, 'build/platform/windows/installer2.%s.nsi' % target.bits)
        target.command('sed -i "s~%%resources%%~%s/platform/windows~g" build/platform/windows/installer2.%s.nsi' % (os.getcwd(), target.bits))
        target.command('sed -i "s~%%deps%%~%s~g" build/platform/windows/installer2.%s.nsi' % (target.windows_prefix, target.bits))
        target.command('sed -i "s~%%binaries%%~%s/build~g" build/platform/windows/installer2.%s.nsi' % (os.getcwd(), target.bits))
        target.command('sed -i "s~%%bits%%~32~g" build/platform/windows/installer2.%s.nsi' % target.bits)
        target.command('makensis build/platform/windows/installer2.%s.nsi' % target.bits)
        return os.path.abspath(glob.glob('build/platform/windows/*%s*.exe' % target.bits)[0])
    elif target.platform == 'linux':
        if target.bits == 32:
            cpu = 'i386'
        else:
            cpu = 'amd64'

        shutil.copyfile('platform/linux/control-%s-%d' % (target.version, target.bits), 'debian/control')
        target.command('./waf dist')
        f = open('debian/files', 'w')
        print >>f,'dcpomatic_%s-1_%s.deb video extra' % (version, cpu)
        shutil.rmtree('build/deb', ignore_errors=True)

        os.makedirs('build/deb')
        os.chdir('build/deb')
<<<<<<< HEAD
        shutil.move('../../dcpomatic-%s.tar.bz2' % version, 'dcpomatic_%s.orig.tar.bz2' % version)
        env.command('tar xjf dcpomatic_%s.orig.tar.bz2' % version)
        os.chdir('dcpomatic-%s' % version)
        env.command('dch -b -v %s-1 "New upstream release."' % version)
        env.set('CDIST_LINKFLAGS', env.get('LINKFLAGS'))
        env.set('CDIST_CXXFLAGS', env.get('CXXFLAGS'))
        env.set('CDIST_PKG_CONFIG_PATH', env.get('PKG_CONFIG_PATH'))
        env.command('dpkg-buildpackage')
=======
        shutil.move('../../dvdomatic-%s.tar.bz2' % version, 'dvdomatic_%s.orig.tar.bz2' % version)
        target.command('tar xjf dvdomatic_%s.orig.tar.bz2' % version)
        os.chdir('dvdomatic-%s' % version)
        target.command('dch -b -v %s-1 "New upstream release."' % version)
        target.set('CDIST_LINKFLAGS', target.get('LINKFLAGS'))
        target.set('CDIST_CXXFLAGS', target.get('CXXFLAGS'))
        target.set('CDIST_PKG_CONFIG_PATH', target.get('PKG_CONFIG_PATH'))
        target.command('dpkg-buildpackage')
>>>>>>> d2ff6a6b
        
        debs = []
        for p in glob.glob('../*.deb'):
            debs.append(os.path.abspath(p))

        return debs
    elif target.platform == 'osx':
        target.command('bash platform/osx/make_dmg.sh')
        return os.path.abspath(glob.glob('build/platform/osx/DVD-o-matic*.dmg')[0])

<<<<<<< HEAD
def make_pot(env):
    env.command('./waf pot')
    return [os.path.abspath('build/src/lib/libdcpomatic.pot'),
            os.path.abspath('build/src/wx/libdcpomatic-wx.pot'),
	    os.path.abspath('build/src/tools/dcpomatic.pot')]
=======
def make_pot(target):
    target.command('./waf pot')
    return [os.path.abspath('build/src/lib/libdvdomatic.pot'),
            os.path.abspath('build/src/wx/libdvdomatic-wx.pot'),
	    os.path.abspath('build/src/tools/dvdomatic.pot')]
>>>>>>> d2ff6a6b

def make_manual(target):
    os.chdir('doc/manual')
    target.command('make')
    return [os.path.abspath('pdf'), os.path.abspath('html')]<|MERGE_RESOLUTION|>--- conflicted
+++ resolved
@@ -6,16 +6,9 @@
     if target.platform == 'windows':
         return ()
     else:
-<<<<<<< HEAD
-        return (('openjpeg-cdist', None),
-                ('libcxml', None),
-                ('ffmpeg-cdist', '7a23ec9c771184ab563cfe24ad9b427f38368961'),
-                ('libdcp', None))
-=======
 	# XXX: should be some versions in here
         return (('ffmpeg-cdist', 'e797834288eaf05a2f406524ae04aaa0f114cb08'),
                 ('libdcp', 'v0.54'))
->>>>>>> d2ff6a6b
 
 def build(target):
     cmd = './waf configure --prefix=%s' % target.work_dir_cscript()
@@ -54,25 +47,14 @@
 
         os.makedirs('build/deb')
         os.chdir('build/deb')
-<<<<<<< HEAD
         shutil.move('../../dcpomatic-%s.tar.bz2' % version, 'dcpomatic_%s.orig.tar.bz2' % version)
-        env.command('tar xjf dcpomatic_%s.orig.tar.bz2' % version)
+        target.command('tar xjf dcpomatic_%s.orig.tar.bz2' % version)
         os.chdir('dcpomatic-%s' % version)
-        env.command('dch -b -v %s-1 "New upstream release."' % version)
-        env.set('CDIST_LINKFLAGS', env.get('LINKFLAGS'))
-        env.set('CDIST_CXXFLAGS', env.get('CXXFLAGS'))
-        env.set('CDIST_PKG_CONFIG_PATH', env.get('PKG_CONFIG_PATH'))
-        env.command('dpkg-buildpackage')
-=======
-        shutil.move('../../dvdomatic-%s.tar.bz2' % version, 'dvdomatic_%s.orig.tar.bz2' % version)
-        target.command('tar xjf dvdomatic_%s.orig.tar.bz2' % version)
-        os.chdir('dvdomatic-%s' % version)
         target.command('dch -b -v %s-1 "New upstream release."' % version)
         target.set('CDIST_LINKFLAGS', target.get('LINKFLAGS'))
         target.set('CDIST_CXXFLAGS', target.get('CXXFLAGS'))
         target.set('CDIST_PKG_CONFIG_PATH', target.get('PKG_CONFIG_PATH'))
         target.command('dpkg-buildpackage')
->>>>>>> d2ff6a6b
         
         debs = []
         for p in glob.glob('../*.deb'):
@@ -83,19 +65,11 @@
         target.command('bash platform/osx/make_dmg.sh')
         return os.path.abspath(glob.glob('build/platform/osx/DVD-o-matic*.dmg')[0])
 
-<<<<<<< HEAD
-def make_pot(env):
-    env.command('./waf pot')
+def make_pot(target):
+    target.command('./waf pot')
     return [os.path.abspath('build/src/lib/libdcpomatic.pot'),
             os.path.abspath('build/src/wx/libdcpomatic-wx.pot'),
 	    os.path.abspath('build/src/tools/dcpomatic.pot')]
-=======
-def make_pot(target):
-    target.command('./waf pot')
-    return [os.path.abspath('build/src/lib/libdvdomatic.pot'),
-            os.path.abspath('build/src/wx/libdvdomatic-wx.pot'),
-	    os.path.abspath('build/src/tools/dvdomatic.pot')]
->>>>>>> d2ff6a6b
 
 def make_manual(target):
     os.chdir('doc/manual')
