--- conflicted
+++ resolved
@@ -534,23 +534,7 @@
     print('/usr/bin/gtk-update-icon-cache %{_datadir}/icons/hicolor &>/dev/null || :', file=f)
 
 def dependencies(target, options):
-<<<<<<< HEAD
-    deps = [('libdcp', 'v1.9.13', {'c++17': target.platform == 'osx'})]
-=======
-
-    if target.platform == 'linux':
-        ffmpeg_options = { 'shared': False }
-    else:
-        ffmpeg_options = {}
-
-    if target.platform != 'linux' or target.distro != 'arch':
-        deps = [('ffmpeg', '7276e269a93c2ae30e302c34708e8095ac5475e8', ffmpeg_options)]
-    else:
-        # Use distro-provided FFmpeg on Arch
-        deps = []
-
-    deps.append(('libdcp', 'v1.8.103'))
->>>>>>> e96f917d
+    deps = [('libdcp', 'v1.9.14', {'c++17': target.platform == 'osx'})]
     deps.append(('libsub', 'v1.6.49'))
     deps.append(('leqm-nrt', '30dcaea1373ac62fba050e02ce5b0c1085797a23'))
     deps.append(('rtaudio', 'f619b76'))
