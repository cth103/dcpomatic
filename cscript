--- conflicted
+++ resolved
@@ -157,12 +157,8 @@
 
 def dependencies(target):
     return (('ffmpeg-cdist', '2dffa11'),
-<<<<<<< HEAD
             ('libdcp', '1.0'),
             ('libsub', None))
-=======
-            ('libdcp', '2001bef5b3a6256eedf1cada4977a3ba8a3732cd'))
->>>>>>> 0ae086a9
 
 def build(target, options):
     cmd = './waf configure --prefix=%s' % target.directory
