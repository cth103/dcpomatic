--- conflicted
+++ resolved
@@ -533,25 +533,8 @@
     print('/usr/bin/gtk-update-icon-cache %{_datadir}/icons/hicolor &>/dev/null || :', file=f)
 
 def dependencies(target, options):
-<<<<<<< HEAD
     deps = [('libdcp', 'v1.9.8', {'c++17': target.platform == 'osx'})]
-    deps.append(('libsub', 'v1.6.47'))
-=======
-
-    if target.platform == 'linux':
-        ffmpeg_options = { 'shared': False }
-    else:
-        ffmpeg_options = {}
-
-    if target.platform != 'linux' or target.distro != 'arch':
-        deps = [('ffmpeg', '7276e269a93c2ae30e302c34708e8095ac5475e8', ffmpeg_options)]
-    else:
-        # Use distro-provided FFmpeg on Arch
-        deps = []
-
-    deps.append(('libdcp', 'v1.8.100'))
     deps.append(('libsub', 'v1.6.49'))
->>>>>>> 78dc1250
     deps.append(('leqm-nrt', '30dcaea1373ac62fba050e02ce5b0c1085797a23'))
     deps.append(('rtaudio', 'f619b76'))
     # We get our OpenSSL libraries from the environment, but we
