import glob
import shutil
import os

deb_build_depends = {'debhelper': '8.0.0',
                     'python': '2.7.3',
                     'g++': '4:4.6.3',
                     'pkg-config': '0.26',
                     'libssh-dev': '0.5.2',
                     'libsndfile1-dev': '1.0.25',
                     'libmagick++-dev': '8:6.6.9.7',
                     'libgtk2.0-dev': '2.24.10'}

deb_depends = dict()

deb_depends['12.04'] = {'libc6': '2.15',
                        'libssh-4': '0.5.2',
                        'libboost-filesystem1.48.0': '1.48.0-3',
                        'libboost-thread1.48.0': '1.48.0-3',
                        'libsndfile1': '1.0.25',
                        'libmagick++4': '8:6.6.9.7',
                        'libxml++2.6-2': '2.34.1',
                        'libgtk2.0-0': '2.24.10',
                        'libxmlsec1': '1.2.14-1.2build1',
                        'libxmlsec1-openssl': '1.2.14-1.2build1',
                        'libboost-date-time1.48.0': '1.48.0-3',
                        'libcurl3': '7.22.0-3ubuntu4',
                        'libzip2': '0.10-1ubuntu1'}

deb_depends['12.10'] = {'libc6': '2.15',
                        'libssh-4': '0.5.2',
                        'libboost-filesystem1.49.0': '1.49.0',
                        'libboost-thread1.49.0': '1.49.0',
                        'libsndfile1': '1.0.25',
                        'libmagick++5': '8:6.7.7.10',
                        'libxml++2.6-2': '2.34.2',
                        'libgtk2.0-0': '2.24.13',
                        'libxmlsec1': '1.2.18-2',
                        'libxmlsec1-openssl': '1.2.18-2',
                        'libboost-date-time1.49.0': '1.49.0',
                        'libcurl3': '7.27.0-1ubuntu1',
                        'libzip2': '0.10.1-1.1'}

deb_depends['13.04'] = {'libc6': '2.15',
                        'libssh-4': '0.5.2',
                        'libboost-filesystem1.49.0': '1.49.0',
                        'libboost-thread1.49.0': '1.49.0',
                        'libsndfile1': '1.0.25',
                        'libmagick++5': '8:6.7.7.10',
                        'libxml++2.6-2': '2.34.2',
                        'libgtk2.0-0': '2.24.13',
                        'libxmlsec1': '1.2.18-2',
                        'libxmlsec1-openssl': '1.2.18-2',
                        'libboost-date-time1.49.0': '1.49.0',
                        'libcurl3': '7.29.0-1ubuntu3',
                        'libzip2': '0.10.1-1.1'}

deb_depends['13.10'] = {'libc6': '2.17-93',
                        'libssh-4': '0.5.4',
                        'libboost-filesystem1.53.0': '1.53.0',
                        'libboost-thread1.53.0': '1.53.0',
                        'libsndfile1': '1.0.25',
                        'libmagick++5': '8:6.7.7.10',
                        'libxml++2.6-2': '2.36.0',
                        'libgtk2.0-0': '2.24.20',
                        'libxmlsec1': '1.2.18-2',
                        'libxmlsec1-openssl': '1.2.18-2',
                        'libboost-date-time1.49.0': '1.49.0',
                        'libcurl3': '7.29.0-1ubuntu3',
                        'libzip2': '0.10.1-1.1'}

deb_depends['14.04'] = {'libc6': '2.19-0ubuntu6',
                        'libssh-4': '0.6.1-0ubuntu3',
                        'libboost-filesystem1.54.0': '1.54.0-4ubuntu3',
                        'libboost-thread1.54.0': '1.54.0-4ubuntu3',
                        'libsndfile1': '1.0.25-7ubuntu2',
                        'libmagick++5': '8:6.7.7.10-6ubuntu3',
                        'libxml++2.6-2': '2.36.0-2ubuntu1',
                        'libgtk2.0-0': '2.24.23-0ubuntu1',
                        'libxmlsec1': '1.2.18-2ubuntu1',
                        'libxmlsec1-openssl': '1.2.18-2ubuntu1',
                        'libboost-date-time1.54.0': '1.54.0-4ubuntu3',
                        'libcurl3': '7.35.0-1ubuntu2',
                        'libzip2': '0.10.1-1.2'}

deb_depends['7'] = {'libc6': '2.13',
                    'libssh-4': '0.5.4',
                    'libboost-filesystem1.49.0': '1.49.0',
                    'libboost-thread1.49.0': '1.49.0',
                    'libsndfile1': '1.0.25',
                    'libmagick++5': '8:6.7.7.10',
                    'libxml++2.6-2': '2.34.2',
                    'libgtk2.0-0': '2.24.10',
                    'libxmlsec1': '1.2.18',
                    'libboost-date-time1.49.0': '1.49.0',
                    'libxmlsec1-openssl': '1.2.18',
                    'libcurl3': '7.26.0',
                    'libzip2': '0.10.1'}

deb_depends['unstable'] = {'libc6': '2.13',
                    'libssh-4': '0.5.4',
                    'libboost-filesystem1.55.0': '1.55.0',
                    'libboost-thread1.55.0': '1.55.0',
                    'libsndfile1': '1.0.25',
                    'libmagick++5': '8:6.7.7.10',
                    'libxml++2.6-2': '2.34.2',
                    'libgtk2.0-0': '2.24.10',
                    'libxmlsec1': '1.2.18',
                    'libboost-date-time1.55.0': '1.55.0',
                    'libxmlsec1-openssl': '1.2.18',
                    'libcurl3': '7.26.0',
                    'libzip2': '0.10.1'}


def packages(name, packages, f):
    s = '%s: ' % name
    for p in packages:
        s += str(p) + ', '
    print >>f,s[:-2]

def make_control(debian_version, bits, filename, debug):
    f = open(filename, 'w')
    print >>f,'Source: dcpomatic'
    print >>f,'Section: video'
    print >>f,'Priority: extra'
    print >>f,'Maintainer: Carl Hetherington <carl@dcpomatic.com>'
    packages('Build-Depends', deb_build_depends, f)
    print >>f,'Standards-Version: 3.9.3'
    print >>f,'Homepage: http://dcpomatic.com/'
    print >>f,''
    print >>f,'Package: dcpomatic'
    if bits == 32:
        print >>f,'Architecture: i386'
    else:
        print >>f,'Architecture: amd64'

    packages('Depends', deb_depends[debian_version], f)

    print >>f,'Description: Generator of Digital Cinema Packages (DCPs)'
    print >>f,'  DCP-o-matic generates Digital Cinema Packages (DCPs) from video and audio'
    print >>f,'  files (such as those from DVDs or Blu-Rays) for presentation on DCI-compliant'
    print >>f,'  digital projectors.'

    if debug:
        print >>f,''
        print >>f,'Package: dcpomatic-dbg'
        if bits == 32:
            print >>f,'Architecture: i386'
        else:
            print >>f,'Architecture: amd64'
        print >>f,'Section: debug'
        print >>f,'Priority: extra'
        packages('Depends', deb_depends[debian_version], f)
        print >>f,'Description: debugging symbols for dcpomatic'
        print >>f,'  This package contains the debugging symbols for dcpomatic.'
        print >>f,''

def dependencies(target):
    return (('ffmpeg-cdist', '67dc770'),
<<<<<<< HEAD
            ('libdcp', '1.0'))
=======
            ('libdcp', '009e07f'))
>>>>>>> 5598e0df

def build(target, options):
    cmd = './waf configure --prefix=%s' % target.work_dir_cscript()
    if target.platform == 'windows':
        cmd += ' --target-windows'
    elif target.platform == 'linux':
        if target.distro == 'debian' or target.distro == 'ubuntu':
            cmd += ' --target-debian'
            if target.version == 'unstable':
                cmd += ' --debian-unstable'
        elif target.distro == 'centos':
            if target.version == '6.5':
                cmd += ' --target-centos-6 --disable-tests'
            elif target.version == '7':
                cmd += ' --target-centos-7'

    target.command(cmd)
    target.command('./waf')

    if target.platform == 'linux' or target.platform == 'osx':
        target.command('./waf install')

def package_windows(target):
    shutil.copyfile('build/platform/windows/installer.%s.nsi' % target.bits, 'build/platform/windows/installer2.%s.nsi' % target.bits)
    target.command('sed -i "s~%%resources%%~%s/platform/windows~g" build/platform/windows/installer2.%s.nsi' % (os.getcwd(), target.bits))
    target.command('sed -i "s~%%static_deps%%~%s~g" build/platform/windows/installer2.%s.nsi' % (target.windows_prefix, target.bits))
    target.command('sed -i "s~%%cdist_deps%%~%s~g" build/platform/windows/installer2.%s.nsi' % (target.work_dir_cscript(), target.bits))
    target.command('sed -i "s~%%binaries%%~%s/build~g" build/platform/windows/installer2.%s.nsi' % (os.getcwd(), target.bits))
    target.command('sed -i "s~%%bits%%~32~g" build/platform/windows/installer2.%s.nsi' % target.bits)
    target.command('makensis build/platform/windows/installer2.%s.nsi' % target.bits)
    return os.path.abspath(glob.glob('build/platform/windows/*%s*.exe' % target.bits)[0])

def package_debian(target, cpu, version):
    make_control(target.version, target.bits, 'debian/control', target.debug)
    target.command('./waf dist')
    f = open('debian/files', 'w')
    print >>f,'dcpomatic_%s-1_%s.deb video extra' % (version, cpu)
    shutil.rmtree('build/deb', ignore_errors=True)
    
    os.makedirs('build/deb')
    os.chdir('build/deb')
    shutil.move('../../dcpomatic-%s.tar.bz2' % version, 'dcpomatic_%s.orig.tar.bz2' % version)
    target.command('tar xjf dcpomatic_%s.orig.tar.bz2' % version)
    os.chdir('dcpomatic-%s' % version)
    target.command('dch -b -v %s-1 "New upstream release."' % version)
    target.set('CDIST_LINKFLAGS', target.get('LINKFLAGS'))
    target.set('CDIST_CXXFLAGS', target.get('CXXFLAGS'))
    target.set('CDIST_PKG_CONFIG_PATH', target.get('PKG_CONFIG_PATH'))
    if target.version == 'unstable':
        target.set('CDIST_EXTRA_CONFIGURE', '--debian-unstable')
    target.command('dpkg-buildpackage')
    
    debs = []
    for p in glob.glob('../*.deb'):
        debs.append(os.path.abspath(p))
    
    return debs

def package_centos(target, cpu, version):
    os.makedirs('%s/rpmbuild/BUILD' % target.work_dir_cdist())
    os.makedirs('%s/rpmbuild/RPMS' % target.work_dir_cdist())
    os.makedirs('%s/rpmbuild/SOURCES' % target.work_dir_cdist())
    os.makedirs('%s/rpmbuild/SPECS' % target.work_dir_cdist())
    os.makedirs('%s/rpmbuild/SRPMS' % target.work_dir_cdist())

    f = open('%s/.rpmmacros' % target.dir_in_chroot, 'w')
    print >>f,"%%_topdir %srpmbuild" % target.dir_in_chroot
    f.close()

    target.command('./waf dist')
    shutil.copyfile(
        "%s/src/dcpomatic/dcpomatic-%s.tar.bz2" % (target.work_dir_cdist(), version),
        "%s/rpmbuild/SOURCES/dcpomatic-%s.tar.bz2" % (target.work_dir_cdist(), version)
        )

    target.command('rpmbuild -bb build/platform/linux/dcpomatic.spec')
    rpms = []

    if cpu == "amd64":
        cpu = "x86_64"

    for p in glob.glob('%s/rpmbuild/RPMS/%s/*.rpm' % (target.work_dir_cdist(), cpu)):
        rpms.append(os.path.abspath(p))

    return rpms

def package(target, version):
    if target.platform == 'windows':
        return package_windows(target)
    elif target.platform == 'linux':
        if target.bits == 32:
    	    cpu = 'i386'
        else:	
            cpu	= 'amd64'

	if target.distro == 'debian' or target.distro == 'ubuntu':
            return package_debian(target, cpu, version)
        elif target.distro == 'centos':
            return package_centos(target, cpu, version)
    elif target.platform == 'osx':
        target.command('bash platform/osx/make_dmg.sh %s' % target.work_dir_cscript())
        return os.path.abspath(glob.glob('build/platform/osx/DCP-o-matic*.dmg')[0])

def make_pot(target):
    target.command('./waf pot')
    return [os.path.abspath('build/src/lib/libdcpomatic.pot'),
            os.path.abspath('build/src/wx/libdcpomatic-wx.pot'),
	    os.path.abspath('build/src/tools/dcpomatic.pot')]

def make_manual(target):
    os.chdir('doc/manual')
    target.command('make')
    target.command('pdflatex colour.tex')
    return [os.path.abspath('pdf'), os.path.abspath('html'), os.path.abspath('colour.pdf')]

def test(target):
    if target.platform != 'windows':
        target.set('LC_ALL', 'C')
        target.command('run/tests')<|MERGE_RESOLUTION|>--- conflicted
+++ resolved
@@ -157,11 +157,7 @@
 
 def dependencies(target):
     return (('ffmpeg-cdist', '67dc770'),
-<<<<<<< HEAD
             ('libdcp', '1.0'))
-=======
-            ('libdcp', '009e07f'))
->>>>>>> 5598e0df
 
 def build(target, options):
     cmd = './waf configure --prefix=%s' % target.work_dir_cscript()
