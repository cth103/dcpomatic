import glob
import shutil
import os

deb_build_depends = {'debhelper': '8.0.0',
                     'python': '2.7.3',
                     'g++': '4:4.6.3',
                     'pkg-config': '0.26',
                     'libssh-dev': '0.5.2',
                     'libboost-filesystem-dev': '1.46.0',
                     'libboost-thread-dev': '1.46.0',
                     'libsndfile1-dev': '1.0.25',
                     'libmagick++-dev': '8:6.6.9.7',
                     'libgtk2.0-dev': '2.24.10'}

deb_depends = dict()

deb_depends['12.04'] = {'libc6': '2.15',
                        'libssh-4': '0.5.2',
                        'libboost-filesystem1.46.1': '1.46.1',
                        'libboost-thread1.46.1': '1.46.1',
                        'libsndfile1': '1.0.25',
                        'libmagick++4': '8:6.6.9.7',
                        'libxml++2.6-2': '2.34.1',
                        'libgtk2.0-0': '2.24.10',
                        'libxmlsec1': '1.2.14-1.2build1',
                        'libxmlsec1-openssl': '1.2.14-1.2build1',
                        'libboost-date-time1.46.1': '1.46.1',
                        'libcurl3': '7.22.0-3ubuntu4',
                        'libzip2': '0.10-1ubuntu1'}

deb_depends['12.10'] = {'libc6': '2.15',
                        'libssh-4': '0.5.2',
                        'libboost-filesystem1.49.0': '1.49.0',
                        'libboost-thread1.49.0': '1.49.0',
                        'libsndfile1': '1.0.25',
                        'libmagick++5': '8:6.7.7.10',
                        'libxml++2.6-2': '2.34.2',
                        'libgtk2.0-0': '2.24.13',
                        'libxmlsec1': '1.2.18-2',
                        'libxmlsec1-openssl': '1.2.18-2',
                        'libboost-date-time1.49.0': '1.49.0',
                        'libcurl3': '7.27.0-1ubuntu1',
                        'libzip2': '0.10.1-1.1'}

deb_depends['13.04'] = {'libc6': '2.15',
                        'libssh-4': '0.5.2',
                        'libboost-filesystem1.49.0': '1.49.0',
                        'libboost-thread1.49.0': '1.49.0',
                        'libsndfile1': '1.0.25',
                        'libmagick++5': '8:6.7.7.10',
                        'libxml++2.6-2': '2.34.2',
                        'libgtk2.0-0': '2.24.13',
                        'libxmlsec1': '1.2.18-2',
                        'libxmlsec1-openssl': '1.2.18-2',
                        'libboost-date-time1.49.0': '1.49.0',
                        'libcurl3': '7.29.0-1ubuntu3',
                        'libzip2': '0.10.1-1.1'}

deb_depends['13.10'] = {'libc6': '2.17-93',
                        'libssh-4': '0.5.4',
                        'libboost-filesystem1.53.0': '1.53.0',
                        'libboost-thread1.53.0': '1.53.0',
                        'libsndfile1': '1.0.25',
                        'libmagick++5': '8:6.7.7.10',
                        'libxml++2.6-2': '2.36.0',
                        'libgtk2.0-0': '2.24.20',
                        'libxmlsec1': '1.2.18-2',
                        'libxmlsec1-openssl': '1.2.18-2',
                        'libboost-date-time1.49.0': '1.49.0',
                        'libcurl3': '7.29.0-1ubuntu3',
                        'libzip2': '0.10.1-1.1'}

deb_depends['14.04'] = {'libc6': '2.19-0ubuntu6',
                        'libssh-4': '0.6.1-0ubuntu3',
                        'libboost-filesystem1.54.0': '1.54.0-4ubuntu3',
                        'libboost-thread1.54.0': '1.54.0-4ubuntu3',
                        'libsndfile1': '1.0.25-7ubuntu2',
                        'libmagick++5': '8:6.7.7.10-6ubuntu3',
                        'libxml++2.6-2': '2.36.0-2ubuntu1',
                        'libgtk2.0-0': '2.24.23-0ubuntu1',
                        'libxmlsec1': '1.2.18-2ubuntu1',
                        'libxmlsec1-openssl': '1.2.18-2ubuntu1',
                        'libboost-date-time1.54.0': '1.54.0-4ubuntu3',
                        'libcurl3': '7.35.0-1ubuntu2',
                        'libzip2': '0.10.1-1.2'}

deb_depends['7'] = {'libc6': '2.13',
                    'libssh-4': '0.5.4',
                    'libboost-filesystem1.49.0': '1.49.0',
                    'libboost-thread1.49.0': '1.49.0',
                    'libsndfile1': '1.0.25',
                    'libmagick++5': '8:6.7.7.10',
                    'libxml++2.6-2': '2.34.2',
                    'libgtk2.0-0': '2.24.10',
                    'libxmlsec1': '1.2.18',
                    'libboost-date-time1.49.0': '1.49.0',
                    'libxmlsec1-openssl': '1.2.18',
                    'libcurl3': '7.26.0',
                    'libzip2': '0.10.1'}

def packages(name, packages, f):
    s = '%s: ' % name
    for p in packages:
        s += str(p) + ', '
    print >>f,s[:-2]

def make_control(debian_version, bits, filename, debug):
    f = open(filename, 'w')
    print >>f,'Source: dcpomatic'
    print >>f,'Section: video'
    print >>f,'Priority: extra'
    print >>f,'Maintainer: Carl Hetherington <carl@dcpomatic.com>'
    packages('Build-Depends', deb_build_depends, f)
    print >>f,'Standards-Version: 3.9.3'
    print >>f,'Homepage: http://dcpomatic.com/'
    print >>f,''
    print >>f,'Package: dcpomatic'
    if bits == 32:
        print >>f,'Architecture: i386'
    else:
        print >>f,'Architecture: amd64'

    packages('Depends', deb_depends[debian_version], f)

    print >>f,'Description: Generator of Digital Cinema Packages (DCPs)'
    print >>f,'  DCP-o-matic generates Digital Cinema Packages (DCPs) from video and audio'
    print >>f,'  files (such as those from DVDs or Blu-Rays) for presentation on DCI-compliant'
    print >>f,'  digital projectors.'

    if debug:
        print >>f,''
        print >>f,'Package: dcpomatic-dbg'
        if bits == 32:
            print >>f,'Architecture: i386'
        else:
            print >>f,'Architecture: amd64'
        print >>f,'Section: debug'
        print >>f,'Priority: extra'
        packages('Depends', deb_depends[debian_version], f)
        print >>f,'Description: debugging symbols for dcpomatic'
        print >>f,'  This package contains the debugging symbols for dcpomatic.'
        print >>f,''

def dependencies(target):
    return (('ffmpeg-cdist', 'bba68a5'),
<<<<<<< HEAD
            ('libdcp', '979739e'))
=======
            ('libdcp', 'e9ce9b6'))
>>>>>>> 69c08e8b

def build(target, options):
    cmd = './waf configure --prefix=%s' % target.work_dir_cscript()
    if target.platform == 'windows':
        cmd += ' --target-windows'
    elif target.platform == 'linux':
        if target.distro == 'debian' or target.distro == 'ubuntu':
            cmd += ' --target-debian'
        elif target.distro == 'centos':
            cmd += ' --target-centos'

    target.command(cmd)
    target.command('./waf')

    if target.platform == 'linux' or target.platform == 'osx':
        target.command('./waf install')

def package_windows(target):
    shutil.copyfile('build/platform/windows/installer.%s.nsi' % target.bits, 'build/platform/windows/installer2.%s.nsi' % target.bits)
    target.command('sed -i "s~%%resources%%~%s/platform/windows~g" build/platform/windows/installer2.%s.nsi' % (os.getcwd(), target.bits))
    target.command('sed -i "s~%%static_deps%%~%s~g" build/platform/windows/installer2.%s.nsi' % (target.windows_prefix, target.bits))
    target.command('sed -i "s~%%cdist_deps%%~%s~g" build/platform/windows/installer2.%s.nsi' % (target.work_dir_cscript(), target.bits))
    target.command('sed -i "s~%%binaries%%~%s/build~g" build/platform/windows/installer2.%s.nsi' % (os.getcwd(), target.bits))
    target.command('sed -i "s~%%bits%%~32~g" build/platform/windows/installer2.%s.nsi' % target.bits)
    target.command('makensis build/platform/windows/installer2.%s.nsi' % target.bits)
    return os.path.abspath(glob.glob('build/platform/windows/*%s*.exe' % target.bits)[0])

def package_debian(target, cpu, version):
    make_control(target.version, target.bits, 'debian/control', target.debug)
    target.command('./waf dist')
    f = open('debian/files', 'w')
    print >>f,'dcpomatic_%s-1_%s.deb video extra' % (version, cpu)
    shutil.rmtree('build/deb', ignore_errors=True)
    
    os.makedirs('build/deb')
    os.chdir('build/deb')
    shutil.move('../../dcpomatic-%s.tar.bz2' % version, 'dcpomatic_%s.orig.tar.bz2' % version)
    target.command('tar xjf dcpomatic_%s.orig.tar.bz2' % version)
    os.chdir('dcpomatic-%s' % version)
    target.command('dch -b -v %s-1 "New upstream release."' % version)
    target.set('CDIST_LINKFLAGS', target.get('LINKFLAGS'))
    target.set('CDIST_CXXFLAGS', target.get('CXXFLAGS'))
    target.set('CDIST_PKG_CONFIG_PATH', target.get('PKG_CONFIG_PATH'))
    target.command('dpkg-buildpackage')
    
    debs = []
    for p in glob.glob('../*.deb'):
        debs.append(os.path.abspath(p))
    
    return debs

def package_centos(target, cpu, version):
    os.makedirs('%s/rpmbuild/BUILD' % target.work_dir_cdist())
    os.makedirs('%s/rpmbuild/RPMS' % target.work_dir_cdist())
    os.makedirs('%s/rpmbuild/SOURCES' % target.work_dir_cdist())
    os.makedirs('%s/rpmbuild/SPECS' % target.work_dir_cdist())
    os.makedirs('%s/rpmbuild/SRPMS' % target.work_dir_cdist())

    f = open('%s/.rpmmacros' % target.dir_in_chroot, 'w')
    print >>f,"%%_topdir %srpmbuild" % target.dir_in_chroot
    f.close()

    target.command('./waf dist')
    shutil.copyfile(
        "%s/src/dcpomatic/dcpomatic-%s.tar.bz2" % (target.work_dir_cdist(), version),
        "%s/rpmbuild/SOURCES/dcpomatic-%s.tar.bz2" % (target.work_dir_cdist(), version)
        )

    target.command('rpmbuild -bb build/platform/linux/dcpomatic.spec')
    rpms = []

    if cpu == "amd64":
        cpu = "x86_64"

    for p in glob.glob('%s/rpmbuild/RPMS/%s/*.rpm' % (target.work_dir_cdist(), cpu)):
        rpms.append(os.path.abspath(p))

    return rpms

def package(target, version):
    if target.platform == 'windows':
        return package_windows(target)
    elif target.platform == 'linux':
        if target.bits == 32:
    	    cpu = 'i386'
        else:	
            cpu	= 'amd64'

	if target.distro == 'debian' or target.distro == 'ubuntu':
            return package_debian(target, cpu, version)
        elif target.distro == 'centos':
            return package_centos(target, cpu, version)
    elif target.platform == 'osx':
        target.command('bash platform/osx/make_dmg.sh %s' % target.work_dir_cscript())
        return os.path.abspath(glob.glob('build/platform/osx/DCP-o-matic*.dmg')[0])

def make_pot(target):
    target.command('./waf pot')
    return [os.path.abspath('build/src/lib/libdcpomatic.pot'),
            os.path.abspath('build/src/wx/libdcpomatic-wx.pot'),
	    os.path.abspath('build/src/tools/dcpomatic.pot')]

def make_manual(target):
    os.chdir('doc/manual')
    target.command('make')
    target.command('pdflatex colour.tex')
    return [os.path.abspath('pdf'), os.path.abspath('html'), os.path.abspath('colour.pdf')]

def test(target):
    if target.platform != 'windows':
        target.set('LC_ALL', 'C')
        target.command('run/tests')<|MERGE_RESOLUTION|>--- conflicted
+++ resolved
@@ -144,11 +144,7 @@
 
 def dependencies(target):
     return (('ffmpeg-cdist', 'bba68a5'),
-<<<<<<< HEAD
-            ('libdcp', '979739e'))
-=======
-            ('libdcp', 'e9ce9b6'))
->>>>>>> 69c08e8b
+            ('libdcp', '060348d'))
 
 def build(target, options):
     cmd = './waf configure --prefix=%s' % target.work_dir_cscript()
