# -*- mode: python -*-
#
#    Copyright (C) 2012-2022 Carl Hetherington <cth@carlh.net>
#
#    This file is part of DCP-o-matic.
#
#    DCP-o-matic is free software; you can redistribute it and/or modify
#    it under the terms of the GNU General Public License as published by
#    the Free Software Foundation; either version 2 of the License, or
#    (at your option) any later version.
#
#    DCP-o-matic is distributed in the hope that it will be useful,
#    but WITHOUT ANY WARRANTY; without even the implied warranty of
#    MERCHANTABILITY or FITNESS FOR A PARTICULAR PURPOSE.  See the
#    GNU General Public License for more details.
#
#    You should have received a copy of the GNU General Public License
#    along with DCP-o-matic.  If not, see <http://www.gnu.org/licenses/>.
#

from __future__ import print_function
import glob
import shutil
import os
import copy
import json

deb_build_depends = dict()

deb_build_depends_base = ['debhelper', 'g++', 'pkg-config', 'libsndfile1-dev', 'libgtk2.0-dev', 'libx264-dev']

for v in ['16.04', '18.04', '20.04']:
    deb_build_depends[v] = copy.deepcopy(deb_build_depends_base)
    deb_build_depends[v].extend(['libssh-dev', 'python'])
for v in ['22.04']:
    deb_build_depends[v] = copy.deepcopy(deb_build_depends_base)
    deb_build_depends[v].extend(['libssh-dev', 'python3.10'])
for v in ['23.04', '23.10']:
    deb_build_depends[v] = copy.deepcopy(deb_build_depends_base)
    deb_build_depends[v].extend(['libssh-dev', 'python3.11'])
for v in ['24.04']:
    deb_build_depends[v] = copy.deepcopy(deb_build_depends_base)
    deb_build_depends[v].extend(['libssh-dev', 'python3.12'])
for v in ['9', '10']:
    deb_build_depends[v] = copy.deepcopy(deb_build_depends_base)
    deb_build_depends[v].extend(['libssh-gcrypt-dev', 'python'])
for v in ['11']:
    deb_build_depends[v] = copy.deepcopy(deb_build_depends_base)
    deb_build_depends[v].extend(['libssh-gcrypt-dev', 'python3.9'])
for v in ['12']:
    deb_build_depends[v] = copy.deepcopy(deb_build_depends_base)
    deb_build_depends[v].extend(['libssh-gcrypt-dev', 'python3.11'])
deb_build_depends['unstable'] = copy.deepcopy(deb_build_depends_base)
deb_build_depends['unstable'].extend(['python3'])

deb_depends = dict()
deb_depends_gui = dict()

deb_depends_base = ['libc6', 'libsndfile1', 'libsamplerate0', 'libxmlsec1', 'libxmlsec1-openssl', 'libgtk2.0-0']

deb_depends['16.04'] = copy.deepcopy(deb_depends_base)
deb_depends['16.04'].extend(['libboost-filesystem1.58.0',
                             'libboost-thread1.58.0',
                             'libboost-regex1.58.0',
                             'libxml++2.6-2v5',
                             'libboost-date-time1.58.0',
                             'libzip4',
                             'libcairomm-1.0-1v5',
                             'libpangomm-1.4-1v5',
                             'libicu55',
                             'libnettle6',
                             'libssh-4',
                             'libx264-148',
                             'libcurl3',
                             'libxerces-c3.1'])

deb_depends['18.04'] = copy.deepcopy(deb_depends_base)
deb_depends['18.04'].extend(['libboost-filesystem1.65.1',
                             'libboost-thread1.65.1',
                             'libboost-regex1.65.1',
                             'libboost-date-time1.65.1',
                             'libcairomm-1.0-1v5',
                             'libpangomm-1.4-1v5',
                             'libxml++2.6-2v5',
                             'libzip4',
                             'libicu60',
                             'libnettle6',
                             'libssh-4',
                             'libx264-152',
                             'libcurl4',
                             'libpulse0',
                             'libxerces-c3.2',
                             'libnanomsg4'])

deb_depends['20.04'] = copy.deepcopy(deb_depends_base)
deb_depends['20.04'].extend(['libboost-filesystem1.71.0',
                             'libboost-thread1.71.0',
                             'libboost-regex1.71.0',
                             'libboost-date-time1.71.0',
                             'libcairomm-1.0-1v5',
                             'libpangomm-1.4-1v5',
                             'libxml++2.6-2v5',
                             'libzip5',
                             'libicu66',
                             'libnettle7',
                             'libssh-4',
                             'libx264-155',
                             'libcurl4',
                             'libpulse0',
                             'libxerces-c3.2',
                             'libnanomsg5'])

deb_depends['21.10'] = copy.deepcopy(deb_depends_base)
deb_depends['21.10'].extend(['libboost-filesystem1.74.0',
                             'libboost-thread1.74.0',
                             'libboost-regex1.74.0',
                             'libboost-date-time1.74.0',
                             'libcairomm-1.0-1v5',
                             'libpangomm-1.4-1v5',
                             'libxml++2.6-2v5',
                             'libzip4',
                             'libicu67',
                             'libnettle8',
                             'libssh-4',
                             'libx264-160',
                             'libcurl4',
                             'libpulse0',
                             'libxerces-c3.2',
                             'libnanomsg5',
                             'libdav1d4'])

deb_depends['22.04'] = copy.deepcopy(deb_depends_base)
deb_depends['22.04'].extend(['libboost-filesystem1.74.0',
                             'libboost-thread1.74.0',
                             'libboost-regex1.74.0',
                             'libboost-date-time1.74.0',
                             'libcairomm-1.0-1v5',
                             'libpangomm-1.4-1v5',
                             'libxml++2.6-2v5',
                             'libzip4',
                             'libicu70',
                             'libnettle8',
                             'libssh-4',
                             'libx264-163',
                             'libcurl4',
                             'libpulse0',
                             'libxerces-c3.2',
                             'libnanomsg5',
                             'libdav1d5'])

deb_depends['23.04'] = copy.deepcopy(deb_depends_base)
deb_depends['23.04'].extend(['libboost-filesystem1.74.0',
                             'libboost-thread1.74.0',
                             'libboost-regex1.74.0',
                             'libboost-date-time1.74.0',
                             'libcairomm-1.0-1v5',
                             'libpangomm-1.4-1v5',
                             'libxml++2.6-2v5',
                             'libzip4',
                             'libicu72',
                             'libnettle8',
                             'libssh-4',
                             'libx264-164',
                             'libcurl4',
                             'libpulse0',
                             'libxerces-c3.2',
                             'libnanomsg5',
                             'libwxgtk3.2-1',
                             'libwxgtk-gl3.2-1'])

deb_depends['23.10'] = copy.deepcopy(deb_depends_base)
deb_depends['23.10'].extend(['libboost-filesystem1.74.0',
                             'libboost-thread1.74.0',
                             'libboost-regex1.74.0',
                             'libboost-date-time1.74.0',
                             'libcairomm-1.0-1v5',
                             'libpangomm-1.4-1v5',
                             'libxml++2.6-2v5',
                             'libzip4',
                             'libicu72',
                             'libnettle8',
                             'libssh-4',
                             'libx264-164',
                             'libcurl4',
                             'libpulse0',
                             'libxerces-c3.2',
                             'libnanomsg5',
                             'libwxgtk3.2-1',
                             'libwxgtk-gl3.2-1'])

def debs(boost, icu, x264):
    output = copy.deepcopy(deb_depends_base)
    output.extend(['libboost-filesystem' + boost,
                   'libboost-thread' + boost,
                   'libboost-regex' + boost,
                   'libboost-date-time' + boost,
                   'libcairomm-1.0-1v5',
                   'libpangomm-1.4-1v5',
                   'libxml++2.6-2v5',
                   'libzip4',
                   'libicu' + icu,
                   'libnettle8',
                   'libssh-4',
                   'libx264-' + x264,
                   'libcurl4',
                   'libpulse0',
                   'libxerces-c3.2',
                   'libnanomsg5',
                   'libwxgtk3.2-1',
                   'libwxgtk-gl3.2-1'])
    return output

deb_depends['24.04'] = debs(boost='1.83.0', icu='74', x264='164')

deb_depends['9'] = copy.deepcopy(deb_depends_base)
deb_depends['9'].extend(['libboost-filesystem1.62.0',
                         'libboost-thread1.62.0',
                         'libboost-regex1.62.0',
                         'libboost-date-time1.62.0',
                         'libxml++2.6-2v5',
                         'libgtk2.0-0',
                         'libzip4',
                         'libcairomm-1.0-1v5',
                         'libpangomm-1.4-1v5',
                         'libicu57',
                         'libssh-4',
                         'libssh-gcrypt-4',
                         'libnettle6',
                         'libx264-148',
                         'libcurl3',
                         'libxerces-c3.1'])

deb_depends_gui['9'] = [ 'libxcb-xfixes0',
                         'libxcb-shape0',
                         'libasound2',
                         'libpulse0' ]

deb_depends['10'] = copy.deepcopy(deb_depends_base)
deb_depends['10'].extend(['libboost-filesystem1.67.0',
                          'libboost-thread1.67.0',
                          'libboost-regex1.67.0',
                          'libboost-date-time1.67.0',
                          'libxml++2.6-2v5',
                          'libgtk2.0-0',
                          'libzip4',
                          'libcairomm-1.0-1v5',
                          'libpangomm-1.4-1v5',
                          'libicu63',
                          'libssh-4',
                          'libssh-gcrypt-4',
                          'libnettle6',
                          'libx264-155',
                          'libcurl4',
                          'libxerces-c3.2',
                          'libnanomsg5'])

deb_depends_gui['10'] = [ 'libxcb-xfixes0',
                          'libxcb-shape0',
                          'libasound2',
                          'libpulse0' ]

deb_depends['11'] = copy.deepcopy(deb_depends_base)
deb_depends['11'].extend(['libboost-filesystem1.74.0',
                          'libboost-thread1.74.0',
                          'libboost-regex1.74.0',
                          'libboost-date-time1.74.0',
                          'libxml++2.6-2v5',
                          'libzip4',
                          'libcairomm-1.0-1v5',
                          'libpangomm-1.4-1v5',
                          'libicu67',
                          'libssh-4',
                          'libssh-gcrypt-4',
                          'libnettle8',
                          'libx264-160',
                          'libcurl4',
                          'libxerces-c3.2',
                          'libnanomsg5',
                          'libdav1d4'])

deb_depends_gui['11'] = [ 'libxcb-xfixes0',
                          'libxcb-shape0',
                          'libasound2',
                          'libpulse0' ]

deb_depends['12'] = copy.deepcopy(deb_depends_base)
deb_depends['12'].extend(['libboost-filesystem1.74.0',
                          'libboost-thread1.74.0',
                          'libboost-regex1.74.0',
                          'libboost-date-time1.74.0',
                          'libxml++2.6-2v5',
                          'libzip4',
                          'libcairomm-1.0-1v5',
                          'libpangomm-1.4-1v5',
                          'libicu72',
                          'libssh-4',
                          'libssh-gcrypt-4',
                          'libnettle8',
                          'libx264-164',
                          'libcurl4',
                          'libxerces-c3.2',
                          'libnanomsg5'])

deb_depends_gui['12'] = [ 'libxcb-xfixes0',
                          'libxcb-shape0',
                          'libasound2',
                          'libpulse0' ]

deb_depends['unstable'] = copy.deepcopy(deb_depends_base)
deb_depends['unstable'].extend(['libboost-filesystem1.67.0',
                                'libboost-thread1.67.0',
                                'libboost-regex1.67.0',
                                'libboost-date-time1.67.0',
                                'libxml++2.6-2v5',
                                'libgtk2.0-0',
                                'libzip4',
                                'libicu63',
                                'libnettle6',
                                'libx264-155',
                                'libcurl4',
                                'libxerces-c3.2',
                                'libdav1d4'])

def can_build_disk(target):
    # We can build dcpomatic2_disk on platforms that have Boost process and can build the lwext4
    # library.  For now, just whitelist good ones here.
    #
    # - Lots of Linux distros (including Ubuntu 16.04) don't have a new enough boost (1.64 or above)
    # - On Centos 6 we can't build lwext4 because it needs a new CMake which Centos 6's g++ is not new enough to build.
    # - On Centos 7 there is a build error in lwext4 related to __unused
    if target.platform == 'windows':
        return True
    if target.platform == 'osx':
        return True
    if target.platform == 'linux':
        if target.distro == 'ubuntu' and target.version != '16.04':
            return True
        if target.distro == 'debian' and target.version != '9':
            return True
        if target.detail == 'appimage':
            return True 
        if target.distro == 'fedora' and int(target.version) >= 31:
            return True
        if target.distro == 'centos' and target.version != '7':
            return True
        if target.distro == 'mageia':
            return True
    return False

def packages(name, packages, f):
    s = '%s: ' % name
    for p in packages:
        s += str(p) + ', '
    print(s[:-2], file=f)

def make_control(debian_version, bits, filename, debug, gui):
    f = open(filename, 'w')
    print('Source: dcpomatic', file=f)
    print('Section: video', file=f)
    print('Priority: extra', file=f)
    print('Maintainer: Carl Hetherington <carl@dcpomatic.com>', file=f)
    packages('Build-Depends', deb_build_depends[debian_version], f)
    print('Standards-Version: 3.9.3', file=f)
    print('Homepage: https://dcpomatic.com/', file=f)
    print('', file=f)
    suffix = '' if gui else '-cli'
    print(f'Package: dcpomatic{suffix}', file=f)
    if gui:
        print('Replaces: dcpomatic-cli', file=f)
    if bits == 32:
        print('Architecture: i386', file=f)
    else:
        print('Architecture: amd64', file=f)

    pkg = deb_depends[debian_version]
    if gui and debian_version in deb_depends_gui:
        pkg.extend(deb_depends_gui[debian_version])

    packages('Depends', pkg, f)

    print('Description: Generator of Digital Cinema Packages (DCPs)', file=f)
    print('  DCP-o-matic generates Digital Cinema Packages (DCPs) from videos, images,', file=f)
    print('  sound and subtitle files.  You can use it to make content for playback on DCI-compliant', file=f)
    print('  cinema projectors.', file=f)
    if not gui:
        print('  This package contains the command-line tools only.', file=f)

    if debug:
        print('', file=f)
        print(f'Package: dcpomatic{suffix}-dbg', file=f)
        if bits == 32:
            print('Architecture: i386', file=f)
        else:
            print('Architecture: amd64', file=f)
        print('Section: debug', file=f)
        print('Priority: extra', file=f)
        packages('Depends', pkg, f)
        print('Description: debugging symbols for dcpomatic', file=f)
        print('  This package contains the debugging symbols for dcpomatic.', file=f)
        print('', file=f)

def make_spec(filename, version, target, options, requires=None):
    """Make a .spec file for a RPM build"""
    f = open(filename, 'w')
    print('Summary:A program that generates Digital Cinema Packages (DCPs) from video and audio files', file=f)
    print('Name:dcpomatic2', file=f)
    print('Version:%s' % version, file=f)
    print('Release:1%{?dist}', file=f)
    print('License:GPL', file=f)
    print('Group:Applications/Multimedia', file=f)
    print('URL:https://dcpomatic.com/', file=f)
    if requires is not None:
        print('Requires:%s' % requires, file=f)
    print('', file=f)
    print('%description', file=f)
    print('DCP-o-matic generates Digital Cinema Packages (DCPs) from video and audio ', file=f)
    print('files for presentation on DCI-compliant digital projectors.', file=f)
    print('', file=f)
    print('%files', file=f)
    print('%{_bindir}/dcpomatic2', file=f)
    print('%{_bindir}/dcpomatic2_batch', file=f)
    print('%{_bindir}/dcpomatic2_cli', file=f)
    print('%{_bindir}/dcpomatic2_create', file=f)
    print('%{_bindir}/dcpomatic2_editor', file=f)
    print('%{_bindir}/dcpomatic2_kdm', file=f)
    print('%{_bindir}/dcpomatic2_server', file=f)
    print('%{_bindir}/dcpomatic2_server_cli', file=f)
    print('%{_bindir}/dcpomatic2_kdm_cli', file=f)
    print('%{_bindir}/dcpomatic2_player', file=f)
    print('%{_bindir}/dcpomatic2_playlist', file=f)
    print('%{_bindir}/dcpomatic2_openssl', file=f)
    print('%{_bindir}/dcpomatic2_combiner', file=f)
    print('%{_bindir}/dcpomatic2_verify_cli', file=f)
    print('%{_bindir}/dcpomatic2_verifier', file=f)
    print('%{_bindir}/dcpomatic2_kdm_inspect', file=f)
    print('%{_bindir}/dcpomatic2_map', file=f)
    if can_build_disk(target):
        print('%{_bindir}/dcpomatic2_disk', file=f)
        print('%caps(cap_dac_override=ep) %{_bindir}/dcpomatic2_disk_writer', file=f)
    print('%{_datadir}/applications/dcpomatic2.desktop', file=f)
    print('%{_datadir}/applications/dcpomatic2_batch.desktop', file=f)
    print('%{_datadir}/applications/dcpomatic2_editor.desktop', file=f)
    print('%{_datadir}/applications/dcpomatic2_verifier.desktop', file=f)
    print('%{_datadir}/applications/dcpomatic2_server.desktop', file=f)
    print('%{_datadir}/applications/dcpomatic2_kdm.desktop', file=f)
    print('%{_datadir}/applications/dcpomatic2_player.desktop', file=f)
    print('%{_datadir}/applications/dcpomatic2_playlist.desktop', file=f)
    print('%{_datadir}/applications/dcpomatic2_combiner.desktop', file=f)
    if can_build_disk(target):
        print('%{_datadir}/applications/dcpomatic2_disk.desktop', file=f)
    print('%{_datadir}/dcpomatic2/dcpomatic2_server_small.png', file=f)
    print('%{_datadir}/dcpomatic2/select_white.png', file=f)
    print('%{_datadir}/dcpomatic2/select_black.png', file=f)
    print('%{_datadir}/dcpomatic2/sequence_white.png', file=f)
    print('%{_datadir}/dcpomatic2/sequence_black.png', file=f)
    print('%{_datadir}/dcpomatic2/snap_white.png', file=f)
    print('%{_datadir}/dcpomatic2/snap_black.png', file=f)
    print('%{_datadir}/dcpomatic2/zoom_white.png', file=f)
    print('%{_datadir}/dcpomatic2/zoom_black.png', file=f)
    print('%{_datadir}/dcpomatic2/zoom_all_white.png', file=f)
    print('%{_datadir}/dcpomatic2/zoom_all_black.png', file=f)
    print('%{_datadir}/dcpomatic2/link_black.png', file=f)
    print('%{_datadir}/dcpomatic2/link_white.png', file=f)
    print('%{_datadir}/dcpomatic2/me.jpg', file=f)
    print('%{_datadir}/dcpomatic2/add_black.png', file=f)
    print('%{_datadir}/dcpomatic2/add_white.png', file=f)
    print('%{_datadir}/dcpomatic2/pause_black.png', file=f)
    print('%{_datadir}/dcpomatic2/pause_white.png', file=f)
    print('%{_datadir}/dcpomatic2/LiberationSans-Regular.ttf', file=f)
    print('%{_datadir}/dcpomatic2/LiberationSans-Italic.ttf', file=f)
    print('%{_datadir}/dcpomatic2/LiberationSans-Bold.ttf', file=f)
    print('%{_datadir}/dcpomatic2/splash.png', file=f)
    for r in ['128x128', '16x16', '22x22', '256x256', '32x32', '48x48', '512x512', '64x64']:
        print('%%{_datadir}/icons/hicolor/%s/apps/dcpomatic2.png' % r, file=f)
        print('%%{_datadir}/icons/hicolor/%s/apps/dcpomatic2_batch.png' % r, file=f)
        print('%%{_datadir}/icons/hicolor/%s/apps/dcpomatic2_editor.png' % r, file=f)
        print('%%{_datadir}/icons/hicolor/%s/apps/dcpomatic2_verifier.png' % r, file=f)
        print('%%{_datadir}/icons/hicolor/%s/apps/dcpomatic2_kdm.png' % r, file=f)
        print('%%{_datadir}/icons/hicolor/%s/apps/dcpomatic2_server.png' % r, file=f)
        print('%%{_datadir}/icons/hicolor/%s/apps/dcpomatic2_player.png' % r, file=f)
        print('%%{_datadir}/icons/hicolor/%s/apps/dcpomatic2_playlist.png' % r, file=f)
        print('%%{_datadir}/icons/hicolor/%s/apps/dcpomatic2_disk.png' % r, file=f)
        print('%%{_datadir}/icons/hicolor/%s/apps/dcpomatic2_combiner.png' % r, file=f)
    for l in ['de_DE', 'es_ES', 'fr_FR', 'it_IT', 'sv_SE', 'nl_NL', 'ru_RU', 'pl_PL', 'da_DK',
              'pt_PT', 'pt_BR', 'sk_SK', 'cs_CZ', 'uk_UA', 'zh_CN', 'tr_TR', 'sl_SI', 'hu_HU',
              'ka_KA', 'fa_IR']:
        print('%%{_datadir}/locale/%s/LC_MESSAGES/dcpomatic2.mo' % l, file=f)
        print('%%{_datadir}/locale/%s/LC_MESSAGES/libdcpomatic2-wx.mo' % l, file=f)
        print('%%{_datadir}/locale/%s/LC_MESSAGES/libdcpomatic2.mo' % l, file=f)
    print('%{_datadir}/libdcp/tags/*', file=f)
    print('%{_datadir}/libdcp/xsd/*', file=f)
    print('%{_datadir}/libdcp/ratings', file=f)
    print('%{_datadir}/polkit-1/actions/com.dcpomatic.write-drive.policy', file=f)
    print('', file=f)
    print('%prep', file=f)
    print('rm -rf $RPM_BUILD_DIR/dcpomatic-%s' % version, file=f)
    print('tar xjf $RPM_SOURCE_DIR/dcpomatic-%s.tar.bz2' % version, file=f)
    print('%build', file=f)
    print('cd dcpomatic-%s' % version, file=f)
    print('export PKG_CONFIG_PATH=%s/lib/pkgconfig:%s/lib64/pkgconfig:/usr/local/lib/pkgconfig:/usr/local/lib64/pkgconfig' % (target.directory, target.directory), file=f)
    print('CXXFLAGS="-I%s/include" LDFLAGS="-L%s/lib" ./waf configure --prefix=%%{buildroot}/usr --destdir=/usr %s' %
          (target.directory, target.directory, configure_options(target, options, for_package=True)), file=f)
    print('./waf', file=f)
    print('%install', file=f)
    print('cd dcpomatic-%s' % version, file=f)
    print('./waf install', file=f)
    print('/bin/cp %s/src/openssl/apps/openssl %%{buildroot}/usr/bin/dcpomatic2_openssl' % target.directory, file=f)
    print('/bin/mkdir -p %{buildroot}/usr/share/libdcp', file=f)
    print('/bin/cp -r %s/src/libdcp/tags %%{buildroot}/usr/share/libdcp' % target.directory, file=f)
    print('/bin/cp -r %s/src/libdcp/xsd %%{buildroot}/usr/share/libdcp' % target.directory, file=f)
    print('/bin/cp %s/src/libdcp/ratings %%{buildroot}/usr/share/libdcp' % target.directory, file=f)
    print('/bin/mv %s/bin/dcpverify %%{buildroot}/usr/bin/dcpomatic2_verify_cli' % target.directory, file=f)
    print('/bin/mv %s/bin/dcpkdm %%{buildroot}/usr/bin/dcpomatic2_kdm_inspect' % target.directory, file=f)
    print('', file=f)
    print('%post', file=f)
    print('/bin/touch --no-create %{_datadir}/icons/hicolor &>/dev/null || :', file=f)
    print('setcap "cap_dac_override+ep cap_sys_admin+ep" /usr/bin/dcpomatic2_disk_writer', file=f)
    print('', file=f)
    print('%postun', file=f)
    print('if [ $1 -eq 0 ] ; then', file=f)
    print('    /bin/touch --no-create %{_datadir}/icons/hicolor &>/dev/null', file=f)
    print('    /usr/bin/gtk-update-icon-cache %{_datadir}/icons/hicolor &>/dev/null || :', file=f)
    print('fi', file=f)
    print('', file=f)
    print('%posttrans', file=f)
    print('/usr/bin/gtk-update-icon-cache %{_datadir}/icons/hicolor &>/dev/null || :', file=f)

def dependencies(target, options):

    if target.platform == 'linux':
        ffmpeg_options = { 'shared': False }
    else:
        ffmpeg_options = {}

    if target.platform != 'linux' or target.distro != 'arch':
        deps = [('ffmpeg', '0b73d2f5e70a04a67aa902902c42e3025ef3bb77', ffmpeg_options)]
    else:
        # Use distro-provided FFmpeg on Arch
        deps = []

<<<<<<< HEAD
    deps.append(('libdcp', 'v1.9.5', {'c++17': target.platform == 'osx'}))
=======
    deps.append(('libdcp', 'v1.8.99'))
>>>>>>> d5f5a9d9
    deps.append(('libsub', 'v1.6.47'))
    deps.append(('leqm-nrt', '30dcaea1373ac62fba050e02ce5b0c1085797a23'))
    deps.append(('rtaudio', 'f619b76'))
    # We get our OpenSSL libraries from the environment, but we
    # also need a patched openssl binary to make certificates.
    # This dependency is to get that binary, which is added into
    # the appropriate place later
    deps.append(('openssl', '54298369cacfe0ae01c5aa42ace8a463fd2e7a2e'))
    if can_build_disk(target):
        deps.append(('lwext4', 'ab082923a791b58478d1d9939d65a0583566ac1f'))
    deps.append(('ffcmp', '5ab6ed3b75d8ca7cf1f66bb9fb08792b92f4b419'))

    return deps

option_defaults = { "gui": True, "variant": None }

def configure_options(target, options, for_package=False):
    opt = ' --warnings-are-errors'

    if for_package or not (
            (target.platform == 'linux' and target.distro == 'ubuntu' and target.version in ['18.04', '22.04']) or
            (target.platform == 'osx') or
            (target.platform == 'windows')
        ):
        # Currently we only build tests on macOS, Windows, and some Ubuntu versions
        opt += ' --disable-tests'

    if target.debug:
        opt += ' --enable-debug'
    if target.platform == 'windows':
        opt += f' --target-windows-{target.bits}'
    elif target.platform == 'linux':
        opt += ' --static-dcpomatic --static-wxwidgets --static-ffmpeg --static-dcp --static-sub --static-cxml'
        if target.distro == 'centos':
            if target.version == '6.5':
                opt += ' --static-boost --static-xmlpp'
            elif target.version == '7':
                opt += ' --workaround-gssapi'

    if not options['gui']:
        opt += ' --disable-gui'

    if options['variant'] is not None:
        opt += ' --variant=%s' % options['variant']

    # Build Windows debug versions with static linking as I think gdb works better then
    if target.debug and target.platform == 'windows':
        opt += ' --static-dcpomatic'

    if can_build_disk(target):
        opt += ' --enable-disk'

<<<<<<< HEAD
    if target.platform == 'osx':
        opt += ' --c++17'
        if target.arch == 'arm64':
            opt += ' --wx-config=%s/wx-config' % target.bin

    if target.platform == 'linux' and target.distro == 'ubuntu' and target.version in ['22.04']:
        opt += ' --enable-grok'
=======
    if target.platform == 'osx' and target.arch == 'arm64':
        opt += ' --wx-config=%s/wx-config' % target.bin
>>>>>>> d5f5a9d9

    return opt

def build(target, options, for_package):
    if target.platform == 'flatpak':
        target.checkout_dependencies()
        prefix = 'https://dcpomatic.com/deps'
        modules = []
        modules.append({'name': 'libzip',
                        'buildsystem': 'cmake',
                        'sources': [{'type': 'archive',
                                     'url': '%s/libzip-1.4.0.tar.xz' % prefix,
                                     'sha256': 'e508aba025f5f94b267d5120fc33761bcd98440ebe49dbfe2ed3df3afeacc7b1'}]})
        modules.append({'name': 'libsigc++',
                        'sources': [{'type': 'archive',
                                     'url': '%s/libsigc++-2.10.0.tar.xz' % prefix,
                                     'sha256': 'f843d6346260bfcb4426259e314512b99e296e8ca241d771d21ac64f28298d81'}]})
        modules.append({'name': 'glibmm',
                        'sources': [{'type': 'archive',
                                     'url': '%s/glibmm-2.48.1.tar.xz' % prefix,
                                     'sha256': 'dc225f7d2f466479766332483ea78f82dc349d59399d30c00de50e5073157cdf'}]})
        modules.append({'name': 'cairomm',
                        'sources': [{'type': 'archive',
                                     'url': '%s/cairomm-1.12.2.tar.gz' % prefix,
                                     'sha256': '45c47fd4d0aa77464a75cdca011143fea3ef795c4753f6e860057da5fb8bd599'}]})
        modules.append({'name': 'pangomm',
                        'sources': [{'type': 'archive',
                                     'url': '%s/pangomm-2.40.1.tar.xz' % prefix,
                                     'sha256': '9762ee2a2d5781be6797448d4dd2383ce14907159b30bc12bf6b08e7227be3af'}]})
        modules.append({'name': 'libxml++',
                        'sources': [{'type': 'archive',
                                     'url': '%s/libxml++-2.40.1.tar.xz' % prefix,
                                     'sha256': '4ad4abdd3258874f61c2e2a41d08e9930677976d303653cd1670d3e9f35463e9'}]})
        modules.append({'name': 'xmlsec1',
                        'sources': [{'type': 'archive',
                                     'url': '%s/xmlsec1-1.2.25.tar.gz' % prefix,
                                     'sha256': '967ca83edf25ccb5b48a3c4a09ad3405a63365576503bf34290a42de1b92fcd2'}]})
        modules.append({'name': 'openjpeg2',
                        'buildsystem': 'cmake',
                        'sources': [{'type': 'dir', 'path': os.path.abspath('../openjpeg2-cdist')}]})
        modules.append({'name': 'boost',
                        'buildsystem': 'simple',
                        'build-commands': [
                            './bootstrap.sh --prefix=/app',
                            './b2 install'
                        ],
                        'sources': [{'type': 'archive',
                                     'url': '%s/boost_1_66_0.tar.bz2' % prefix,
                                     'sha256': '5721818253e6a0989583192f96782c4a98eb6204965316df9f5ad75819225ca9'}]})
        modules.append({'name': 'asdcplib',
                        'buildsystem': 'simple',
                        'build-commands': [
                            './waf configure --prefix=/app  --libdir=/app/lib build install'
                        ],
                        'sources': [{'type': 'dir', 'path': os.path.abspath('../asdcplib-carl')}]})
        modules.append({'name': 'locked_sstream',
                        'buildsystem': 'simple',
                        'build-commands': [
                            './waf configure --prefix=/app build install'
                        ],
                        'sources': [{'type': 'dir', 'path': os.path.abspath('../locked_sstream')}]})
        modules.append({'name': 'libcxml',
                        'buildsystem': 'simple',
                        'build-commands': [
                            './waf configure --prefix=/app  --libdir=/app/lib build install'
                        ],
                        'sources': [{'type': 'dir', 'path': os.path.abspath('../libcxml')}]})
        modules.append({'name': 'libdcp',
                        'buildsystem': 'simple',
                        'build-commands': [
                            './waf configure --prefix=/app --libdir=/app/lib build install'
                        ],
                        'sources': [{'type': 'dir', 'path': os.path.abspath('../libdcp')}]})
        modules.append({'name': 'libsub',
                        'buildsystem': 'simple',
                        'build-commands': [
                            './waf configure --prefix=/app --libdir=/app/lib build install'
                        ],
                        'sources': [{'type': 'dir', 'path': os.path.abspath('../libsub')}]})
        modules.append({'name': 'rtaudio',
                        'build-options': {
                        'config-opts': [
                            '--prefix=/app',
                            '--with-pulse',
                            '--with-alsa'
                        ]
                        },
                        'sources': [{'type': 'dir', 'path': os.path.abspath('../rtaudio-cdist')}]})
        modules.append({'name': 'wxwidgets',
                        'sources': [{'type': 'archive',
                                     'url': '%s/wxWidgets-3.0.3.tar.bz2' % prefix,
                                     'sha256': '08c8033f48ec1b23520f036cde37b5ae925a6a65f137ded665633ca159b9307b'}]})
        modules.append({'name': 'libssh',
                        'buildsystem': 'cmake',
                        'builddir': True,
                        'sources': [{'type': 'archive',
                                     'url': '%s/libssh-0.7.5.tar.xz' % prefix,
                                     'sha256': '54e86dd5dc20e5367e58f3caab337ce37675f863f80df85b6b1614966a337095'}]})
        modules.append({'name': 'dcpomatic',
                        'buildsystem': 'simple',
                        'build-commands': [
                            './waf configure --prefix=/app build install'
                         ],
                        'build-options': {
                           'build-args': ['--share=network']
                        },
                        'sources': [{'type': 'dir', 'path': os.path.abspath('.')}]})
        desc = {'app-id': 'com.dcpomatic.DCP-o-matic',
                'runtime': 'org.gnome.Sdk',
                'runtime-version': '3.26',
                'sdk': 'org.gnome.Sdk',
                'command': 'dcpomatic2',
                'finish-args': ['--socket=x11', '--share=ipc', '--share=network', '--socket=pulseaudio', '--filesystem=host'],
                'modules': modules}
        os.makedirs('build/platform')
        with open('build/com.dcpomatic.DCP-o-matic.json', 'w') as outfile:
            json.dump(desc, outfile)
        target.command('%s --repo=build/platform/repo build/platform/flatpak build/com.dcpomatic.DCP-o-matic.json' % target.flatpak_builder())
    elif target.platform != 'linux' or target.detail == 'appimage' or not for_package:
        target.command('./waf configure --prefix=%s %s' % (target.directory, configure_options(target, options, for_package)))
        target.command('./waf')
        target.command('./waf install')

def package_windows(target):
    identifier = ''
    if target.version is not None:
        identifier = '%s.' % target.version
    identifier += '%d' % target.bits
    shutil.copyfile('build/platform/windows/installer.%s.nsi' % identifier, 'build/platform/windows/installer2.%s.nsi' % identifier)
    target.command('sed -i "s~%%resources%%~%s/platform/windows~g" build/platform/windows/installer2.%s.nsi' % (os.getcwd(), identifier))
    target.command('sed -i "s~%%graphics%%~%s/graphics~g" build/platform/windows/installer2.%s.nsi' % (os.getcwd(), identifier))
    target.command('sed -i "s~%%static_deps%%~%s~g" build/platform/windows/installer2.%s.nsi' % (target.windows_prefix, identifier))
    target.command('sed -i "s~%%cdist_deps%%~%s~g" build/platform/windows/installer2.%s.nsi' % (target.directory, identifier))
    target.command('sed -i "s~%%mingw%%~%s~g" build/platform/windows/installer2.%s.nsi' % (target.environment_prefix, identifier))
    target.command('sed -i "s~%%binaries%%~%s/build~g" build/platform/windows/installer2.%s.nsi' % (os.getcwd(), identifier))
    target.command('sed -i "s~%%bits%%~32~g" build/platform/windows/installer2.%s.nsi' % identifier)
    target.command('makensis build/platform/windows/installer2.%s.nsi' % identifier)
    return os.path.abspath(glob.glob('build/platform/windows/*%s*.exe' % target.bits)[0])

def package_debian(target, cpu, version, options):
    make_control(target.version, target.bits, 'debian/control', target.debug, options['gui'])
    if target.version != '9' and target.version != '16.04' and options['gui']:
        with open('debian/postinst', 'w') as f:
            print('#!/bin/sh', file=f)
            # Get the required capability to write to disks
            print('setcap "cap_dac_override+ep cap_sys_admin+ep" /usr/bin/dcpomatic2_disk_writer', file=f)
    target.command('./waf dist')
    f = open('debian/files', 'w')
    suffix = '' if options['gui'] else '-cli'
    print(f'dcpomatic{suffix}_{version}-1_{cpu}.deb video extra', file=f)
    shutil.rmtree('build/deb', ignore_errors=True)

    os.makedirs('build/deb')
    os.chdir('build/deb')
    shutil.move('../../dcpomatic-%s.tar.bz2' % version, 'dcpomatic_%s.orig.tar.bz2' % version)
    target.command('tar xjf dcpomatic_%s.orig.tar.bz2' % version)
    os.chdir('dcpomatic-%s' % version)
    target.set('EMAIL', 'carl@dcpomatic.com')
    target.command('dch -b -v %s-1 "New upstream release."' % version)
    target.set('CDIST_LINKFLAGS', target.get('LINKFLAGS'))
    target.set('CDIST_CXXFLAGS', target.get('CXXFLAGS'))
    target.set('CDIST_PKG_CONFIG_PATH', target.get('PKG_CONFIG_PATH'))
    target.set('CDIST_DIRECTORY', target.directory)

    target.set('CDIST_CONFIGURE', '"' + configure_options(target, options, for_package=True) + '"')
    target.set('CDIST_PACKAGE', f'dcpomatic{suffix}')
    target.set('CDIST_WX_VERSION', "3.2" if target.version in ("23.04", "23.10", "24.04") else "3.1")
    if not target.debug:
        target.set('CDIST_DEBUG_PACKAGE_FLAG', '--no-ddebs')

    target.command('dpkg-buildpackage -uc -us')

    debs = []
    for p in glob.glob('../*.deb'):
        debs.append(os.path.abspath(p))

    return debs

def package_rpm(target, cpu, version, options):
    topdir = os.path.realpath('build/rpmbuild')
    os.makedirs('%s/BUILD' % topdir)
    os.makedirs('%s/RPMS' % topdir)
    os.makedirs('%s/SOURCES' % topdir)
    os.makedirs('%s/SPECS' % topdir)
    os.makedirs('%s/SRPMS' % topdir)

    target.command('./waf dist')
    shutil.copyfile(
        "%s/src/dcpomatic/dcpomatic-%s.tar.bz2" % (target.directory, version),
        "%s/SOURCES/dcpomatic-%s.tar.bz2" % (topdir, version)
        )

    requires = None
    if target.distro == 'mageia':
        requires = "lib64xmlsec1-devel lib64canberra-gtk0 libcap-utils"

    make_spec('dcpomatic2.spec', version, target, options, requires)
    cmd = 'rpmbuild --define "_topdir %s" -bb dcpomatic2.spec' % topdir
    target.command(cmd)
    rpms = []

    if cpu == "amd64":
        cpu = "x86_64"
    else:
        cpu = "i686"

    for p in glob.glob('%s/RPMS/%s/*.rpm' % (topdir, cpu)):
        rpms.append(os.path.abspath(p))

    return rpms

def make_appimage(target, nice_name, internal_name, version, extra_binaries=None):
    nice_filename = nice_name.replace(' ', '_')
    appdir = f'build/{nice_filename}.AppDir'
    os.makedirs(f'{appdir}/usr/bin')
    target.command(f'cp {target.directory}/bin/{internal_name} {appdir}/usr/bin')
    target.command(f'cp {target.directory}/src/openssl/apps/openssl {appdir}/usr/bin/dcpomatic2_openssl')
    target.command(f'cp {target.directory}/bin/dcpverify {appdir}/usr/bin/dcpomatic2_verify_cli')
    target.command(f'cp {target.directory}/bin/dcpkdm {appdir}/usr/bin/dcpomatic2_kdm_inspect')
    if extra_binaries:
        for bin in extra_binaries:
            target.command(f'cp {target.directory}/bin/{bin} {appdir}/usr/bin')
    target.command(f'mkdir -p {appdir}/usr/share/libdcp')
    target.command(f'cp -r {target.directory}/share/dcpomatic2 {appdir}/usr/share/')
    target.command(f'cp -r {target.directory}/share/libdcp/xsd {appdir}/usr/share/libdcp/')
    target.command(f'cp -r {target.directory}/share/libdcp/tags {appdir}/usr/share/libdcp/')
    target.command(f'cp {target.directory}/share/libdcp/ratings {appdir}/usr/share/libdcp/')
    lib = 'usr/lib/x86_64-linux-gnu'
    target.command(f'mkdir -p build/{nice_filename}.AppDir/{lib}/gdk-pixbuf-2.0/2.10.0')
    target.command(f'cp -a /{lib}/gdk-pixbuf-2.0 build/{nice_filename}.AppDir/usr/lib/x86_64-linux-gnu/')
    target.command('sudo apt update')
    for package in ['libc6', 'libglib2.0-0', 'gnome-settings-daemon-schemas', 'librsvg2-common', 'libgdk-pixbuf2.0-0', 'libpango-1.0-0', 'libpangoft2-1.0-0', 'libpangocairo-1.0-0', 'libthai0']:
        target.command(f'apt download {package}')
        target.command(f'dpkg-deb -x {package}*.deb {appdir}')
    target.command(f'glib-compile-schemas {appdir}/usr/share/glib-2.0/schemas')
    target.command(f'sed -i -e "s|/usr/lib/x86_64-linux-gnu/gdk-pixbuf-.*/.*/loaders/||g" {appdir}/usr/lib/x86_64-linux-gnu/gdk-pixbuf-*/*/loaders.cache')
    # Stop anything loading from outside the AppImage
    target.command(f'sed -i -e "s|/usr|/xxx|g" {appdir}/lib/x86_64-linux-gnu/ld-linux-x86-64.so.2')

    if internal_name == 'dcpomatic2_disk':
        target.command(f'mkdir -p {appdir}/usr/share/polkit-1/actions')
        target.command(f'cp {target.directory}/share/polkit-1/actions/com.dcpomatic.write-drive.policy {appdir}/usr/share/polkit-1/actions')

    with open(f'{appdir}/AppRun', 'w') as f:
        print('#!/bin/bash', file=f)
        print('export PATH=$APPDIR/usr/bin:$PATH', file=f)
        print('export XDG_DATA_DIRS="$APPDIR/usr/share/:/usr/share/:$XDG_DATA_DIRS"', file=f)
        print('export GDK_PIXBUF_MODULEDIR=$(readlink -f "$APPDIR"/usr/lib/x86_64-linux-gnu/gdk-pixbuf-*/*/loaders/ )', file=f)
        print('export GDK_PIXBUF_MODULE_FILE=$(readlink -f "$APPDIR"/usr/lib/x86_64-linux-gnu/gdk-pixbuf-*/*/loaders.cache )', file=f)
        print('export LD_LIBRARY_PATH=$GDK_PIXBUF_MODULEDIR:$APPDIR/usr/lib:$APPDIR/usr/lib/x86_64-linux-gnu', file=f)
        print(f'"$APPDIR"/usr/bin/{internal_name} $@', file=f)
    target.command(f'chmod a+rx {appdir}/AppRun')
    with open(f'{appdir}/{internal_name}.desktop', 'w') as f:
        print('[Desktop Entry]', file=f)
        print('Type=Application', file=f)
        print('Categories=AudioVideo;', file=f)
        print(f'Name={nice_name}', file=f)
        print(f'Icon={internal_name}', file=f)
    target.command(f'cp graphics/linux/256/{internal_name}.png {appdir}')
    target.command(f'linuxdeploy-x86_64.AppImage --appdir {appdir}')
    target.command(f'appimagetool-x86_64.AppImage {appdir}')
    target.command(f'mv {nice_filename}-x86_64.AppImage build/{nice_filename}-{version}-x86_64.AppImage')
    return os.path.abspath(f'build/{nice_filename}-{version}-x86_64.AppImage')

def package(target, version, options):
    """version: DCP-o-matic version string"""
    if target.platform == 'windows':
        return package_windows(target)
    elif target.platform == 'linux':
        if target.detail == 'appimage':
            out = []
            out.append(make_appimage(target, 'DCP-o-matic', 'dcpomatic2', version, ('dcpomatic2_map', 'dcpomatic2_cli')))
            out.append(make_appimage(target, 'DCP-o-matic Player', 'dcpomatic2_player', version))
            out.append(make_appimage(target, 'DCP-o-matic Playlist Editor', 'dcpomatic2_playlist', version))
            out.append(make_appimage(target, 'DCP-o-matic KDM Creator', 'dcpomatic2_kdm', version))
            out.append(make_appimage(target, 'DCP-o-matic Batch Converter', 'dcpomatic2_batch', version))
            out.append(make_appimage(target, 'DCP-o-matic Encode Server', 'dcpomatic2_server', version))
            out.append(make_appimage(target, 'DCP-o-matic Combiner', 'dcpomatic2_combiner', version))
            out.append(make_appimage(target, 'DCP-o-matic Editor', 'dcpomatic2_editor', version))
            out.append(make_appimage(target, 'DCP-o-matic Verifier', 'dcpomatic2_verifier', version))
            return out
        else:
            if target.bits == 32:
                cpu = 'i386'
            else:
                cpu = 'amd64'

            if target.distro == 'debian' or target.distro == 'ubuntu':
                return package_debian(target, cpu, version, options)
            elif target.distro == 'centos' or target.distro == 'fedora' or target.distro == 'mageia':
                return package_rpm(target, cpu, version, options)
    elif target.platform == 'osx':
        archs = '-a ' + ' -a '.join(f'{t.arch}/{t.deployment}' for t in target.sub_targets)
        cmd = 'bash platform/osx/make_dmg.sh -e %s -r %s -i %s -p %s %s' % (target.environment_prefix, target.directory, target.apple_id, target.apple_password, archs)
        if 'part' in options:
            cmd += ' -b ' + options['part']
        target.command(cmd)
        return glob.glob('build/platform/osx/DCP-o-matic*.dmg')
    elif target.platform == 'docker':
        shutil.copyfile(target.deb, 'build/platform/docker')
        f = open('build/platform/docker/Dockerfile', 'w')
        print('FROM debian:jessie', file=f)
        print('MAINTAINER carl@dcpomatic.com', file=f)
        print('ADD build/platform/docker/dcpomatic_%s-1_amd64.deb /tmp' % (version, version), file=f)
        print('RUN apt-get -o Acquire:http::Timeout="5" update; exit 0', file=f)
        print('RUN dpkg -i /tmp/dcpomatic_*.deb; exit 0', file=f)
        print('RUN apt-get -y -f install', file=f)
        print('RUN apt-get clean', file=f)
        print('EXPOSE 6192', file=f)
        print('CMD ["/usr/bin/dcpomatic2_server_cli", "--verbose"]', file=f)
        f.close()
        target.command('docker build build/platform/docker -t dcpomatic-server:%s' % version)
        target.command('docker save dcpomatic-server:%s -o dcpomatic-server-%s-docker.tar' % (version, version))
    elif target.platform == 'flatpak':
        target.command('%s build-bundle build/platform/repo build/dcpomatic_%s.flatpak com.dcpomatic.DCP-o-matic' % (target.flatpak(), version))
        return os.path.abspath('build/dcpomatic_%s.flatpak' % version)

def make_pot(target):
    target.command('./waf pot')
    return [os.path.abspath('build/src/lib/libdcpomatic.pot'),
            os.path.abspath('build/src/wx/libdcpomatic-wx.pot'),
            os.path.abspath('build/src/tools/dcpomatic.pot')]

def make_manual(target):
    target.command('make -C doc/manual LIBDCP=../../../libdcp')
    os.chdir('doc/manual')
    target.command('pdflatex colour.tex')
    return [os.path.abspath('pdf'), os.path.abspath('html'), os.path.abspath('colour.pdf')]

def test(target, options, test):
    target.set('LC_ALL', 'C')
    if target.platform == 'windows':
        cmd = 'run\\tests '
    else:
        cmd = 'run/tests --check --log_level=test_suite '
    if target.debug:
        cmd += '--backtrace '
    if test is not None:
        cmd += '-t %s' % test
    target.command(cmd)<|MERGE_RESOLUTION|>--- conflicted
+++ resolved
@@ -538,11 +538,7 @@
         # Use distro-provided FFmpeg on Arch
         deps = []
 
-<<<<<<< HEAD
-    deps.append(('libdcp', 'v1.9.5', {'c++17': target.platform == 'osx'}))
-=======
-    deps.append(('libdcp', 'v1.8.99'))
->>>>>>> d5f5a9d9
+    deps.append(('libdcp', '816365d20e0c6ef37b6bf499a42a0d3ecad22c05', {'c++17': target.platform == 'osx'}))
     deps.append(('libsub', 'v1.6.47'))
     deps.append(('leqm-nrt', '30dcaea1373ac62fba050e02ce5b0c1085797a23'))
     deps.append(('rtaudio', 'f619b76'))
@@ -595,7 +591,6 @@
     if can_build_disk(target):
         opt += ' --enable-disk'
 
-<<<<<<< HEAD
     if target.platform == 'osx':
         opt += ' --c++17'
         if target.arch == 'arm64':
@@ -603,10 +598,6 @@
 
     if target.platform == 'linux' and target.distro == 'ubuntu' and target.version in ['22.04']:
         opt += ' --enable-grok'
-=======
-    if target.platform == 'osx' and target.arch == 'arm64':
-        opt += ' --wx-config=%s/wx-config' % target.bin
->>>>>>> d5f5a9d9
 
     return opt
 
