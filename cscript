--- conflicted
+++ resolved
@@ -535,11 +535,7 @@
         # Use distro-provided FFmpeg on Arch
         deps = []
 
-<<<<<<< HEAD
     deps.append(('libdcp', 'v1.9.2', {'c++17': target.platform == 'osx'}))
-=======
-    deps.append(('libdcp', 'v1.8.98'))
->>>>>>> 15235c0d
     deps.append(('libsub', 'v1.6.47'))
     deps.append(('leqm-nrt', '30dcaea1373ac62fba050e02ce5b0c1085797a23'))
     deps.append(('rtaudio', 'f619b76'))
