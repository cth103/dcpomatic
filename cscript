--- conflicted
+++ resolved
@@ -253,11 +253,7 @@
     print('tar xjf $RPM_SOURCE_DIR/dcpomatic-%s.tar.bz2' % version, file=f)
     print('%build', file=f)
     print('cd dcpomatic-%s' % version, file=f)
-<<<<<<< HEAD
-    print('export PKG_CONFIG_PATH=%s/lib/pkgconfig:/usr/local/lib/pkgconfig' % target.directory, file=f)
-=======
     print('export PKG_CONFIG_PATH=%s/lib/pkgconfig:%s/lib64/pkgconfig:/usr/local/lib/pkgconfig' % (target.directory, target.directory), file=f)
->>>>>>> de0652ba
     print('CXXFLAGS="-I%s/include" LDFLAGS="-L%s/lib" ./waf configure --prefix=%%{buildroot}/usr --install-prefix=/usr %s' % (target.directory, target.directory, configure_options(target)), file=f)
     print('./waf', file=f)
     print('%install', file=f)
@@ -283,15 +279,9 @@
     else:
         ffmpeg_options = {}
 
-<<<<<<< HEAD
-    return (('ffmpeg-cdist', 'b559555', ffmpeg_options),
-            ('libdcp', 'e33e3b8'),
-            ('libsub', '1e26169'))
-=======
     return (('ffmpeg-cdist', '96d67de', ffmpeg_options),
             ('libdcp', '0aafcc5'),
             ('libsub', '0bddbf8'))
->>>>>>> de0652ba
 
 def configure_options(target):
     opt = ''
