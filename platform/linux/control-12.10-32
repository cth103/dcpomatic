--- conflicted
+++ resolved
@@ -2,21 +2,13 @@
 Section: video
 Priority: extra
 Maintainer: Carl Hetherington <cth@carlh.net>
-<<<<<<< HEAD
-Build-Depends: debhelper (>= 8.0.0), python (>= 2.7.3), g++ (>= 4:4.6.3), pkg-config (>= 0.26), libwxgtk2.8-dev (>= 2.8.12.1), libssh-dev (>= 0.5.2), libboost-filesystem-dev (>= 1.46.0), libboost-thread-dev (>= 1.46.0), libsndfile1-dev (>= 1.0.25), libmagick++-dev (>= 8:6.6.9.7)
-=======
 Build-Depends: debhelper (>= 8.0.0), python (>= 2.7.3), g++ (>= 4:4.6.3), pkg-config (>= 0.26), libssh-dev (>= 0.5.2), libboost-filesystem-dev (>= 1.46.0), libboost-thread-dev (>= 1.46.0), libsndfile1-dev (>= 1.0.25), libmagick++-dev (>= 8:6.6.9.7), libgtk2.0-dev (>= 2.24.13)
->>>>>>> f8cf5bfe
 Standards-Version: 3.9.3
 Homepage: http://carlh.net/software/dvdomatic
 
 Package: dvdomatic
 Architecture: i386
-<<<<<<< HEAD
-Depends: libc6 (>= 2.15), libwxgtk2.8-0 (>= 2.8.12.1), libssh-4 (>= 0.5.2), libboost-filesystem1.49.0 (>= 1.49.0), libboost-thread1.49.0 (>= 1.49.0), libsndfile1 (>= 1.0.25), libmagick++5 (>= 8:6.7.7.10), libxml++2.6-2 (>= 2.34.2)
-=======
 Depends: libc6 (>= 2.15), libssh-4 (>= 0.5.2), libboost-filesystem1.49.0 (>= 1.49.0), libboost-thread1.49.0 (>= 1.49.0), libsndfile1 (>= 1.0.25), libmagick++5 (>= 8:6.7.7.10), libxml++2.6-2 (>= 2.34.2), libgtk2.0-0 (>= 2.24.13)
->>>>>>> f8cf5bfe
 Description: Generator of Digital Cinema Packages (DCPs)
   DVD-o-matic generates Digital Cinema Packages (DCPs) from video and audio
   files (such as those from DVDs or Blu-Rays) for presentation on DCI-compliant
