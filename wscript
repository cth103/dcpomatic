import subprocess
import os
import sys

APPNAME = 'dcpomatic'
<<<<<<< HEAD
VERSION = '1.70.1devel'
=======
VERSION = '1.71.0devel'
>>>>>>> f357af92

def options(opt):
    opt.load('compiler_cxx')
    opt.load('winres')

    opt.add_option('--enable-debug',      action='store_true', default=False, help='build with debugging information and without optimisation')
    opt.add_option('--disable-gui',       action='store_true', default=False, help='disable building of GUI tools')
    opt.add_option('--target-windows',    action='store_true', default=False, help='set up to do a cross-compile to make a Windows package')
    opt.add_option('--target-debian',     action='store_true', default=False, help='set up to compile for a Debian/Ubuntu package')
    opt.add_option('--debian-unstable',   action='store_true', default=False, help='add extra libraries to static-build correctly on Debian unstable')
    opt.add_option('--target-centos',     action='store_true', default=False, help='set up to compile for a Centos package')
    opt.add_option('--magickpp-config',   action='store',      default='Magick++-config', help='path to Magick++-config')
    opt.add_option('--wx-config',         action='store',      default='wx-config', help='path to wx-config')
    opt.add_option('--address-sanitizer', action='store_true', default=False, help='build with address sanitizer')
    opt.add_option('--install-prefix',                         default=None,  help='prefix of where DCP-o-matic will be installed')

def static_ffmpeg(conf):
    conf.check_cfg(package='libavformat', args='--cflags', uselib_store='AVFORMAT', mandatory=True)
    conf.env.STLIB_AVFORMAT = ['avformat']
    conf.check_cfg(package='libavfilter', args='--cflags', uselib_store='AVFILTER', mandatory=True)
    conf.env.STLIB_AVFILTER = ['avfilter', 'swresample']
    conf.check_cfg(package='libavcodec', args='--cflags', uselib_store='AVCODEC', mandatory=True)
    conf.env.STLIB_AVCODEC = ['avcodec']
    conf.env.LIB_AVCODEC = ['z']
    conf.check_cfg(package='libavutil', args='--cflags', uselib_store='AVUTIL', mandatory=True)
    conf.env.STLIB_AVUTIL = ['avutil']
    conf.check_cfg(package='libswscale', args='--cflags', uselib_store='SWSCALE', mandatory=True)
    conf.env.STLIB_SWSCALE = ['swscale']
    conf.check_cfg(package='libswresample', args='--cflags', uselib_store='SWRESAMPLE', mandatory=True)
    conf.env.STLIB_SWRESAMPLE = ['swresample']
    conf.check_cfg(package='libpostproc', args='--cflags', uselib_store='POSTPROC', mandatory=True)
    conf.env.STLIB_POSTPROC = ['postproc']

def dynamic_ffmpeg(conf):
    conf.check_cfg(package='libavformat', args='--cflags --libs', uselib_store='AVFORMAT', mandatory=True)
    conf.check_cfg(package='libavfilter', args='--cflags --libs', uselib_store='AVFILTER', mandatory=True)
    conf.check_cfg(package='libavcodec', args='--cflags --libs', uselib_store='AVCODEC', mandatory=True)
    conf.check_cfg(package='libavutil', args='--cflags --libs', uselib_store='AVUTIL', mandatory=True)
    conf.check_cfg(package='libswscale', args='--cflags --libs', uselib_store='SWSCALE', mandatory=True)
    conf.check_cfg(package='libswresample', args='--cflags --libs', uselib_store='SWRESAMPLE', mandatory=True)
    conf.check_cfg(package='libpostproc', args='--cflags --libs', uselib_store='POSTPROC', mandatory=True)

def static_openjpeg(conf):
    conf.check_cfg(package='libopenjpeg', args='--cflags', atleast_version='1.5.0', uselib_store='OPENJPEG', mandatory=True)
    conf.check_cfg(package='libopenjpeg', args='--cflags', max_version='1.5.2', mandatory=True)
    conf.env.STLIB_OPENJPEG = ['openjpeg']

def dynamic_openjpeg(conf):
    conf.check_cfg(package='libopenjpeg', args='--cflags --libs', atleast_version='1.5.0', uselib_store='OPENJPEG', mandatory=True)
    conf.check_cfg(package='libopenjpeg', args='--cflags --libs', max_version='1.5.2', mandatory=True)

def static_dcp(conf, static_boost, static_xmlpp, static_xmlsec, static_ssh):
    conf.check_cfg(package='libdcp', atleast_version='0.95', args='--cflags', uselib_store='DCP', mandatory=True)
    conf.env.DEFINES_DCP = [f.replace('\\', '') for f in conf.env.DEFINES_DCP]
    conf.env.STLIB_DCP = ['dcp', 'asdcp-libdcp', 'kumu-libdcp']
    conf.env.LIB_DCP = ['glibmm-2.4', 'ssl', 'crypto', 'bz2', 'xslt']

    if static_boost:
        conf.env.STLIB_DCP.append('boost_system')

    if static_xmlpp:
        conf.env.STLIB_DCP.append('xml++-2.6')
    else:
        conf.env.LIB_DCP.append('xml++-2.6')

    if static_xmlsec:
        conf.env.STLIB_DCP.append('xmlsec1-openssl')
        conf.env.STLIB_DCP.append('xmlsec1')
    else:
        conf.env.LIB_DCP.append('xmlsec1-openssl')
        conf.env.LIB_DCP.append('xmlsec1')

    if static_ssh:
        conf.env.STLIB_DCP.append('ssh')
    else:
        conf.env.LIB_DCP.append('ssh')

def dynamic_dcp(conf):
    conf.check_cfg(package='libdcp', atleast_version='0.95.0', args='--cflags --libs', uselib_store='DCP', mandatory=True)
    conf.env.DEFINES_DCP = [f.replace('\\', '') for f in conf.env.DEFINES_DCP]

def dynamic_ssh(conf):
    conf.check_cc(fragment="""
                           #include <libssh/libssh.h>\n
                           int main () {\n
                           ssh_session s = ssh_new ();\n
                           return 0;\n
                           }
                           """, msg='Checking for library libssh', mandatory=True, lib='ssh', uselib_store='SSH')

def dynamic_boost(conf, lib_suffix, thread):
    conf.check_cxx(fragment="""
                            #include <boost/version.hpp>\n
                            #if BOOST_VERSION < 104500\n
                            #error boost too old\n
                            #endif\n
                            int main(void) { return 0; }\n
                            """,
                   mandatory=True,
                   msg='Checking for boost library >= 1.45',
                   okmsg='yes',
                   errmsg='too old\nPlease install boost version 1.45 or higher.')

    conf.check_cxx(fragment="""
    			    #include <boost/thread.hpp>\n
    			    int main() { boost::thread t (); }\n
			    """, msg='Checking for boost threading library',
			    libpath='/usr/local/lib',
                            lib=[thread, 'boost_system%s' % lib_suffix],
                            uselib_store='BOOST_THREAD')

    conf.check_cxx(fragment="""
    			    #include <boost/filesystem.hpp>\n
    			    int main() { boost::filesystem::copy_file ("a", "b"); }\n
			    """, msg='Checking for boost filesystem library',
                            libpath='/usr/local/lib',
                            lib=['boost_filesystem%s' % lib_suffix, 'boost_system%s' % lib_suffix],
                            uselib_store='BOOST_FILESYSTEM')

    conf.check_cxx(fragment="""
    			    #include <boost/date_time.hpp>\n
    			    int main() { boost::gregorian::day_clock::local_day(); }\n
			    """, msg='Checking for boost datetime library',
                            libpath='/usr/local/lib',
                            lib=['boost_date_time%s' % lib_suffix, 'boost_system%s' % lib_suffix],
                            uselib_store='BOOST_DATETIME')

    conf.check_cxx(fragment="""
    			    #include <boost/signals2.hpp>\n
    			    int main() { boost::signals2::signal<void (int)> x; }\n
			    """,
                            msg='Checking for boost signals2 library',
                            uselib_store='BOOST_SIGNALS2')

def static_boost(conf, lib_suffix):
    conf.env.STLIB_BOOST_THREAD = ['boost_thread']
    conf.env.STLIB_BOOST_FILESYSTEM = ['boost_filesystem%s' % lib_suffix]
    conf.env.STLIB_BOOST_DATETIME = ['boost_date_time%s' % lib_suffix, 'boost_system%s' % lib_suffix]
    conf.env.STLIB_BOOST_SIGNALS2 = ['boost_signals2']

def dynamic_quickmail(conf):
    conf.check_cxx(fragment="""
                            #include <quickmail.h>
                            int main(void) { quickmail_initialize (); }
                            """,
                   mandatory=True,
                   msg='Checking for libquickmail',
                   libpath='/usr/local/lib',
                   lib=['quickmail', 'curl'],
                   uselib_store='QUICKMAIL')

def configure(conf):
    conf.load('compiler_cxx')
    if conf.options.target_windows:
        conf.load('winres')

    # conf.options -> conf.env
    conf.env.TARGET_WINDOWS = conf.options.target_windows
    conf.env.DISABLE_GUI = conf.options.disable_gui
    conf.env.TARGET_DEBIAN = conf.options.target_debian
    conf.env.DEBIAN_UNSTABLE = conf.options.debian_unstable
    conf.env.TARGET_CENTOS = conf.options.target_centos
    conf.env.VERSION = VERSION
    conf.env.TARGET_OSX = sys.platform == 'darwin'
    conf.env.TARGET_LINUX = not conf.env.TARGET_WINDOWS and not conf.env.TARGET_OSX
    # true if we should build dcpomatic/libdcpomatic/libdcpomatic-wx statically
    conf.env.BUILD_STATIC = conf.options.target_debian or conf.options.target_centos
    if conf.options.install_prefix is None:
        conf.env.INSTALL_PREFIX = conf.env.PREFIX
    else:
        conf.env.INSTALL_PREFIX = conf.options.install_prefix

    # Common CXXFLAGS
    conf.env.append_value('CXXFLAGS', ['-D__STDC_CONSTANT_MACROS', '-D__STDC_LIMIT_MACROS', '-msse', '-ffast-math', '-fno-strict-aliasing',
                                       '-Wall', '-Wno-attributes', '-Wextra', '-D_FILE_OFFSET_BITS=64'])

    if conf.options.enable_debug:
        conf.env.append_value('CXXFLAGS', ['-g', '-DDCPOMATIC_DEBUG'])
    else:
        conf.env.append_value('CXXFLAGS', '-O2')

    if conf.options.address_sanitizer:
        conf.env.append_value('CXXFLAGS', ['-fsanitize=address', '-fno-omit-frame-pointer'])
        conf.env.append_value('LINKFLAGS', ['-fsanitize=address'])

    #
    # Platform-specific CFLAGS hacks and other tinkering
    #

    # Windows
    if conf.env.TARGET_WINDOWS:
        conf.env.append_value('CXXFLAGS', '-DDCPOMATIC_WINDOWS')
        conf.env.append_value('CXXFLAGS', '-DWIN32_LEAN_AND_MEAN')
        conf.env.append_value('CXXFLAGS', '-DBOOST_USE_WINDOWS_H')
        conf.env.append_value('CXXFLAGS', '-DUNICODE')
        conf.env.append_value('CXXFLAGS', '-DBOOST_THREAD_PROVIDES_GENERIC_SHARED_MUTEX_ON_WIN')
        conf.env.append_value('CXXFLAGS', '-mfpmath=sse')
        wxrc = os.popen('wx-config --rescomp').read().split()[1:]
        conf.env.append_value('WINRCFLAGS', wxrc)
        if conf.options.enable_debug:
            conf.env.append_value('CXXFLAGS', ['-mconsole'])
            conf.env.append_value('LINKFLAGS', ['-mconsole'])
        conf.check(lib='ws2_32', uselib_store='WINSOCK2', msg="Checking for library winsock2")
        conf.check(lib='bfd', uselib_store='BFD', msg="Checking for library bfd")
        conf.check(lib='dbghelp', uselib_store='DBGHELP', msg="Checking for library dbghelp")
        conf.check(lib='iberty', uselib_store='IBERTY', msg="Checking for library iberty")
        conf.check(lib='shlwapi', uselib_store='SHLWAPI', msg="Checking for library shlwapi")
        conf.check(lib='mswsock', uselib_store='MSWSOCK', msg="Checking for library mswsock")
        boost_lib_suffix = '-mt'
        boost_thread = 'boost_thread_win32-mt'

    # POSIX
    if conf.env.TARGET_LINUX or conf.env.TARGET_OSX:
        conf.env.append_value('CXXFLAGS', '-DDCPOMATIC_POSIX')
        conf.env.append_value('CXXFLAGS', '-DPOSIX_LOCALE_PREFIX="%s/share/locale"' % conf.env['PREFIX'])
        conf.env.append_value('CXXFLAGS', '-DPOSIX_ICON_PREFIX="%s/share/dcpomatic"' % conf.env['PREFIX'])
        boost_lib_suffix = ''
        boost_thread = 'boost_thread'
        conf.env.append_value('LINKFLAGS', '-pthread')

    # Linux
    if conf.env.TARGET_LINUX:
        conf.env.append_value('CXXFLAGS', '-mfpmath=sse')
        conf.env.append_value('CXXFLAGS', '-DDCPOMATIC_LINUX')

    if conf.env.TARGET_DEBIAN:
        # libxml2 seems to be linked against this on Ubuntu but it doesn't mention it in its .pc file
        conf.check_cfg(package='liblzma', args='--cflags --libs', uselib_store='LZMA', mandatory=True)
        
    if not conf.env.DISABLE_GUI and conf.env.TARGET_LINUX:
        conf.check_cfg(package='gtk+-2.0', args='--cflags --libs', uselib_store='GTK', mandatory=True)

    # OSX
    if conf.env.TARGET_OSX:
        conf.env.append_value('CXXFLAGS', ['-DDCPOMATIC_OSX', '-Wno-unused-function', '-Wno-unused-parameter'])
        conf.env.append_value('LINKFLAGS', '-headerpad_max_install_names')

    #
    # Dependencies.
    # There's probably a neater way of expressing these, but I've gone for brute force for now.
    #

    if conf.env.TARGET_DEBIAN:
        conf.check_cfg(package='libcxml', atleast_version='0.08', args='--cflags', uselib_store='CXML', mandatory=True)
        conf.env.STLIB_CXML = ['cxml']
        conf.check_cfg(package='libxml++-2.6', args='--cflags --libs', uselib_store='XML++', mandatory=True)
        conf.check_cfg(package='libcurl', args='--cflags --libs', uselib_store='CURL', mandatory=True)
        conf.env.STLIB_QUICKMAIL = ['quickmail']
        static_ffmpeg(conf)
        static_openjpeg(conf)
        static_dcp(conf, False, False, False, False)
        dynamic_boost(conf, boost_lib_suffix, boost_thread)

    if conf.env.TARGET_CENTOS:
        conf.check_cfg(package='libcxml', atleast_version='0.08', args='--cflags --libs-only-L', uselib_store='CXML', mandatory=True)
        conf.env.STLIB_CXML = ['cxml', 'boost_filesystem']
        conf.check_cfg(package='libcurl', args='--cflags --libs-only-L', uselib_store='CURL', mandatory=True)
        conf.env.STLIB_CURL = ['curl']
        conf.env.LIB_CURL = ['ssh2', 'idn']
        conf.env.STLIB_QUICKMAIL = ['quickmail', 'curl']
        conf.env.LIB_QUICKMAIL = ['ssh2', 'idn']
        static_ffmpeg(conf)
        static_openjpeg(conf)
        static_dcp(conf, True, True, True, True)
        static_boost(conf, boost_lib_suffix)

    if conf.env.TARGET_WINDOWS:
        conf.check_cfg(package='libxml++-2.6', args='--cflags --libs', uselib_store='XML++', mandatory=True)
        conf.check_cfg(package='libcurl', args='--cflags --libs', uselib_store='CURL', mandatory=True)
        conf.check_cxx(fragment="""
    			        #include <boost/locale.hpp>\n
    			        int main() { std::locale::global (boost::locale::generator().generate ("")); }\n
			        """, msg='Checking for boost locale library',
                                libpath='/usr/local/lib',
                                lib=['boost_locale%s' % boost_lib_suffix, 'boost_system%s' % boost_lib_suffix],
                                uselib_store='BOOST_LOCALE')
        dynamic_quickmail(conf)
        dynamic_boost(conf, boost_lib_suffix, boost_thread)
        dynamic_ffmpeg(conf)
        dynamic_openjpeg(conf)
        dynamic_dcp(conf)
        dynamic_ssh(conf)

    # Not packaging; just a straight build
    if not conf.env.TARGET_WINDOWS and not conf.env.TARGET_DEBIAN and not conf.env.TARGET_CENTOS:
        conf.check_cfg(package='libcxml', atleast_version='0.08', args='--cflags --libs', uselib_store='CXML', mandatory=True)
        conf.check_cfg(package='libxml++-2.6', args='--cflags --libs', uselib_store='XML++', mandatory=True)
        conf.check_cfg(package='libcurl', args='--cflags --libs', uselib_store='CURL', mandatory=True)
        dynamic_quickmail(conf)
        dynamic_boost(conf, boost_lib_suffix, boost_thread)
        dynamic_ffmpeg(conf)
        dynamic_dcp(conf)
        dynamic_openjpeg(conf)
        dynamic_ssh(conf)

    # Dependencies which are always dynamically linked
    conf.check_cfg(package='sndfile', args='--cflags --libs', uselib_store='SNDFILE', mandatory=True)
    conf.check_cfg(package='glib-2.0', args='--cflags --libs', uselib_store='GLIB', mandatory=True)
    conf.check_cfg(package= '', path=conf.options.magickpp_config, args='--cppflags --cxxflags --libs', uselib_store='MAGICK', mandatory=True)
    conf.check_cfg(package='libzip', args='--cflags --libs', uselib_store='ZIP', mandatory=True)

    conf.check_cc(fragment="""
                           #include <glib.h>
                           int main() { g_format_size (1); }
                           """, msg='Checking for g_format_size ()',
                           uselib='GLIB',
                           define_name='HAVE_G_FORMAT_SIZE',
                           mandatory=False)

    conf.find_program('msgfmt', var='MSGFMT')
    
    datadir = conf.env.DATADIR
    if not datadir:
        datadir = os.path.join(conf.env.PREFIX, 'share')
    
    conf.define('LOCALEDIR', os.path.join(datadir, 'locale'))
    conf.define('DATADIR', datadir)

    conf.recurse('src')
    conf.recurse('test')

def build(bld):
    create_version_cc(VERSION, bld.env.CXXFLAGS)

    bld.recurse('src')
    bld.recurse('test')
    if bld.env.TARGET_WINDOWS:
        bld.recurse('platform/windows')
    if bld.env.TARGET_LINUX:
        bld.recurse('platform/linux')
    if bld.env.TARGET_OSX:
        bld.recurse('platform/osx')

    for r in ['22x22', '32x32', '48x48', '64x64', '128x128']:
        bld.install_files('${PREFIX}/share/icons/hicolor/%s/apps' % r, 'icons/%s/dcpomatic.png' % r)

    if not bld.env.TARGET_WINDOWS:
        bld.install_files('${PREFIX}/share/dcpomatic', 'icons/taskbar_icon.png')

    bld.add_post_fun(post)

def git_revision():
    if not os.path.exists('.git'):
        return None

    cmd = "LANG= git log --abbrev HEAD^..HEAD ."
    output = subprocess.Popen(cmd, shell=True, stderr=subprocess.STDOUT, stdout=subprocess.PIPE).communicate()[0].splitlines()
    o = output[0].decode('utf-8')
    return o.replace("commit ", "")[0:10]

def dist(ctx):
    r = git_revision()
    if r is not None:
        f = open('.git_revision', 'w')
        print >>f,r
    f.close()

    ctx.excl = """
               TODO core *~ src/wx/*~ src/lib/*~ builds/*~ doc/manual/*~ src/tools/*~ *.pyc .waf* build .git
               deps alignment hacks sync *.tar.bz2 *.exe .lock* *build-windows doc/manual/pdf doc/manual/html
               GRSYMS GRTAGS GSYMS GTAGS
               """


def create_version_cc(version, cxx_flags):
    commit = git_revision()
    if commit is None and os.path.exists('.git_revision'):
        f = open('.git_revision', 'r')
        commit = f.readline().strip()
    
    if commit is None:
        commit = 'release'

    try:
        text =  '#include "version.h"\n'
        text += 'char const * dcpomatic_git_commit = \"%s\";\n' % commit
        text += 'char const * dcpomatic_version = \"%s\";\n' % version

        t = ''
        for f in cxx_flags:
            f = f.replace('"', '\\"')
            t += f + ' '
        text += 'char const * dcpomatic_cxx_flags = \"%s\";\n' % t[:-1]

        print('Writing version information to src/lib/version.cc')
        o = open('src/lib/version.cc', 'w')
        o.write(text)
        o.close()
    except IOError:
        print('Could not open src/lib/version.cc for writing\n')
        sys.exit(-1)
    
def post(ctx):
    if ctx.cmd == 'install':
        ctx.exec_command('/sbin/ldconfig')

def pot(bld):
    bld.recurse('src')

def pot_merge(bld):
    bld.recurse('src')

def tags(bld):
    os.system('etags src/lib/*.cc src/lib/*.h src/wx/*.cc src/wx/*.h src/tools/*.cc src/tools/*.h')<|MERGE_RESOLUTION|>--- conflicted
+++ resolved
@@ -3,11 +3,7 @@
 import sys
 
 APPNAME = 'dcpomatic'
-<<<<<<< HEAD
-VERSION = '1.70.1devel'
-=======
 VERSION = '1.71.0devel'
->>>>>>> f357af92
 
 def options(opt):
     opt.load('compiler_cxx')
