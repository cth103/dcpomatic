--- conflicted
+++ resolved
@@ -91,14 +91,9 @@
 
     conf.check_cfg(package = 'sndfile', args = '--cflags --libs', uselib_store = 'SNDFILE', mandatory = True)
     conf.check_cfg(package = 'glib-2.0', args = '--cflags --libs', uselib_store = 'GLIB', mandatory = True)
-<<<<<<< HEAD
     if conf.options.target_windows is False:
         conf.check_cfg(package = 'liblzma', args = '--cflags --libs', uselib_store = 'LZMA', mandatory = True)
-    conf.check_cfg(package = '', path = 'Magick++-config', args = '--cppflags --cxxflags --libs', uselib_store = 'MAGICK', mandatory = True)
-=======
-    conf.check_cfg(package = 'liblzma', args = '--cflags --libs', uselib_store = 'LZMA', mandatory = True)
     conf.check_cfg(package = '', path = conf.options.magickpp_config, args = '--cppflags --cxxflags --libs', uselib_store = 'MAGICK', mandatory = True)
->>>>>>> 7deb94e3
 
     if conf.options.static:
         conf.check_cc(fragment = """
